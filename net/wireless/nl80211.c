/*
 * This is the new netlink-based wireless configuration interface.
 *
 * Copyright 2006-2010	Johannes Berg <johannes@sipsolutions.net>
 * Copyright 2013-2014  Intel Mobile Communications GmbH
 */

#include <linux/if.h>
#include <linux/module.h>
#include <linux/err.h>
#include <linux/slab.h>
#include <linux/list.h>
#include <linux/if_ether.h>
#include <linux/ieee80211.h>
#include <linux/nl80211.h>
#include <linux/rtnetlink.h>
#include <linux/netlink.h>
#include <linux/etherdevice.h>
#include <net/net_namespace.h>
#include <net/genetlink.h>
#include <net/cfg80211.h>
#include <net/sock.h>
#include <net/inet_connection_sock.h>
#include "core.h"
#include "nl80211.h"
#include "reg.h"
#include "rdev-ops.h"

static int nl80211_crypto_settings(struct cfg80211_registered_device *rdev,
				   struct genl_info *info,
				   struct cfg80211_crypto_settings *settings,
				   int cipher_limit);

static int nl80211_pre_doit(const struct genl_ops *ops, struct sk_buff *skb,
			    struct genl_info *info);
static void nl80211_post_doit(const struct genl_ops *ops, struct sk_buff *skb,
			      struct genl_info *info);

/* the netlink family */
static struct genl_family nl80211_fam = {
	.id = GENL_ID_GENERATE,		/* don't bother with a hardcoded ID */
	.name = NL80211_GENL_NAME,	/* have users key off the name instead */
	.hdrsize = 0,			/* no private header */
	.version = 1,			/* no particular meaning now */
	.maxattr = NL80211_ATTR_MAX,
	.netnsok = true,
	.pre_doit = nl80211_pre_doit,
	.post_doit = nl80211_post_doit,
};

/* multicast groups */
enum nl80211_multicast_groups {
	NL80211_MCGRP_CONFIG,
	NL80211_MCGRP_SCAN,
	NL80211_MCGRP_REGULATORY,
	NL80211_MCGRP_MLME,
	NL80211_MCGRP_VENDOR,
	NL80211_MCGRP_TESTMODE /* keep last - ifdef! */
};

static const struct genl_multicast_group nl80211_mcgrps[] = {
	[NL80211_MCGRP_CONFIG] = { .name = "config", },
	[NL80211_MCGRP_SCAN] = { .name = "scan", },
	[NL80211_MCGRP_REGULATORY] = { .name = "regulatory", },
	[NL80211_MCGRP_MLME] = { .name = "mlme", },
	[NL80211_MCGRP_VENDOR] = { .name = "vendor", },
#ifdef CONFIG_NL80211_TESTMODE
	[NL80211_MCGRP_TESTMODE] = { .name = "testmode", }
#endif
};

/* returns ERR_PTR values */
static struct wireless_dev *
__cfg80211_wdev_from_attrs(struct net *netns, struct nlattr **attrs)
{
	struct cfg80211_registered_device *rdev;
	struct wireless_dev *result = NULL;
	bool have_ifidx = attrs[NL80211_ATTR_IFINDEX];
	bool have_wdev_id = attrs[NL80211_ATTR_WDEV];
	u64 wdev_id;
	int wiphy_idx = -1;
	int ifidx = -1;

	ASSERT_RTNL();

	if (!have_ifidx && !have_wdev_id)
		return ERR_PTR(-EINVAL);

	if (have_ifidx)
		ifidx = nla_get_u32(attrs[NL80211_ATTR_IFINDEX]);
	if (have_wdev_id) {
		wdev_id = nla_get_u64(attrs[NL80211_ATTR_WDEV]);
		wiphy_idx = wdev_id >> 32;
	}

	list_for_each_entry(rdev, &cfg80211_rdev_list, list) {
		struct wireless_dev *wdev;

		if (wiphy_net(&rdev->wiphy) != netns)
			continue;

		if (have_wdev_id && rdev->wiphy_idx != wiphy_idx)
			continue;

		list_for_each_entry(wdev, &rdev->wdev_list, list) {
			if (have_ifidx && wdev->netdev &&
			    wdev->netdev->ifindex == ifidx) {
				result = wdev;
				break;
			}
			if (have_wdev_id && wdev->identifier == (u32)wdev_id) {
				result = wdev;
				break;
			}
		}

		if (result)
			break;
	}

	if (result)
		return result;
	return ERR_PTR(-ENODEV);
}

static struct cfg80211_registered_device *
__cfg80211_rdev_from_attrs(struct net *netns, struct nlattr **attrs)
{
	struct cfg80211_registered_device *rdev = NULL, *tmp;
	struct net_device *netdev;

	ASSERT_RTNL();

	if (!attrs[NL80211_ATTR_WIPHY] &&
	    !attrs[NL80211_ATTR_IFINDEX] &&
	    !attrs[NL80211_ATTR_WDEV])
		return ERR_PTR(-EINVAL);

	if (attrs[NL80211_ATTR_WIPHY])
		rdev = cfg80211_rdev_by_wiphy_idx(
				nla_get_u32(attrs[NL80211_ATTR_WIPHY]));

	if (attrs[NL80211_ATTR_WDEV]) {
		u64 wdev_id = nla_get_u64(attrs[NL80211_ATTR_WDEV]);
		struct wireless_dev *wdev;
		bool found = false;

		tmp = cfg80211_rdev_by_wiphy_idx(wdev_id >> 32);
		if (tmp) {
			/* make sure wdev exists */
			list_for_each_entry(wdev, &tmp->wdev_list, list) {
				if (wdev->identifier != (u32)wdev_id)
					continue;
				found = true;
				break;
			}

			if (!found)
				tmp = NULL;

			if (rdev && tmp != rdev)
				return ERR_PTR(-EINVAL);
			rdev = tmp;
		}
	}

	if (attrs[NL80211_ATTR_IFINDEX]) {
		int ifindex = nla_get_u32(attrs[NL80211_ATTR_IFINDEX]);
		netdev = __dev_get_by_index(netns, ifindex);
		if (netdev) {
			if (netdev->ieee80211_ptr)
				tmp = wiphy_to_rdev(
					netdev->ieee80211_ptr->wiphy);
			else
				tmp = NULL;

			/* not wireless device -- return error */
			if (!tmp)
				return ERR_PTR(-EINVAL);

			/* mismatch -- return error */
			if (rdev && tmp != rdev)
				return ERR_PTR(-EINVAL);

			rdev = tmp;
		}
	}

	if (!rdev)
		return ERR_PTR(-ENODEV);

	if (netns != wiphy_net(&rdev->wiphy))
		return ERR_PTR(-ENODEV);

	return rdev;
}

/*
 * This function returns a pointer to the driver
 * that the genl_info item that is passed refers to.
 *
 * The result of this can be a PTR_ERR and hence must
 * be checked with IS_ERR() for errors.
 */
static struct cfg80211_registered_device *
cfg80211_get_dev_from_info(struct net *netns, struct genl_info *info)
{
	return __cfg80211_rdev_from_attrs(netns, info->attrs);
}

/* policy for the attributes */
static const struct nla_policy nl80211_policy[NUM_NL80211_ATTR] = {
	[NL80211_ATTR_WIPHY] = { .type = NLA_U32 },
	[NL80211_ATTR_WIPHY_NAME] = { .type = NLA_NUL_STRING,
				      .len = 20-1 },
	[NL80211_ATTR_WIPHY_TXQ_PARAMS] = { .type = NLA_NESTED },

	[NL80211_ATTR_WIPHY_FREQ] = { .type = NLA_U32 },
	[NL80211_ATTR_WIPHY_CHANNEL_TYPE] = { .type = NLA_U32 },
	[NL80211_ATTR_CHANNEL_WIDTH] = { .type = NLA_U32 },
	[NL80211_ATTR_CENTER_FREQ1] = { .type = NLA_U32 },
	[NL80211_ATTR_CENTER_FREQ2] = { .type = NLA_U32 },

	[NL80211_ATTR_WIPHY_RETRY_SHORT] = { .type = NLA_U8 },
	[NL80211_ATTR_WIPHY_RETRY_LONG] = { .type = NLA_U8 },
	[NL80211_ATTR_WIPHY_FRAG_THRESHOLD] = { .type = NLA_U32 },
	[NL80211_ATTR_WIPHY_RTS_THRESHOLD] = { .type = NLA_U32 },
	[NL80211_ATTR_WIPHY_COVERAGE_CLASS] = { .type = NLA_U8 },
	[NL80211_ATTR_WIPHY_DYN_ACK] = { .type = NLA_FLAG },

	[NL80211_ATTR_IFTYPE] = { .type = NLA_U32 },
	[NL80211_ATTR_IFINDEX] = { .type = NLA_U32 },
	[NL80211_ATTR_IFNAME] = { .type = NLA_NUL_STRING, .len = IFNAMSIZ-1 },

	[NL80211_ATTR_MAC] = { .len = ETH_ALEN },
	[NL80211_ATTR_PREV_BSSID] = { .len = ETH_ALEN },

	[NL80211_ATTR_KEY] = { .type = NLA_NESTED, },
	[NL80211_ATTR_KEY_DATA] = { .type = NLA_BINARY,
				    .len = WLAN_MAX_KEY_LEN },
	[NL80211_ATTR_KEY_IDX] = { .type = NLA_U8 },
	[NL80211_ATTR_KEY_CIPHER] = { .type = NLA_U32 },
	[NL80211_ATTR_KEY_DEFAULT] = { .type = NLA_FLAG },
	[NL80211_ATTR_KEY_SEQ] = { .type = NLA_BINARY, .len = 16 },
	[NL80211_ATTR_KEY_TYPE] = { .type = NLA_U32 },

	[NL80211_ATTR_BEACON_INTERVAL] = { .type = NLA_U32 },
	[NL80211_ATTR_DTIM_PERIOD] = { .type = NLA_U32 },
	[NL80211_ATTR_BEACON_HEAD] = { .type = NLA_BINARY,
				       .len = IEEE80211_MAX_DATA_LEN },
	[NL80211_ATTR_BEACON_TAIL] = { .type = NLA_BINARY,
				       .len = IEEE80211_MAX_DATA_LEN },
	[NL80211_ATTR_STA_AID] = { .type = NLA_U16 },
	[NL80211_ATTR_STA_FLAGS] = { .type = NLA_NESTED },
	[NL80211_ATTR_STA_LISTEN_INTERVAL] = { .type = NLA_U16 },
	[NL80211_ATTR_STA_SUPPORTED_RATES] = { .type = NLA_BINARY,
					       .len = NL80211_MAX_SUPP_RATES },
	[NL80211_ATTR_STA_PLINK_ACTION] = { .type = NLA_U8 },
	[NL80211_ATTR_STA_VLAN] = { .type = NLA_U32 },
	[NL80211_ATTR_MNTR_FLAGS] = { /* NLA_NESTED can't be empty */ },
	[NL80211_ATTR_MESH_ID] = { .type = NLA_BINARY,
				   .len = IEEE80211_MAX_MESH_ID_LEN },
	[NL80211_ATTR_MPATH_NEXT_HOP] = { .type = NLA_U32 },

	[NL80211_ATTR_REG_ALPHA2] = { .type = NLA_STRING, .len = 2 },
	[NL80211_ATTR_REG_RULES] = { .type = NLA_NESTED },

	[NL80211_ATTR_BSS_CTS_PROT] = { .type = NLA_U8 },
	[NL80211_ATTR_BSS_SHORT_PREAMBLE] = { .type = NLA_U8 },
	[NL80211_ATTR_BSS_SHORT_SLOT_TIME] = { .type = NLA_U8 },
	[NL80211_ATTR_BSS_BASIC_RATES] = { .type = NLA_BINARY,
					   .len = NL80211_MAX_SUPP_RATES },
	[NL80211_ATTR_BSS_HT_OPMODE] = { .type = NLA_U16 },

	[NL80211_ATTR_MESH_CONFIG] = { .type = NLA_NESTED },
	[NL80211_ATTR_SUPPORT_MESH_AUTH] = { .type = NLA_FLAG },

	[NL80211_ATTR_HT_CAPABILITY] = { .len = NL80211_HT_CAPABILITY_LEN },

	[NL80211_ATTR_MGMT_SUBTYPE] = { .type = NLA_U8 },
	[NL80211_ATTR_IE] = { .type = NLA_BINARY,
			      .len = IEEE80211_MAX_DATA_LEN },
	[NL80211_ATTR_SCAN_FREQUENCIES] = { .type = NLA_NESTED },
	[NL80211_ATTR_SCAN_SSIDS] = { .type = NLA_NESTED },

	[NL80211_ATTR_SSID] = { .type = NLA_BINARY,
				.len = IEEE80211_MAX_SSID_LEN },
	[NL80211_ATTR_AUTH_TYPE] = { .type = NLA_U32 },
	[NL80211_ATTR_REASON_CODE] = { .type = NLA_U16 },
	[NL80211_ATTR_FREQ_FIXED] = { .type = NLA_FLAG },
	[NL80211_ATTR_TIMED_OUT] = { .type = NLA_FLAG },
	[NL80211_ATTR_USE_MFP] = { .type = NLA_U32 },
	[NL80211_ATTR_STA_FLAGS2] = {
		.len = sizeof(struct nl80211_sta_flag_update),
	},
	[NL80211_ATTR_CONTROL_PORT] = { .type = NLA_FLAG },
	[NL80211_ATTR_CONTROL_PORT_ETHERTYPE] = { .type = NLA_U16 },
	[NL80211_ATTR_CONTROL_PORT_NO_ENCRYPT] = { .type = NLA_FLAG },
	[NL80211_ATTR_PRIVACY] = { .type = NLA_FLAG },
	[NL80211_ATTR_CIPHER_SUITE_GROUP] = { .type = NLA_U32 },
	[NL80211_ATTR_WPA_VERSIONS] = { .type = NLA_U32 },
	[NL80211_ATTR_PID] = { .type = NLA_U32 },
	[NL80211_ATTR_4ADDR] = { .type = NLA_U8 },
	[NL80211_ATTR_PMKID] = { .type = NLA_BINARY,
				 .len = WLAN_PMKID_LEN },
	[NL80211_ATTR_DURATION] = { .type = NLA_U32 },
	[NL80211_ATTR_COOKIE] = { .type = NLA_U64 },
	[NL80211_ATTR_TX_RATES] = { .type = NLA_NESTED },
	[NL80211_ATTR_FRAME] = { .type = NLA_BINARY,
				 .len = IEEE80211_MAX_DATA_LEN },
	[NL80211_ATTR_FRAME_MATCH] = { .type = NLA_BINARY, },
	[NL80211_ATTR_PS_STATE] = { .type = NLA_U32 },
	[NL80211_ATTR_CQM] = { .type = NLA_NESTED, },
	[NL80211_ATTR_LOCAL_STATE_CHANGE] = { .type = NLA_FLAG },
	[NL80211_ATTR_AP_ISOLATE] = { .type = NLA_U8 },
	[NL80211_ATTR_WIPHY_TX_POWER_SETTING] = { .type = NLA_U32 },
	[NL80211_ATTR_WIPHY_TX_POWER_LEVEL] = { .type = NLA_U32 },
	[NL80211_ATTR_FRAME_TYPE] = { .type = NLA_U16 },
	[NL80211_ATTR_WIPHY_ANTENNA_TX] = { .type = NLA_U32 },
	[NL80211_ATTR_WIPHY_ANTENNA_RX] = { .type = NLA_U32 },
	[NL80211_ATTR_MCAST_RATE] = { .type = NLA_U32 },
	[NL80211_ATTR_OFFCHANNEL_TX_OK] = { .type = NLA_FLAG },
	[NL80211_ATTR_KEY_DEFAULT_TYPES] = { .type = NLA_NESTED },
	[NL80211_ATTR_WOWLAN_TRIGGERS] = { .type = NLA_NESTED },
	[NL80211_ATTR_STA_PLINK_STATE] = { .type = NLA_U8 },
	[NL80211_ATTR_SCHED_SCAN_INTERVAL] = { .type = NLA_U32 },
	[NL80211_ATTR_REKEY_DATA] = { .type = NLA_NESTED },
	[NL80211_ATTR_SCAN_SUPP_RATES] = { .type = NLA_NESTED },
	[NL80211_ATTR_HIDDEN_SSID] = { .type = NLA_U32 },
	[NL80211_ATTR_IE_PROBE_RESP] = { .type = NLA_BINARY,
					 .len = IEEE80211_MAX_DATA_LEN },
	[NL80211_ATTR_IE_ASSOC_RESP] = { .type = NLA_BINARY,
					 .len = IEEE80211_MAX_DATA_LEN },
	[NL80211_ATTR_ROAM_SUPPORT] = { .type = NLA_FLAG },
	[NL80211_ATTR_SCHED_SCAN_MATCH] = { .type = NLA_NESTED },
	[NL80211_ATTR_TX_NO_CCK_RATE] = { .type = NLA_FLAG },
	[NL80211_ATTR_TDLS_ACTION] = { .type = NLA_U8 },
	[NL80211_ATTR_TDLS_DIALOG_TOKEN] = { .type = NLA_U8 },
	[NL80211_ATTR_TDLS_OPERATION] = { .type = NLA_U8 },
	[NL80211_ATTR_TDLS_SUPPORT] = { .type = NLA_FLAG },
	[NL80211_ATTR_TDLS_EXTERNAL_SETUP] = { .type = NLA_FLAG },
	[NL80211_ATTR_TDLS_INITIATOR] = { .type = NLA_FLAG },
	[NL80211_ATTR_DONT_WAIT_FOR_ACK] = { .type = NLA_FLAG },
	[NL80211_ATTR_PROBE_RESP] = { .type = NLA_BINARY,
				      .len = IEEE80211_MAX_DATA_LEN },
	[NL80211_ATTR_DFS_REGION] = { .type = NLA_U8 },
	[NL80211_ATTR_DISABLE_HT] = { .type = NLA_FLAG },
	[NL80211_ATTR_HT_CAPABILITY_MASK] = {
		.len = NL80211_HT_CAPABILITY_LEN
	},
	[NL80211_ATTR_NOACK_MAP] = { .type = NLA_U16 },
	[NL80211_ATTR_INACTIVITY_TIMEOUT] = { .type = NLA_U16 },
	[NL80211_ATTR_BG_SCAN_PERIOD] = { .type = NLA_U16 },
	[NL80211_ATTR_WDEV] = { .type = NLA_U64 },
	[NL80211_ATTR_USER_REG_HINT_TYPE] = { .type = NLA_U32 },
	[NL80211_ATTR_SAE_DATA] = { .type = NLA_BINARY, },
	[NL80211_ATTR_VHT_CAPABILITY] = { .len = NL80211_VHT_CAPABILITY_LEN },
	[NL80211_ATTR_SCAN_FLAGS] = { .type = NLA_U32 },
	[NL80211_ATTR_P2P_CTWINDOW] = { .type = NLA_U8 },
	[NL80211_ATTR_P2P_OPPPS] = { .type = NLA_U8 },
	[NL80211_ATTR_ACL_POLICY] = {. type = NLA_U32 },
	[NL80211_ATTR_MAC_ADDRS] = { .type = NLA_NESTED },
	[NL80211_ATTR_STA_CAPABILITY] = { .type = NLA_U16 },
	[NL80211_ATTR_STA_EXT_CAPABILITY] = { .type = NLA_BINARY, },
	[NL80211_ATTR_SPLIT_WIPHY_DUMP] = { .type = NLA_FLAG, },
	[NL80211_ATTR_DISABLE_VHT] = { .type = NLA_FLAG },
	[NL80211_ATTR_VHT_CAPABILITY_MASK] = {
		.len = NL80211_VHT_CAPABILITY_LEN,
	},
	[NL80211_ATTR_MDID] = { .type = NLA_U16 },
	[NL80211_ATTR_IE_RIC] = { .type = NLA_BINARY,
				  .len = IEEE80211_MAX_DATA_LEN },
	[NL80211_ATTR_PEER_AID] = { .type = NLA_U16 },
	[NL80211_ATTR_CH_SWITCH_COUNT] = { .type = NLA_U32 },
	[NL80211_ATTR_CH_SWITCH_BLOCK_TX] = { .type = NLA_FLAG },
	[NL80211_ATTR_CSA_IES] = { .type = NLA_NESTED },
	[NL80211_ATTR_CSA_C_OFF_BEACON] = { .type = NLA_BINARY },
	[NL80211_ATTR_CSA_C_OFF_PRESP] = { .type = NLA_BINARY },
	[NL80211_ATTR_STA_SUPPORTED_CHANNELS] = { .type = NLA_BINARY },
	[NL80211_ATTR_STA_SUPPORTED_OPER_CLASSES] = { .type = NLA_BINARY },
	[NL80211_ATTR_HANDLE_DFS] = { .type = NLA_FLAG },
	[NL80211_ATTR_OPMODE_NOTIF] = { .type = NLA_U8 },
	[NL80211_ATTR_VENDOR_ID] = { .type = NLA_U32 },
	[NL80211_ATTR_VENDOR_SUBCMD] = { .type = NLA_U32 },
	[NL80211_ATTR_VENDOR_DATA] = { .type = NLA_BINARY },
	[NL80211_ATTR_QOS_MAP] = { .type = NLA_BINARY,
				   .len = IEEE80211_QOS_MAP_LEN_MAX },
	[NL80211_ATTR_MAC_HINT] = { .len = ETH_ALEN },
	[NL80211_ATTR_WIPHY_FREQ_HINT] = { .type = NLA_U32 },
	[NL80211_ATTR_TDLS_PEER_CAPABILITY] = { .type = NLA_U32 },
	[NL80211_ATTR_SOCKET_OWNER] = { .type = NLA_FLAG },
	[NL80211_ATTR_CSA_C_OFFSETS_TX] = { .type = NLA_BINARY },
	[NL80211_ATTR_USE_RRM] = { .type = NLA_FLAG },
	[NL80211_ATTR_TSID] = { .type = NLA_U8 },
	[NL80211_ATTR_USER_PRIO] = { .type = NLA_U8 },
	[NL80211_ATTR_ADMITTED_TIME] = { .type = NLA_U16 },
	[NL80211_ATTR_SMPS_MODE] = { .type = NLA_U8 },
	[NL80211_ATTR_MAC_MASK] = { .len = ETH_ALEN },
};

/* policy for the key attributes */
static const struct nla_policy nl80211_key_policy[NL80211_KEY_MAX + 1] = {
	[NL80211_KEY_DATA] = { .type = NLA_BINARY, .len = WLAN_MAX_KEY_LEN },
	[NL80211_KEY_IDX] = { .type = NLA_U8 },
	[NL80211_KEY_CIPHER] = { .type = NLA_U32 },
	[NL80211_KEY_SEQ] = { .type = NLA_BINARY, .len = 16 },
	[NL80211_KEY_DEFAULT] = { .type = NLA_FLAG },
	[NL80211_KEY_DEFAULT_MGMT] = { .type = NLA_FLAG },
	[NL80211_KEY_TYPE] = { .type = NLA_U32 },
	[NL80211_KEY_DEFAULT_TYPES] = { .type = NLA_NESTED },
};

/* policy for the key default flags */
static const struct nla_policy
nl80211_key_default_policy[NUM_NL80211_KEY_DEFAULT_TYPES] = {
	[NL80211_KEY_DEFAULT_TYPE_UNICAST] = { .type = NLA_FLAG },
	[NL80211_KEY_DEFAULT_TYPE_MULTICAST] = { .type = NLA_FLAG },
};

/* policy for WoWLAN attributes */
static const struct nla_policy
nl80211_wowlan_policy[NUM_NL80211_WOWLAN_TRIG] = {
	[NL80211_WOWLAN_TRIG_ANY] = { .type = NLA_FLAG },
	[NL80211_WOWLAN_TRIG_DISCONNECT] = { .type = NLA_FLAG },
	[NL80211_WOWLAN_TRIG_MAGIC_PKT] = { .type = NLA_FLAG },
	[NL80211_WOWLAN_TRIG_PKT_PATTERN] = { .type = NLA_NESTED },
	[NL80211_WOWLAN_TRIG_GTK_REKEY_FAILURE] = { .type = NLA_FLAG },
	[NL80211_WOWLAN_TRIG_EAP_IDENT_REQUEST] = { .type = NLA_FLAG },
	[NL80211_WOWLAN_TRIG_4WAY_HANDSHAKE] = { .type = NLA_FLAG },
	[NL80211_WOWLAN_TRIG_RFKILL_RELEASE] = { .type = NLA_FLAG },
	[NL80211_WOWLAN_TRIG_TCP_CONNECTION] = { .type = NLA_NESTED },
	[NL80211_WOWLAN_TRIG_NET_DETECT] = { .type = NLA_NESTED },
};

static const struct nla_policy
nl80211_wowlan_tcp_policy[NUM_NL80211_WOWLAN_TCP] = {
	[NL80211_WOWLAN_TCP_SRC_IPV4] = { .type = NLA_U32 },
	[NL80211_WOWLAN_TCP_DST_IPV4] = { .type = NLA_U32 },
	[NL80211_WOWLAN_TCP_DST_MAC] = { .len = ETH_ALEN },
	[NL80211_WOWLAN_TCP_SRC_PORT] = { .type = NLA_U16 },
	[NL80211_WOWLAN_TCP_DST_PORT] = { .type = NLA_U16 },
	[NL80211_WOWLAN_TCP_DATA_PAYLOAD] = { .len = 1 },
	[NL80211_WOWLAN_TCP_DATA_PAYLOAD_SEQ] = {
		.len = sizeof(struct nl80211_wowlan_tcp_data_seq)
	},
	[NL80211_WOWLAN_TCP_DATA_PAYLOAD_TOKEN] = {
		.len = sizeof(struct nl80211_wowlan_tcp_data_token)
	},
	[NL80211_WOWLAN_TCP_DATA_INTERVAL] = { .type = NLA_U32 },
	[NL80211_WOWLAN_TCP_WAKE_PAYLOAD] = { .len = 1 },
	[NL80211_WOWLAN_TCP_WAKE_MASK] = { .len = 1 },
};

/* policy for coalesce rule attributes */
static const struct nla_policy
nl80211_coalesce_policy[NUM_NL80211_ATTR_COALESCE_RULE] = {
	[NL80211_ATTR_COALESCE_RULE_DELAY] = { .type = NLA_U32 },
	[NL80211_ATTR_COALESCE_RULE_CONDITION] = { .type = NLA_U32 },
	[NL80211_ATTR_COALESCE_RULE_PKT_PATTERN] = { .type = NLA_NESTED },
};

/* policy for GTK rekey offload attributes */
static const struct nla_policy
nl80211_rekey_policy[NUM_NL80211_REKEY_DATA] = {
	[NL80211_REKEY_DATA_KEK] = { .len = NL80211_KEK_LEN },
	[NL80211_REKEY_DATA_KCK] = { .len = NL80211_KCK_LEN },
	[NL80211_REKEY_DATA_REPLAY_CTR] = { .len = NL80211_REPLAY_CTR_LEN },
};

static const struct nla_policy
nl80211_match_policy[NL80211_SCHED_SCAN_MATCH_ATTR_MAX + 1] = {
	[NL80211_SCHED_SCAN_MATCH_ATTR_SSID] = { .type = NLA_BINARY,
						 .len = IEEE80211_MAX_SSID_LEN },
	[NL80211_SCHED_SCAN_MATCH_ATTR_RSSI] = { .type = NLA_U32 },
};

static int nl80211_prepare_wdev_dump(struct sk_buff *skb,
				     struct netlink_callback *cb,
				     struct cfg80211_registered_device **rdev,
				     struct wireless_dev **wdev)
{
	int err;

	rtnl_lock();

	if (!cb->args[0]) {
		err = nlmsg_parse(cb->nlh, GENL_HDRLEN + nl80211_fam.hdrsize,
				  nl80211_fam.attrbuf, nl80211_fam.maxattr,
				  nl80211_policy);
		if (err)
			goto out_unlock;

		*wdev = __cfg80211_wdev_from_attrs(sock_net(skb->sk),
						   nl80211_fam.attrbuf);
		if (IS_ERR(*wdev)) {
			err = PTR_ERR(*wdev);
			goto out_unlock;
		}
		*rdev = wiphy_to_rdev((*wdev)->wiphy);
		/* 0 is the first index - add 1 to parse only once */
		cb->args[0] = (*rdev)->wiphy_idx + 1;
		cb->args[1] = (*wdev)->identifier;
	} else {
		/* subtract the 1 again here */
		struct wiphy *wiphy = wiphy_idx_to_wiphy(cb->args[0] - 1);
		struct wireless_dev *tmp;

		if (!wiphy) {
			err = -ENODEV;
			goto out_unlock;
		}
		*rdev = wiphy_to_rdev(wiphy);
		*wdev = NULL;

		list_for_each_entry(tmp, &(*rdev)->wdev_list, list) {
			if (tmp->identifier == cb->args[1]) {
				*wdev = tmp;
				break;
			}
		}

		if (!*wdev) {
			err = -ENODEV;
			goto out_unlock;
		}
	}

	return 0;
 out_unlock:
	rtnl_unlock();
	return err;
}

static void nl80211_finish_wdev_dump(struct cfg80211_registered_device *rdev)
{
	rtnl_unlock();
}

/* IE validation */
static bool is_valid_ie_attr(const struct nlattr *attr)
{
	const u8 *pos;
	int len;

	if (!attr)
		return true;

	pos = nla_data(attr);
	len = nla_len(attr);

	while (len) {
		u8 elemlen;

		if (len < 2)
			return false;
		len -= 2;

		elemlen = pos[1];
		if (elemlen > len)
			return false;

		len -= elemlen;
		pos += 2 + elemlen;
	}

	return true;
}

/* message building helper */
static inline void *nl80211hdr_put(struct sk_buff *skb, u32 portid, u32 seq,
				   int flags, u8 cmd)
{
	/* since there is no private header just add the generic one */
	return genlmsg_put(skb, portid, seq, &nl80211_fam, flags, cmd);
}

static int nl80211_msg_put_channel(struct sk_buff *msg,
				   struct ieee80211_channel *chan,
				   bool large)
{
	/* Some channels must be completely excluded from the
	 * list to protect old user-space tools from breaking
	 */
	if (!large && chan->flags &
	    (IEEE80211_CHAN_NO_10MHZ | IEEE80211_CHAN_NO_20MHZ))
		return 0;

	if (nla_put_u32(msg, NL80211_FREQUENCY_ATTR_FREQ,
			chan->center_freq))
		goto nla_put_failure;

	if ((chan->flags & IEEE80211_CHAN_DISABLED) &&
	    nla_put_flag(msg, NL80211_FREQUENCY_ATTR_DISABLED))
		goto nla_put_failure;
	if (chan->flags & IEEE80211_CHAN_NO_IR) {
		if (nla_put_flag(msg, NL80211_FREQUENCY_ATTR_NO_IR))
			goto nla_put_failure;
		if (nla_put_flag(msg, __NL80211_FREQUENCY_ATTR_NO_IBSS))
			goto nla_put_failure;
	}
	if (chan->flags & IEEE80211_CHAN_RADAR) {
		if (nla_put_flag(msg, NL80211_FREQUENCY_ATTR_RADAR))
			goto nla_put_failure;
		if (large) {
			u32 time;

			time = elapsed_jiffies_msecs(chan->dfs_state_entered);

			if (nla_put_u32(msg, NL80211_FREQUENCY_ATTR_DFS_STATE,
					chan->dfs_state))
				goto nla_put_failure;
			if (nla_put_u32(msg, NL80211_FREQUENCY_ATTR_DFS_TIME,
					time))
				goto nla_put_failure;
			if (nla_put_u32(msg,
					NL80211_FREQUENCY_ATTR_DFS_CAC_TIME,
					chan->dfs_cac_ms))
				goto nla_put_failure;
		}
	}

	if (large) {
		if ((chan->flags & IEEE80211_CHAN_NO_HT40MINUS) &&
		    nla_put_flag(msg, NL80211_FREQUENCY_ATTR_NO_HT40_MINUS))
			goto nla_put_failure;
		if ((chan->flags & IEEE80211_CHAN_NO_HT40PLUS) &&
		    nla_put_flag(msg, NL80211_FREQUENCY_ATTR_NO_HT40_PLUS))
			goto nla_put_failure;
		if ((chan->flags & IEEE80211_CHAN_NO_80MHZ) &&
		    nla_put_flag(msg, NL80211_FREQUENCY_ATTR_NO_80MHZ))
			goto nla_put_failure;
		if ((chan->flags & IEEE80211_CHAN_NO_160MHZ) &&
		    nla_put_flag(msg, NL80211_FREQUENCY_ATTR_NO_160MHZ))
			goto nla_put_failure;
		if ((chan->flags & IEEE80211_CHAN_INDOOR_ONLY) &&
		    nla_put_flag(msg, NL80211_FREQUENCY_ATTR_INDOOR_ONLY))
			goto nla_put_failure;
		if ((chan->flags & IEEE80211_CHAN_GO_CONCURRENT) &&
		    nla_put_flag(msg, NL80211_FREQUENCY_ATTR_GO_CONCURRENT))
			goto nla_put_failure;
		if ((chan->flags & IEEE80211_CHAN_NO_20MHZ) &&
		    nla_put_flag(msg, NL80211_FREQUENCY_ATTR_NO_20MHZ))
			goto nla_put_failure;
		if ((chan->flags & IEEE80211_CHAN_NO_10MHZ) &&
		    nla_put_flag(msg, NL80211_FREQUENCY_ATTR_NO_10MHZ))
			goto nla_put_failure;
	}

	if (nla_put_u32(msg, NL80211_FREQUENCY_ATTR_MAX_TX_POWER,
			DBM_TO_MBM(chan->max_power)))
		goto nla_put_failure;

	return 0;

 nla_put_failure:
	return -ENOBUFS;
}

/* netlink command implementations */

struct key_parse {
	struct key_params p;
	int idx;
	int type;
	bool def, defmgmt;
	bool def_uni, def_multi;
};

static int nl80211_parse_key_new(struct nlattr *key, struct key_parse *k)
{
	struct nlattr *tb[NL80211_KEY_MAX + 1];
	int err = nla_parse_nested(tb, NL80211_KEY_MAX, key,
				   nl80211_key_policy);
	if (err)
		return err;

	k->def = !!tb[NL80211_KEY_DEFAULT];
	k->defmgmt = !!tb[NL80211_KEY_DEFAULT_MGMT];

	if (k->def) {
		k->def_uni = true;
		k->def_multi = true;
	}
	if (k->defmgmt)
		k->def_multi = true;

	if (tb[NL80211_KEY_IDX])
		k->idx = nla_get_u8(tb[NL80211_KEY_IDX]);

	if (tb[NL80211_KEY_DATA]) {
		k->p.key = nla_data(tb[NL80211_KEY_DATA]);
		k->p.key_len = nla_len(tb[NL80211_KEY_DATA]);
	}

	if (tb[NL80211_KEY_SEQ]) {
		k->p.seq = nla_data(tb[NL80211_KEY_SEQ]);
		k->p.seq_len = nla_len(tb[NL80211_KEY_SEQ]);
	}

	if (tb[NL80211_KEY_CIPHER])
		k->p.cipher = nla_get_u32(tb[NL80211_KEY_CIPHER]);

	if (tb[NL80211_KEY_TYPE]) {
		k->type = nla_get_u32(tb[NL80211_KEY_TYPE]);
		if (k->type < 0 || k->type >= NUM_NL80211_KEYTYPES)
			return -EINVAL;
	}

	if (tb[NL80211_KEY_DEFAULT_TYPES]) {
		struct nlattr *kdt[NUM_NL80211_KEY_DEFAULT_TYPES];
		err = nla_parse_nested(kdt, NUM_NL80211_KEY_DEFAULT_TYPES - 1,
				       tb[NL80211_KEY_DEFAULT_TYPES],
				       nl80211_key_default_policy);
		if (err)
			return err;

		k->def_uni = kdt[NL80211_KEY_DEFAULT_TYPE_UNICAST];
		k->def_multi = kdt[NL80211_KEY_DEFAULT_TYPE_MULTICAST];
	}

	return 0;
}

static int nl80211_parse_key_old(struct genl_info *info, struct key_parse *k)
{
	if (info->attrs[NL80211_ATTR_KEY_DATA]) {
		k->p.key = nla_data(info->attrs[NL80211_ATTR_KEY_DATA]);
		k->p.key_len = nla_len(info->attrs[NL80211_ATTR_KEY_DATA]);
	}

	if (info->attrs[NL80211_ATTR_KEY_SEQ]) {
		k->p.seq = nla_data(info->attrs[NL80211_ATTR_KEY_SEQ]);
		k->p.seq_len = nla_len(info->attrs[NL80211_ATTR_KEY_SEQ]);
	}

	if (info->attrs[NL80211_ATTR_KEY_IDX])
		k->idx = nla_get_u8(info->attrs[NL80211_ATTR_KEY_IDX]);

	if (info->attrs[NL80211_ATTR_KEY_CIPHER])
		k->p.cipher = nla_get_u32(info->attrs[NL80211_ATTR_KEY_CIPHER]);

	k->def = !!info->attrs[NL80211_ATTR_KEY_DEFAULT];
	k->defmgmt = !!info->attrs[NL80211_ATTR_KEY_DEFAULT_MGMT];

	if (k->def) {
		k->def_uni = true;
		k->def_multi = true;
	}
	if (k->defmgmt)
		k->def_multi = true;

	if (info->attrs[NL80211_ATTR_KEY_TYPE]) {
		k->type = nla_get_u32(info->attrs[NL80211_ATTR_KEY_TYPE]);
		if (k->type < 0 || k->type >= NUM_NL80211_KEYTYPES)
			return -EINVAL;
	}

	if (info->attrs[NL80211_ATTR_KEY_DEFAULT_TYPES]) {
		struct nlattr *kdt[NUM_NL80211_KEY_DEFAULT_TYPES];
		int err = nla_parse_nested(
				kdt, NUM_NL80211_KEY_DEFAULT_TYPES - 1,
				info->attrs[NL80211_ATTR_KEY_DEFAULT_TYPES],
				nl80211_key_default_policy);
		if (err)
			return err;

		k->def_uni = kdt[NL80211_KEY_DEFAULT_TYPE_UNICAST];
		k->def_multi = kdt[NL80211_KEY_DEFAULT_TYPE_MULTICAST];
	}

	return 0;
}

static int nl80211_parse_key(struct genl_info *info, struct key_parse *k)
{
	int err;

	memset(k, 0, sizeof(*k));
	k->idx = -1;
	k->type = -1;

	if (info->attrs[NL80211_ATTR_KEY])
		err = nl80211_parse_key_new(info->attrs[NL80211_ATTR_KEY], k);
	else
		err = nl80211_parse_key_old(info, k);

	if (err)
		return err;

	if (k->def && k->defmgmt)
		return -EINVAL;

	if (k->defmgmt) {
		if (k->def_uni || !k->def_multi)
			return -EINVAL;
	}

	if (k->idx != -1) {
		if (k->defmgmt) {
			if (k->idx < 4 || k->idx > 5)
				return -EINVAL;
		} else if (k->def) {
			if (k->idx < 0 || k->idx > 3)
				return -EINVAL;
		} else {
			if (k->idx < 0 || k->idx > 5)
				return -EINVAL;
		}
	}

	return 0;
}

static struct cfg80211_cached_keys *
nl80211_parse_connkeys(struct cfg80211_registered_device *rdev,
		       struct nlattr *keys, bool *no_ht)
{
	struct key_parse parse;
	struct nlattr *key;
	struct cfg80211_cached_keys *result;
	int rem, err, def = 0;

	result = kzalloc(sizeof(*result), GFP_KERNEL);
	if (!result)
		return ERR_PTR(-ENOMEM);

	result->def = -1;
	result->defmgmt = -1;

	nla_for_each_nested(key, keys, rem) {
		memset(&parse, 0, sizeof(parse));
		parse.idx = -1;

		err = nl80211_parse_key_new(key, &parse);
		if (err)
			goto error;
		err = -EINVAL;
		if (!parse.p.key)
			goto error;
		if (parse.idx < 0 || parse.idx > 4)
			goto error;
		if (parse.def) {
			if (def)
				goto error;
			def = 1;
			result->def = parse.idx;
			if (!parse.def_uni || !parse.def_multi)
				goto error;
		} else if (parse.defmgmt)
			goto error;
		err = cfg80211_validate_key_settings(rdev, &parse.p,
						     parse.idx, false, NULL);
		if (err)
			goto error;
		result->params[parse.idx].cipher = parse.p.cipher;
		result->params[parse.idx].key_len = parse.p.key_len;
		result->params[parse.idx].key = result->data[parse.idx];
		memcpy(result->data[parse.idx], parse.p.key, parse.p.key_len);

		if (parse.p.cipher == WLAN_CIPHER_SUITE_WEP40 ||
		    parse.p.cipher == WLAN_CIPHER_SUITE_WEP104) {
			if (no_ht)
				*no_ht = true;
		}
	}

	return result;
 error:
	kfree(result);
	return ERR_PTR(err);
}

static int nl80211_key_allowed(struct wireless_dev *wdev)
{
	ASSERT_WDEV_LOCK(wdev);

	switch (wdev->iftype) {
	case NL80211_IFTYPE_AP:
	case NL80211_IFTYPE_AP_VLAN:
	case NL80211_IFTYPE_P2P_GO:
	case NL80211_IFTYPE_MESH_POINT:
		break;
	case NL80211_IFTYPE_ADHOC:
	case NL80211_IFTYPE_STATION:
	case NL80211_IFTYPE_P2P_CLIENT:
		if (!wdev->current_bss)
			return -ENOLINK;
		break;
	case NL80211_IFTYPE_UNSPECIFIED:
	case NL80211_IFTYPE_OCB:
	case NL80211_IFTYPE_MONITOR:
	case NL80211_IFTYPE_P2P_DEVICE:
	case NL80211_IFTYPE_WDS:
	case NUM_NL80211_IFTYPES:
		return -EINVAL;
	}

	return 0;
}

static struct ieee80211_channel *nl80211_get_valid_chan(struct wiphy *wiphy,
							struct nlattr *tb)
{
	struct ieee80211_channel *chan;

	if (tb == NULL)
		return NULL;
	chan = ieee80211_get_channel(wiphy, nla_get_u32(tb));
	if (!chan || chan->flags & IEEE80211_CHAN_DISABLED)
		return NULL;
	return chan;
}

static int nl80211_put_iftypes(struct sk_buff *msg, u32 attr, u16 ifmodes)
{
	struct nlattr *nl_modes = nla_nest_start(msg, attr);
	int i;

	if (!nl_modes)
		goto nla_put_failure;

	i = 0;
	while (ifmodes) {
		if ((ifmodes & 1) && nla_put_flag(msg, i))
			goto nla_put_failure;
		ifmodes >>= 1;
		i++;
	}

	nla_nest_end(msg, nl_modes);
	return 0;

nla_put_failure:
	return -ENOBUFS;
}

static int nl80211_put_iface_combinations(struct wiphy *wiphy,
					  struct sk_buff *msg,
					  bool large)
{
	struct nlattr *nl_combis;
	int i, j;

	nl_combis = nla_nest_start(msg,
				NL80211_ATTR_INTERFACE_COMBINATIONS);
	if (!nl_combis)
		goto nla_put_failure;

	for (i = 0; i < wiphy->n_iface_combinations; i++) {
		const struct ieee80211_iface_combination *c;
		struct nlattr *nl_combi, *nl_limits;

		c = &wiphy->iface_combinations[i];

		nl_combi = nla_nest_start(msg, i + 1);
		if (!nl_combi)
			goto nla_put_failure;

		nl_limits = nla_nest_start(msg, NL80211_IFACE_COMB_LIMITS);
		if (!nl_limits)
			goto nla_put_failure;

		for (j = 0; j < c->n_limits; j++) {
			struct nlattr *nl_limit;

			nl_limit = nla_nest_start(msg, j + 1);
			if (!nl_limit)
				goto nla_put_failure;
			if (nla_put_u32(msg, NL80211_IFACE_LIMIT_MAX,
					c->limits[j].max))
				goto nla_put_failure;
			if (nl80211_put_iftypes(msg, NL80211_IFACE_LIMIT_TYPES,
						c->limits[j].types))
				goto nla_put_failure;
			nla_nest_end(msg, nl_limit);
		}

		nla_nest_end(msg, nl_limits);

		if (c->beacon_int_infra_match &&
		    nla_put_flag(msg, NL80211_IFACE_COMB_STA_AP_BI_MATCH))
			goto nla_put_failure;
		if (nla_put_u32(msg, NL80211_IFACE_COMB_NUM_CHANNELS,
				c->num_different_channels) ||
		    nla_put_u32(msg, NL80211_IFACE_COMB_MAXNUM,
				c->max_interfaces))
			goto nla_put_failure;
		if (large &&
		    (nla_put_u32(msg, NL80211_IFACE_COMB_RADAR_DETECT_WIDTHS,
				c->radar_detect_widths) ||
		     nla_put_u32(msg, NL80211_IFACE_COMB_RADAR_DETECT_REGIONS,
				c->radar_detect_regions)))
			goto nla_put_failure;

		nla_nest_end(msg, nl_combi);
	}

	nla_nest_end(msg, nl_combis);

	return 0;
nla_put_failure:
	return -ENOBUFS;
}

#ifdef CONFIG_PM
static int nl80211_send_wowlan_tcp_caps(struct cfg80211_registered_device *rdev,
					struct sk_buff *msg)
{
	const struct wiphy_wowlan_tcp_support *tcp = rdev->wiphy.wowlan->tcp;
	struct nlattr *nl_tcp;

	if (!tcp)
		return 0;

	nl_tcp = nla_nest_start(msg, NL80211_WOWLAN_TRIG_TCP_CONNECTION);
	if (!nl_tcp)
		return -ENOBUFS;

	if (nla_put_u32(msg, NL80211_WOWLAN_TCP_DATA_PAYLOAD,
			tcp->data_payload_max))
		return -ENOBUFS;

	if (nla_put_u32(msg, NL80211_WOWLAN_TCP_DATA_PAYLOAD,
			tcp->data_payload_max))
		return -ENOBUFS;

	if (tcp->seq && nla_put_flag(msg, NL80211_WOWLAN_TCP_DATA_PAYLOAD_SEQ))
		return -ENOBUFS;

	if (tcp->tok && nla_put(msg, NL80211_WOWLAN_TCP_DATA_PAYLOAD_TOKEN,
				sizeof(*tcp->tok), tcp->tok))
		return -ENOBUFS;

	if (nla_put_u32(msg, NL80211_WOWLAN_TCP_DATA_INTERVAL,
			tcp->data_interval_max))
		return -ENOBUFS;

	if (nla_put_u32(msg, NL80211_WOWLAN_TCP_WAKE_PAYLOAD,
			tcp->wake_payload_max))
		return -ENOBUFS;

	nla_nest_end(msg, nl_tcp);
	return 0;
}

static int nl80211_send_wowlan(struct sk_buff *msg,
			       struct cfg80211_registered_device *rdev,
			       bool large)
{
	struct nlattr *nl_wowlan;

	if (!rdev->wiphy.wowlan)
		return 0;

	nl_wowlan = nla_nest_start(msg, NL80211_ATTR_WOWLAN_TRIGGERS_SUPPORTED);
	if (!nl_wowlan)
		return -ENOBUFS;

	if (((rdev->wiphy.wowlan->flags & WIPHY_WOWLAN_ANY) &&
	     nla_put_flag(msg, NL80211_WOWLAN_TRIG_ANY)) ||
	    ((rdev->wiphy.wowlan->flags & WIPHY_WOWLAN_DISCONNECT) &&
	     nla_put_flag(msg, NL80211_WOWLAN_TRIG_DISCONNECT)) ||
	    ((rdev->wiphy.wowlan->flags & WIPHY_WOWLAN_MAGIC_PKT) &&
	     nla_put_flag(msg, NL80211_WOWLAN_TRIG_MAGIC_PKT)) ||
	    ((rdev->wiphy.wowlan->flags & WIPHY_WOWLAN_SUPPORTS_GTK_REKEY) &&
	     nla_put_flag(msg, NL80211_WOWLAN_TRIG_GTK_REKEY_SUPPORTED)) ||
	    ((rdev->wiphy.wowlan->flags & WIPHY_WOWLAN_GTK_REKEY_FAILURE) &&
	     nla_put_flag(msg, NL80211_WOWLAN_TRIG_GTK_REKEY_FAILURE)) ||
	    ((rdev->wiphy.wowlan->flags & WIPHY_WOWLAN_EAP_IDENTITY_REQ) &&
	     nla_put_flag(msg, NL80211_WOWLAN_TRIG_EAP_IDENT_REQUEST)) ||
	    ((rdev->wiphy.wowlan->flags & WIPHY_WOWLAN_4WAY_HANDSHAKE) &&
	     nla_put_flag(msg, NL80211_WOWLAN_TRIG_4WAY_HANDSHAKE)) ||
	    ((rdev->wiphy.wowlan->flags & WIPHY_WOWLAN_RFKILL_RELEASE) &&
	     nla_put_flag(msg, NL80211_WOWLAN_TRIG_RFKILL_RELEASE)))
		return -ENOBUFS;

	if (rdev->wiphy.wowlan->n_patterns) {
		struct nl80211_pattern_support pat = {
			.max_patterns = rdev->wiphy.wowlan->n_patterns,
			.min_pattern_len = rdev->wiphy.wowlan->pattern_min_len,
			.max_pattern_len = rdev->wiphy.wowlan->pattern_max_len,
			.max_pkt_offset = rdev->wiphy.wowlan->max_pkt_offset,
		};

		if (nla_put(msg, NL80211_WOWLAN_TRIG_PKT_PATTERN,
			    sizeof(pat), &pat))
			return -ENOBUFS;
	}

	if (large && nl80211_send_wowlan_tcp_caps(rdev, msg))
		return -ENOBUFS;

	/* TODO: send wowlan net detect */

	nla_nest_end(msg, nl_wowlan);

	return 0;
}
#endif

static int nl80211_send_coalesce(struct sk_buff *msg,
				 struct cfg80211_registered_device *rdev)
{
	struct nl80211_coalesce_rule_support rule;

	if (!rdev->wiphy.coalesce)
		return 0;

	rule.max_rules = rdev->wiphy.coalesce->n_rules;
	rule.max_delay = rdev->wiphy.coalesce->max_delay;
	rule.pat.max_patterns = rdev->wiphy.coalesce->n_patterns;
	rule.pat.min_pattern_len = rdev->wiphy.coalesce->pattern_min_len;
	rule.pat.max_pattern_len = rdev->wiphy.coalesce->pattern_max_len;
	rule.pat.max_pkt_offset = rdev->wiphy.coalesce->max_pkt_offset;

	if (nla_put(msg, NL80211_ATTR_COALESCE_RULE, sizeof(rule), &rule))
		return -ENOBUFS;

	return 0;
}

static int nl80211_send_band_rateinfo(struct sk_buff *msg,
				      struct ieee80211_supported_band *sband)
{
	struct nlattr *nl_rates, *nl_rate;
	struct ieee80211_rate *rate;
	int i;

	/* add HT info */
	if (sband->ht_cap.ht_supported &&
	    (nla_put(msg, NL80211_BAND_ATTR_HT_MCS_SET,
		     sizeof(sband->ht_cap.mcs),
		     &sband->ht_cap.mcs) ||
	     nla_put_u16(msg, NL80211_BAND_ATTR_HT_CAPA,
			 sband->ht_cap.cap) ||
	     nla_put_u8(msg, NL80211_BAND_ATTR_HT_AMPDU_FACTOR,
			sband->ht_cap.ampdu_factor) ||
	     nla_put_u8(msg, NL80211_BAND_ATTR_HT_AMPDU_DENSITY,
			sband->ht_cap.ampdu_density)))
		return -ENOBUFS;

	/* add VHT info */
	if (sband->vht_cap.vht_supported &&
	    (nla_put(msg, NL80211_BAND_ATTR_VHT_MCS_SET,
		     sizeof(sband->vht_cap.vht_mcs),
		     &sband->vht_cap.vht_mcs) ||
	     nla_put_u32(msg, NL80211_BAND_ATTR_VHT_CAPA,
			 sband->vht_cap.cap)))
		return -ENOBUFS;

	/* add bitrates */
	nl_rates = nla_nest_start(msg, NL80211_BAND_ATTR_RATES);
	if (!nl_rates)
		return -ENOBUFS;

	for (i = 0; i < sband->n_bitrates; i++) {
		nl_rate = nla_nest_start(msg, i);
		if (!nl_rate)
			return -ENOBUFS;

		rate = &sband->bitrates[i];
		if (nla_put_u32(msg, NL80211_BITRATE_ATTR_RATE,
				rate->bitrate))
			return -ENOBUFS;
		if ((rate->flags & IEEE80211_RATE_SHORT_PREAMBLE) &&
		    nla_put_flag(msg,
				 NL80211_BITRATE_ATTR_2GHZ_SHORTPREAMBLE))
			return -ENOBUFS;

		nla_nest_end(msg, nl_rate);
	}

	nla_nest_end(msg, nl_rates);

	return 0;
}

static int
nl80211_send_mgmt_stypes(struct sk_buff *msg,
			 const struct ieee80211_txrx_stypes *mgmt_stypes)
{
	u16 stypes;
	struct nlattr *nl_ftypes, *nl_ifs;
	enum nl80211_iftype ift;
	int i;

	if (!mgmt_stypes)
		return 0;

	nl_ifs = nla_nest_start(msg, NL80211_ATTR_TX_FRAME_TYPES);
	if (!nl_ifs)
		return -ENOBUFS;

	for (ift = 0; ift < NUM_NL80211_IFTYPES; ift++) {
		nl_ftypes = nla_nest_start(msg, ift);
		if (!nl_ftypes)
			return -ENOBUFS;
		i = 0;
		stypes = mgmt_stypes[ift].tx;
		while (stypes) {
			if ((stypes & 1) &&
			    nla_put_u16(msg, NL80211_ATTR_FRAME_TYPE,
					(i << 4) | IEEE80211_FTYPE_MGMT))
				return -ENOBUFS;
			stypes >>= 1;
			i++;
		}
		nla_nest_end(msg, nl_ftypes);
	}

	nla_nest_end(msg, nl_ifs);

	nl_ifs = nla_nest_start(msg, NL80211_ATTR_RX_FRAME_TYPES);
	if (!nl_ifs)
		return -ENOBUFS;

	for (ift = 0; ift < NUM_NL80211_IFTYPES; ift++) {
		nl_ftypes = nla_nest_start(msg, ift);
		if (!nl_ftypes)
			return -ENOBUFS;
		i = 0;
		stypes = mgmt_stypes[ift].rx;
		while (stypes) {
			if ((stypes & 1) &&
			    nla_put_u16(msg, NL80211_ATTR_FRAME_TYPE,
					(i << 4) | IEEE80211_FTYPE_MGMT))
				return -ENOBUFS;
			stypes >>= 1;
			i++;
		}
		nla_nest_end(msg, nl_ftypes);
	}
	nla_nest_end(msg, nl_ifs);

	return 0;
}

struct nl80211_dump_wiphy_state {
	s64 filter_wiphy;
	long start;
	long split_start, band_start, chan_start;
	bool split;
};

static int nl80211_send_wiphy(struct cfg80211_registered_device *rdev,
			      enum nl80211_commands cmd,
			      struct sk_buff *msg, u32 portid, u32 seq,
			      int flags, struct nl80211_dump_wiphy_state *state)
{
	void *hdr;
	struct nlattr *nl_bands, *nl_band;
	struct nlattr *nl_freqs, *nl_freq;
	struct nlattr *nl_cmds;
	enum ieee80211_band band;
	struct ieee80211_channel *chan;
	int i;
	const struct ieee80211_txrx_stypes *mgmt_stypes =
				rdev->wiphy.mgmt_stypes;
	u32 features;

	hdr = nl80211hdr_put(msg, portid, seq, flags, cmd);
	if (!hdr)
		return -ENOBUFS;

	if (WARN_ON(!state))
		return -EINVAL;

	if (nla_put_u32(msg, NL80211_ATTR_WIPHY, rdev->wiphy_idx) ||
	    nla_put_string(msg, NL80211_ATTR_WIPHY_NAME,
			   wiphy_name(&rdev->wiphy)) ||
	    nla_put_u32(msg, NL80211_ATTR_GENERATION,
			cfg80211_rdev_list_generation))
		goto nla_put_failure;

	if (cmd != NL80211_CMD_NEW_WIPHY)
		goto finish;

	switch (state->split_start) {
	case 0:
		if (nla_put_u8(msg, NL80211_ATTR_WIPHY_RETRY_SHORT,
			       rdev->wiphy.retry_short) ||
		    nla_put_u8(msg, NL80211_ATTR_WIPHY_RETRY_LONG,
			       rdev->wiphy.retry_long) ||
		    nla_put_u32(msg, NL80211_ATTR_WIPHY_FRAG_THRESHOLD,
				rdev->wiphy.frag_threshold) ||
		    nla_put_u32(msg, NL80211_ATTR_WIPHY_RTS_THRESHOLD,
				rdev->wiphy.rts_threshold) ||
		    nla_put_u8(msg, NL80211_ATTR_WIPHY_COVERAGE_CLASS,
			       rdev->wiphy.coverage_class) ||
		    nla_put_u8(msg, NL80211_ATTR_MAX_NUM_SCAN_SSIDS,
			       rdev->wiphy.max_scan_ssids) ||
		    nla_put_u8(msg, NL80211_ATTR_MAX_NUM_SCHED_SCAN_SSIDS,
			       rdev->wiphy.max_sched_scan_ssids) ||
		    nla_put_u16(msg, NL80211_ATTR_MAX_SCAN_IE_LEN,
				rdev->wiphy.max_scan_ie_len) ||
		    nla_put_u16(msg, NL80211_ATTR_MAX_SCHED_SCAN_IE_LEN,
				rdev->wiphy.max_sched_scan_ie_len) ||
		    nla_put_u8(msg, NL80211_ATTR_MAX_MATCH_SETS,
			       rdev->wiphy.max_match_sets))
			goto nla_put_failure;

		if ((rdev->wiphy.flags & WIPHY_FLAG_IBSS_RSN) &&
		    nla_put_flag(msg, NL80211_ATTR_SUPPORT_IBSS_RSN))
			goto nla_put_failure;
		if ((rdev->wiphy.flags & WIPHY_FLAG_MESH_AUTH) &&
		    nla_put_flag(msg, NL80211_ATTR_SUPPORT_MESH_AUTH))
			goto nla_put_failure;
		if ((rdev->wiphy.flags & WIPHY_FLAG_AP_UAPSD) &&
		    nla_put_flag(msg, NL80211_ATTR_SUPPORT_AP_UAPSD))
			goto nla_put_failure;
		if ((rdev->wiphy.flags & WIPHY_FLAG_SUPPORTS_FW_ROAM) &&
		    nla_put_flag(msg, NL80211_ATTR_ROAM_SUPPORT))
			goto nla_put_failure;
		if ((rdev->wiphy.flags & WIPHY_FLAG_SUPPORTS_TDLS) &&
		    nla_put_flag(msg, NL80211_ATTR_TDLS_SUPPORT))
			goto nla_put_failure;
		if ((rdev->wiphy.flags & WIPHY_FLAG_TDLS_EXTERNAL_SETUP) &&
		    nla_put_flag(msg, NL80211_ATTR_TDLS_EXTERNAL_SETUP))
			goto nla_put_failure;
		state->split_start++;
		if (state->split)
			break;
	case 1:
		if (nla_put(msg, NL80211_ATTR_CIPHER_SUITES,
			    sizeof(u32) * rdev->wiphy.n_cipher_suites,
			    rdev->wiphy.cipher_suites))
			goto nla_put_failure;

		if (nla_put_u8(msg, NL80211_ATTR_MAX_NUM_PMKIDS,
			       rdev->wiphy.max_num_pmkids))
			goto nla_put_failure;

		if ((rdev->wiphy.flags & WIPHY_FLAG_CONTROL_PORT_PROTOCOL) &&
		    nla_put_flag(msg, NL80211_ATTR_CONTROL_PORT_ETHERTYPE))
			goto nla_put_failure;

		if (nla_put_u32(msg, NL80211_ATTR_WIPHY_ANTENNA_AVAIL_TX,
				rdev->wiphy.available_antennas_tx) ||
		    nla_put_u32(msg, NL80211_ATTR_WIPHY_ANTENNA_AVAIL_RX,
				rdev->wiphy.available_antennas_rx))
			goto nla_put_failure;

		if ((rdev->wiphy.flags & WIPHY_FLAG_AP_PROBE_RESP_OFFLOAD) &&
		    nla_put_u32(msg, NL80211_ATTR_PROBE_RESP_OFFLOAD,
				rdev->wiphy.probe_resp_offload))
			goto nla_put_failure;

		if ((rdev->wiphy.available_antennas_tx ||
		     rdev->wiphy.available_antennas_rx) &&
		    rdev->ops->get_antenna) {
			u32 tx_ant = 0, rx_ant = 0;
			int res;
			res = rdev_get_antenna(rdev, &tx_ant, &rx_ant);
			if (!res) {
				if (nla_put_u32(msg,
						NL80211_ATTR_WIPHY_ANTENNA_TX,
						tx_ant) ||
				    nla_put_u32(msg,
						NL80211_ATTR_WIPHY_ANTENNA_RX,
						rx_ant))
					goto nla_put_failure;
			}
		}

		state->split_start++;
		if (state->split)
			break;
	case 2:
		if (nl80211_put_iftypes(msg, NL80211_ATTR_SUPPORTED_IFTYPES,
					rdev->wiphy.interface_modes))
				goto nla_put_failure;
		state->split_start++;
		if (state->split)
			break;
	case 3:
		nl_bands = nla_nest_start(msg, NL80211_ATTR_WIPHY_BANDS);
		if (!nl_bands)
			goto nla_put_failure;

		for (band = state->band_start;
		     band < IEEE80211_NUM_BANDS; band++) {
			struct ieee80211_supported_band *sband;

			sband = rdev->wiphy.bands[band];

			if (!sband)
				continue;

			nl_band = nla_nest_start(msg, band);
			if (!nl_band)
				goto nla_put_failure;

			switch (state->chan_start) {
			case 0:
				if (nl80211_send_band_rateinfo(msg, sband))
					goto nla_put_failure;
				state->chan_start++;
				if (state->split)
					break;
			default:
				/* add frequencies */
				nl_freqs = nla_nest_start(
					msg, NL80211_BAND_ATTR_FREQS);
				if (!nl_freqs)
					goto nla_put_failure;

				for (i = state->chan_start - 1;
				     i < sband->n_channels;
				     i++) {
					nl_freq = nla_nest_start(msg, i);
					if (!nl_freq)
						goto nla_put_failure;

					chan = &sband->channels[i];

					if (nl80211_msg_put_channel(
							msg, chan,
							state->split))
						goto nla_put_failure;

					nla_nest_end(msg, nl_freq);
					if (state->split)
						break;
				}
				if (i < sband->n_channels)
					state->chan_start = i + 2;
				else
					state->chan_start = 0;
				nla_nest_end(msg, nl_freqs);
			}

			nla_nest_end(msg, nl_band);

			if (state->split) {
				/* start again here */
				if (state->chan_start)
					band--;
				break;
			}
		}
		nla_nest_end(msg, nl_bands);

		if (band < IEEE80211_NUM_BANDS)
			state->band_start = band + 1;
		else
			state->band_start = 0;

		/* if bands & channels are done, continue outside */
		if (state->band_start == 0 && state->chan_start == 0)
			state->split_start++;
		if (state->split)
			break;
	case 4:
		nl_cmds = nla_nest_start(msg, NL80211_ATTR_SUPPORTED_COMMANDS);
		if (!nl_cmds)
			goto nla_put_failure;

		i = 0;
#define CMD(op, n)							\
		 do {							\
			if (rdev->ops->op) {				\
				i++;					\
				if (nla_put_u32(msg, i, NL80211_CMD_ ## n)) \
					goto nla_put_failure;		\
			}						\
		} while (0)

		CMD(add_virtual_intf, NEW_INTERFACE);
		CMD(change_virtual_intf, SET_INTERFACE);
		CMD(add_key, NEW_KEY);
		CMD(start_ap, START_AP);
		CMD(add_station, NEW_STATION);
		CMD(add_mpath, NEW_MPATH);
		CMD(update_mesh_config, SET_MESH_CONFIG);
		CMD(change_bss, SET_BSS);
		CMD(auth, AUTHENTICATE);
		CMD(assoc, ASSOCIATE);
		CMD(deauth, DEAUTHENTICATE);
		CMD(disassoc, DISASSOCIATE);
		CMD(join_ibss, JOIN_IBSS);
		CMD(join_mesh, JOIN_MESH);
		CMD(set_pmksa, SET_PMKSA);
		CMD(del_pmksa, DEL_PMKSA);
		CMD(flush_pmksa, FLUSH_PMKSA);
		if (rdev->wiphy.flags & WIPHY_FLAG_HAS_REMAIN_ON_CHANNEL)
			CMD(remain_on_channel, REMAIN_ON_CHANNEL);
		CMD(set_bitrate_mask, SET_TX_BITRATE_MASK);
		CMD(mgmt_tx, FRAME);
		CMD(mgmt_tx_cancel_wait, FRAME_WAIT_CANCEL);
		if (rdev->wiphy.flags & WIPHY_FLAG_NETNS_OK) {
			i++;
			if (nla_put_u32(msg, i, NL80211_CMD_SET_WIPHY_NETNS))
				goto nla_put_failure;
		}
		if (rdev->ops->set_monitor_channel || rdev->ops->start_ap ||
		    rdev->ops->join_mesh) {
			i++;
			if (nla_put_u32(msg, i, NL80211_CMD_SET_CHANNEL))
				goto nla_put_failure;
		}
		CMD(set_wds_peer, SET_WDS_PEER);
		if (rdev->wiphy.flags & WIPHY_FLAG_SUPPORTS_TDLS) {
			CMD(tdls_mgmt, TDLS_MGMT);
			CMD(tdls_oper, TDLS_OPER);
		}
		if (rdev->wiphy.flags & WIPHY_FLAG_SUPPORTS_SCHED_SCAN)
			CMD(sched_scan_start, START_SCHED_SCAN);
		CMD(probe_client, PROBE_CLIENT);
		CMD(set_noack_map, SET_NOACK_MAP);
		if (rdev->wiphy.flags & WIPHY_FLAG_REPORTS_OBSS) {
			i++;
			if (nla_put_u32(msg, i, NL80211_CMD_REGISTER_BEACONS))
				goto nla_put_failure;
		}
		CMD(start_p2p_device, START_P2P_DEVICE);
		CMD(set_mcast_rate, SET_MCAST_RATE);
#ifdef CONFIG_NL80211_TESTMODE
		CMD(testmode_cmd, TESTMODE);
#endif
		if (state->split) {
			CMD(crit_proto_start, CRIT_PROTOCOL_START);
			CMD(crit_proto_stop, CRIT_PROTOCOL_STOP);
			if (rdev->wiphy.flags & WIPHY_FLAG_HAS_CHANNEL_SWITCH)
				CMD(channel_switch, CHANNEL_SWITCH);
			CMD(set_qos_map, SET_QOS_MAP);
			if (rdev->wiphy.features &
					NL80211_FEATURE_SUPPORTS_WMM_ADMISSION)
				CMD(add_tx_ts, ADD_TX_TS);
		}
		/* add into the if now */
#undef CMD

		if (rdev->ops->connect || rdev->ops->auth) {
			i++;
			if (nla_put_u32(msg, i, NL80211_CMD_CONNECT))
				goto nla_put_failure;
		}

		if (rdev->ops->disconnect || rdev->ops->deauth) {
			i++;
			if (nla_put_u32(msg, i, NL80211_CMD_DISCONNECT))
				goto nla_put_failure;
		}

		nla_nest_end(msg, nl_cmds);
		state->split_start++;
		if (state->split)
			break;
	case 5:
		if (rdev->ops->remain_on_channel &&
		    (rdev->wiphy.flags & WIPHY_FLAG_HAS_REMAIN_ON_CHANNEL) &&
		    nla_put_u32(msg,
				NL80211_ATTR_MAX_REMAIN_ON_CHANNEL_DURATION,
				rdev->wiphy.max_remain_on_channel_duration))
			goto nla_put_failure;

		if ((rdev->wiphy.flags & WIPHY_FLAG_OFFCHAN_TX) &&
		    nla_put_flag(msg, NL80211_ATTR_OFFCHANNEL_TX_OK))
			goto nla_put_failure;

		if (nl80211_send_mgmt_stypes(msg, mgmt_stypes))
			goto nla_put_failure;
		state->split_start++;
		if (state->split)
			break;
	case 6:
#ifdef CONFIG_PM
		if (nl80211_send_wowlan(msg, rdev, state->split))
			goto nla_put_failure;
		state->split_start++;
		if (state->split)
			break;
#else
		state->split_start++;
#endif
	case 7:
		if (nl80211_put_iftypes(msg, NL80211_ATTR_SOFTWARE_IFTYPES,
					rdev->wiphy.software_iftypes))
			goto nla_put_failure;

		if (nl80211_put_iface_combinations(&rdev->wiphy, msg,
						   state->split))
			goto nla_put_failure;

		state->split_start++;
		if (state->split)
			break;
	case 8:
		if ((rdev->wiphy.flags & WIPHY_FLAG_HAVE_AP_SME) &&
		    nla_put_u32(msg, NL80211_ATTR_DEVICE_AP_SME,
				rdev->wiphy.ap_sme_capa))
			goto nla_put_failure;

		features = rdev->wiphy.features;
		/*
		 * We can only add the per-channel limit information if the
		 * dump is split, otherwise it makes it too big. Therefore
		 * only advertise it in that case.
		 */
		if (state->split)
			features |= NL80211_FEATURE_ADVERTISE_CHAN_LIMITS;
		if (nla_put_u32(msg, NL80211_ATTR_FEATURE_FLAGS, features))
			goto nla_put_failure;

		if (rdev->wiphy.ht_capa_mod_mask &&
		    nla_put(msg, NL80211_ATTR_HT_CAPABILITY_MASK,
			    sizeof(*rdev->wiphy.ht_capa_mod_mask),
			    rdev->wiphy.ht_capa_mod_mask))
			goto nla_put_failure;

		if (rdev->wiphy.flags & WIPHY_FLAG_HAVE_AP_SME &&
		    rdev->wiphy.max_acl_mac_addrs &&
		    nla_put_u32(msg, NL80211_ATTR_MAC_ACL_MAX,
				rdev->wiphy.max_acl_mac_addrs))
			goto nla_put_failure;

		/*
		 * Any information below this point is only available to
		 * applications that can deal with it being split. This
		 * helps ensure that newly added capabilities don't break
		 * older tools by overrunning their buffers.
		 *
		 * We still increment split_start so that in the split
		 * case we'll continue with more data in the next round,
		 * but break unconditionally so unsplit data stops here.
		 */
		state->split_start++;
		break;
	case 9:
		if (rdev->wiphy.extended_capabilities &&
		    (nla_put(msg, NL80211_ATTR_EXT_CAPA,
			     rdev->wiphy.extended_capabilities_len,
			     rdev->wiphy.extended_capabilities) ||
		     nla_put(msg, NL80211_ATTR_EXT_CAPA_MASK,
			     rdev->wiphy.extended_capabilities_len,
			     rdev->wiphy.extended_capabilities_mask)))
			goto nla_put_failure;

		if (rdev->wiphy.vht_capa_mod_mask &&
		    nla_put(msg, NL80211_ATTR_VHT_CAPABILITY_MASK,
			    sizeof(*rdev->wiphy.vht_capa_mod_mask),
			    rdev->wiphy.vht_capa_mod_mask))
			goto nla_put_failure;

		state->split_start++;
		break;
	case 10:
		if (nl80211_send_coalesce(msg, rdev))
			goto nla_put_failure;

		if ((rdev->wiphy.flags & WIPHY_FLAG_SUPPORTS_5_10_MHZ) &&
		    (nla_put_flag(msg, NL80211_ATTR_SUPPORT_5_MHZ) ||
		     nla_put_flag(msg, NL80211_ATTR_SUPPORT_10_MHZ)))
			goto nla_put_failure;

		if (rdev->wiphy.max_ap_assoc_sta &&
		    nla_put_u32(msg, NL80211_ATTR_MAX_AP_ASSOC_STA,
				rdev->wiphy.max_ap_assoc_sta))
			goto nla_put_failure;

		state->split_start++;
		break;
	case 11:
		if (rdev->wiphy.n_vendor_commands) {
			const struct nl80211_vendor_cmd_info *info;
			struct nlattr *nested;

			nested = nla_nest_start(msg, NL80211_ATTR_VENDOR_DATA);
			if (!nested)
				goto nla_put_failure;

			for (i = 0; i < rdev->wiphy.n_vendor_commands; i++) {
				info = &rdev->wiphy.vendor_commands[i].info;
				if (nla_put(msg, i + 1, sizeof(*info), info))
					goto nla_put_failure;
			}
			nla_nest_end(msg, nested);
		}

		if (rdev->wiphy.n_vendor_events) {
			const struct nl80211_vendor_cmd_info *info;
			struct nlattr *nested;

			nested = nla_nest_start(msg,
						NL80211_ATTR_VENDOR_EVENTS);
			if (!nested)
				goto nla_put_failure;

			for (i = 0; i < rdev->wiphy.n_vendor_events; i++) {
				info = &rdev->wiphy.vendor_events[i];
				if (nla_put(msg, i + 1, sizeof(*info), info))
					goto nla_put_failure;
			}
			nla_nest_end(msg, nested);
		}
		state->split_start++;
		break;
	case 12:
		if (rdev->wiphy.flags & WIPHY_FLAG_HAS_CHANNEL_SWITCH &&
		    nla_put_u8(msg, NL80211_ATTR_MAX_CSA_COUNTERS,
			       rdev->wiphy.max_num_csa_counters))
			goto nla_put_failure;

		/* done */
		state->split_start = 0;
		break;
	}
 finish:
	return genlmsg_end(msg, hdr);

 nla_put_failure:
	genlmsg_cancel(msg, hdr);
	return -EMSGSIZE;
}

static int nl80211_dump_wiphy_parse(struct sk_buff *skb,
				    struct netlink_callback *cb,
				    struct nl80211_dump_wiphy_state *state)
{
	struct nlattr **tb = nl80211_fam.attrbuf;
	int ret = nlmsg_parse(cb->nlh, GENL_HDRLEN + nl80211_fam.hdrsize,
			      tb, nl80211_fam.maxattr, nl80211_policy);
	/* ignore parse errors for backward compatibility */
	if (ret)
		return 0;

	state->split = tb[NL80211_ATTR_SPLIT_WIPHY_DUMP];
	if (tb[NL80211_ATTR_WIPHY])
		state->filter_wiphy = nla_get_u32(tb[NL80211_ATTR_WIPHY]);
	if (tb[NL80211_ATTR_WDEV])
		state->filter_wiphy = nla_get_u64(tb[NL80211_ATTR_WDEV]) >> 32;
	if (tb[NL80211_ATTR_IFINDEX]) {
		struct net_device *netdev;
		struct cfg80211_registered_device *rdev;
		int ifidx = nla_get_u32(tb[NL80211_ATTR_IFINDEX]);

		netdev = __dev_get_by_index(sock_net(skb->sk), ifidx);
		if (!netdev)
			return -ENODEV;
		if (netdev->ieee80211_ptr) {
			rdev = wiphy_to_rdev(
				netdev->ieee80211_ptr->wiphy);
			state->filter_wiphy = rdev->wiphy_idx;
		}
	}

	return 0;
}

static int nl80211_dump_wiphy(struct sk_buff *skb, struct netlink_callback *cb)
{
	int idx = 0, ret;
	struct nl80211_dump_wiphy_state *state = (void *)cb->args[0];
	struct cfg80211_registered_device *rdev;

	rtnl_lock();
	if (!state) {
		state = kzalloc(sizeof(*state), GFP_KERNEL);
		if (!state) {
			rtnl_unlock();
			return -ENOMEM;
		}
		state->filter_wiphy = -1;
		ret = nl80211_dump_wiphy_parse(skb, cb, state);
		if (ret) {
			kfree(state);
			rtnl_unlock();
			return ret;
		}
		cb->args[0] = (long)state;
	}

	list_for_each_entry(rdev, &cfg80211_rdev_list, list) {
		if (!net_eq(wiphy_net(&rdev->wiphy), sock_net(skb->sk)))
			continue;
		if (++idx <= state->start)
			continue;
		if (state->filter_wiphy != -1 &&
		    state->filter_wiphy != rdev->wiphy_idx)
			continue;
		/* attempt to fit multiple wiphy data chunks into the skb */
		do {
			ret = nl80211_send_wiphy(rdev, NL80211_CMD_NEW_WIPHY,
						 skb,
						 NETLINK_CB(cb->skb).portid,
						 cb->nlh->nlmsg_seq,
						 NLM_F_MULTI, state);
			if (ret < 0) {
				/*
				 * If sending the wiphy data didn't fit (ENOBUFS
				 * or EMSGSIZE returned), this SKB is still
				 * empty (so it's not too big because another
				 * wiphy dataset is already in the skb) and
				 * we've not tried to adjust the dump allocation
				 * yet ... then adjust the alloc size to be
				 * bigger, and return 1 but with the empty skb.
				 * This results in an empty message being RX'ed
				 * in userspace, but that is ignored.
				 *
				 * We can then retry with the larger buffer.
				 */
				if ((ret == -ENOBUFS || ret == -EMSGSIZE) &&
				    !skb->len && !state->split &&
				    cb->min_dump_alloc < 4096) {
					cb->min_dump_alloc = 4096;
					state->split_start = 0;
					rtnl_unlock();
					return 1;
				}
				idx--;
				break;
			}
		} while (state->split_start > 0);
		break;
	}
	rtnl_unlock();

	state->start = idx;

	return skb->len;
}

static int nl80211_dump_wiphy_done(struct netlink_callback *cb)
{
	kfree((void *)cb->args[0]);
	return 0;
}

static int nl80211_get_wiphy(struct sk_buff *skb, struct genl_info *info)
{
	struct sk_buff *msg;
	struct cfg80211_registered_device *rdev = info->user_ptr[0];
	struct nl80211_dump_wiphy_state state = {};

	msg = nlmsg_new(4096, GFP_KERNEL);
	if (!msg)
		return -ENOMEM;

	if (nl80211_send_wiphy(rdev, NL80211_CMD_NEW_WIPHY, msg,
			       info->snd_portid, info->snd_seq, 0,
			       &state) < 0) {
		nlmsg_free(msg);
		return -ENOBUFS;
	}

	return genlmsg_reply(msg, info);
}

static const struct nla_policy txq_params_policy[NL80211_TXQ_ATTR_MAX + 1] = {
	[NL80211_TXQ_ATTR_QUEUE]		= { .type = NLA_U8 },
	[NL80211_TXQ_ATTR_TXOP]			= { .type = NLA_U16 },
	[NL80211_TXQ_ATTR_CWMIN]		= { .type = NLA_U16 },
	[NL80211_TXQ_ATTR_CWMAX]		= { .type = NLA_U16 },
	[NL80211_TXQ_ATTR_AIFS]			= { .type = NLA_U8 },
};

static int parse_txq_params(struct nlattr *tb[],
			    struct ieee80211_txq_params *txq_params)
{
	if (!tb[NL80211_TXQ_ATTR_AC] || !tb[NL80211_TXQ_ATTR_TXOP] ||
	    !tb[NL80211_TXQ_ATTR_CWMIN] || !tb[NL80211_TXQ_ATTR_CWMAX] ||
	    !tb[NL80211_TXQ_ATTR_AIFS])
		return -EINVAL;

	txq_params->ac = nla_get_u8(tb[NL80211_TXQ_ATTR_AC]);
	txq_params->txop = nla_get_u16(tb[NL80211_TXQ_ATTR_TXOP]);
	txq_params->cwmin = nla_get_u16(tb[NL80211_TXQ_ATTR_CWMIN]);
	txq_params->cwmax = nla_get_u16(tb[NL80211_TXQ_ATTR_CWMAX]);
	txq_params->aifs = nla_get_u8(tb[NL80211_TXQ_ATTR_AIFS]);

	if (txq_params->ac >= NL80211_NUM_ACS)
		return -EINVAL;

	return 0;
}

static bool nl80211_can_set_dev_channel(struct wireless_dev *wdev)
{
	/*
	 * You can only set the channel explicitly for WDS interfaces,
	 * all others have their channel managed via their respective
	 * "establish a connection" command (connect, join, ...)
	 *
	 * For AP/GO and mesh mode, the channel can be set with the
	 * channel userspace API, but is only stored and passed to the
	 * low-level driver when the AP starts or the mesh is joined.
	 * This is for backward compatibility, userspace can also give
	 * the channel in the start-ap or join-mesh commands instead.
	 *
	 * Monitors are special as they are normally slaved to
	 * whatever else is going on, so they have their own special
	 * operation to set the monitor channel if possible.
	 */
	return !wdev ||
		wdev->iftype == NL80211_IFTYPE_AP ||
		wdev->iftype == NL80211_IFTYPE_MESH_POINT ||
		wdev->iftype == NL80211_IFTYPE_MONITOR ||
		wdev->iftype == NL80211_IFTYPE_P2P_GO;
}

static int nl80211_parse_chandef(struct cfg80211_registered_device *rdev,
				 struct genl_info *info,
				 struct cfg80211_chan_def *chandef)
{
	u32 control_freq;

	if (!info->attrs[NL80211_ATTR_WIPHY_FREQ])
		return -EINVAL;

	control_freq = nla_get_u32(info->attrs[NL80211_ATTR_WIPHY_FREQ]);

	chandef->chan = ieee80211_get_channel(&rdev->wiphy, control_freq);
	chandef->width = NL80211_CHAN_WIDTH_20_NOHT;
	chandef->center_freq1 = control_freq;
	chandef->center_freq2 = 0;

	/* Primary channel not allowed */
	if (!chandef->chan || chandef->chan->flags & IEEE80211_CHAN_DISABLED)
		return -EINVAL;

	if (info->attrs[NL80211_ATTR_WIPHY_CHANNEL_TYPE]) {
		enum nl80211_channel_type chantype;

		chantype = nla_get_u32(
				info->attrs[NL80211_ATTR_WIPHY_CHANNEL_TYPE]);

		switch (chantype) {
		case NL80211_CHAN_NO_HT:
		case NL80211_CHAN_HT20:
		case NL80211_CHAN_HT40PLUS:
		case NL80211_CHAN_HT40MINUS:
			cfg80211_chandef_create(chandef, chandef->chan,
						chantype);
			break;
		default:
			return -EINVAL;
		}
	} else if (info->attrs[NL80211_ATTR_CHANNEL_WIDTH]) {
		chandef->width =
			nla_get_u32(info->attrs[NL80211_ATTR_CHANNEL_WIDTH]);
		if (info->attrs[NL80211_ATTR_CENTER_FREQ1])
			chandef->center_freq1 =
				nla_get_u32(
					info->attrs[NL80211_ATTR_CENTER_FREQ1]);
		if (info->attrs[NL80211_ATTR_CENTER_FREQ2])
			chandef->center_freq2 =
				nla_get_u32(
					info->attrs[NL80211_ATTR_CENTER_FREQ2]);
	}

	if (!cfg80211_chandef_valid(chandef))
		return -EINVAL;

	if (!cfg80211_chandef_usable(&rdev->wiphy, chandef,
				     IEEE80211_CHAN_DISABLED))
		return -EINVAL;

	if ((chandef->width == NL80211_CHAN_WIDTH_5 ||
	     chandef->width == NL80211_CHAN_WIDTH_10) &&
	    !(rdev->wiphy.flags & WIPHY_FLAG_SUPPORTS_5_10_MHZ))
		return -EINVAL;

	return 0;
}

static int __nl80211_set_channel(struct cfg80211_registered_device *rdev,
				 struct net_device *dev,
				 struct genl_info *info)
{
	struct cfg80211_chan_def chandef;
	int result;
	enum nl80211_iftype iftype = NL80211_IFTYPE_MONITOR;
	struct wireless_dev *wdev = NULL;

	if (dev)
		wdev = dev->ieee80211_ptr;
	if (!nl80211_can_set_dev_channel(wdev))
		return -EOPNOTSUPP;
	if (wdev)
		iftype = wdev->iftype;

	result = nl80211_parse_chandef(rdev, info, &chandef);
	if (result)
		return result;

	switch (iftype) {
	case NL80211_IFTYPE_AP:
	case NL80211_IFTYPE_P2P_GO:
		if (!cfg80211_reg_can_beacon(&rdev->wiphy, &chandef, iftype)) {
			result = -EINVAL;
			break;
		}
		if (wdev->beacon_interval) {
			if (!dev || !rdev->ops->set_ap_chanwidth ||
			    !(rdev->wiphy.features &
			      NL80211_FEATURE_AP_MODE_CHAN_WIDTH_CHANGE)) {
				result = -EBUSY;
				break;
			}

			/* Only allow dynamic channel width changes */
			if (chandef.chan != wdev->preset_chandef.chan) {
				result = -EBUSY;
				break;
			}
			result = rdev_set_ap_chanwidth(rdev, dev, &chandef);
			if (result)
				break;
		}
		wdev->preset_chandef = chandef;
		result = 0;
		break;
	case NL80211_IFTYPE_MESH_POINT:
		result = cfg80211_set_mesh_channel(rdev, wdev, &chandef);
		break;
	case NL80211_IFTYPE_MONITOR:
		result = cfg80211_set_monitor_channel(rdev, &chandef);
		break;
	default:
		result = -EINVAL;
	}

	return result;
}

static int nl80211_set_channel(struct sk_buff *skb, struct genl_info *info)
{
	struct cfg80211_registered_device *rdev = info->user_ptr[0];
	struct net_device *netdev = info->user_ptr[1];

	return __nl80211_set_channel(rdev, netdev, info);
}

static int nl80211_set_wds_peer(struct sk_buff *skb, struct genl_info *info)
{
	struct cfg80211_registered_device *rdev = info->user_ptr[0];
	struct net_device *dev = info->user_ptr[1];
	struct wireless_dev *wdev = dev->ieee80211_ptr;
	const u8 *bssid;

	if (!info->attrs[NL80211_ATTR_MAC])
		return -EINVAL;

	if (netif_running(dev))
		return -EBUSY;

	if (!rdev->ops->set_wds_peer)
		return -EOPNOTSUPP;

	if (wdev->iftype != NL80211_IFTYPE_WDS)
		return -EOPNOTSUPP;

	bssid = nla_data(info->attrs[NL80211_ATTR_MAC]);
	return rdev_set_wds_peer(rdev, dev, bssid);
}


static int nl80211_set_wiphy(struct sk_buff *skb, struct genl_info *info)
{
	struct cfg80211_registered_device *rdev;
	struct net_device *netdev = NULL;
	struct wireless_dev *wdev;
	int result = 0, rem_txq_params = 0;
	struct nlattr *nl_txq_params;
	u32 changed;
	u8 retry_short = 0, retry_long = 0;
	u32 frag_threshold = 0, rts_threshold = 0;
	u8 coverage_class = 0;

	ASSERT_RTNL();

	/*
	 * Try to find the wiphy and netdev. Normally this
	 * function shouldn't need the netdev, but this is
	 * done for backward compatibility -- previously
	 * setting the channel was done per wiphy, but now
	 * it is per netdev. Previous userland like hostapd
	 * also passed a netdev to set_wiphy, so that it is
	 * possible to let that go to the right netdev!
	 */

	if (info->attrs[NL80211_ATTR_IFINDEX]) {
		int ifindex = nla_get_u32(info->attrs[NL80211_ATTR_IFINDEX]);

		netdev = __dev_get_by_index(genl_info_net(info), ifindex);
		if (netdev && netdev->ieee80211_ptr)
			rdev = wiphy_to_rdev(netdev->ieee80211_ptr->wiphy);
		else
			netdev = NULL;
	}

	if (!netdev) {
		rdev = __cfg80211_rdev_from_attrs(genl_info_net(info),
						  info->attrs);
		if (IS_ERR(rdev))
			return PTR_ERR(rdev);
		wdev = NULL;
		netdev = NULL;
		result = 0;
	} else
		wdev = netdev->ieee80211_ptr;

	/*
	 * end workaround code, by now the rdev is available
	 * and locked, and wdev may or may not be NULL.
	 */

	if (info->attrs[NL80211_ATTR_WIPHY_NAME])
		result = cfg80211_dev_rename(
			rdev, nla_data(info->attrs[NL80211_ATTR_WIPHY_NAME]));

	if (result)
		return result;

	if (info->attrs[NL80211_ATTR_WIPHY_TXQ_PARAMS]) {
		struct ieee80211_txq_params txq_params;
		struct nlattr *tb[NL80211_TXQ_ATTR_MAX + 1];

		if (!rdev->ops->set_txq_params)
			return -EOPNOTSUPP;

		if (!netdev)
			return -EINVAL;

		if (netdev->ieee80211_ptr->iftype != NL80211_IFTYPE_AP &&
		    netdev->ieee80211_ptr->iftype != NL80211_IFTYPE_P2P_GO)
			return -EINVAL;

		if (!netif_running(netdev))
			return -ENETDOWN;

		nla_for_each_nested(nl_txq_params,
				    info->attrs[NL80211_ATTR_WIPHY_TXQ_PARAMS],
				    rem_txq_params) {
			result = nla_parse(tb, NL80211_TXQ_ATTR_MAX,
					   nla_data(nl_txq_params),
					   nla_len(nl_txq_params),
					   txq_params_policy);
			if (result)
				return result;
			result = parse_txq_params(tb, &txq_params);
			if (result)
				return result;

			result = rdev_set_txq_params(rdev, netdev,
						     &txq_params);
			if (result)
				return result;
		}
	}

	if (info->attrs[NL80211_ATTR_WIPHY_FREQ]) {
		result = __nl80211_set_channel(
			rdev,
			nl80211_can_set_dev_channel(wdev) ? netdev : NULL,
			info);
		if (result)
			return result;
	}

	if (info->attrs[NL80211_ATTR_WIPHY_TX_POWER_SETTING]) {
		struct wireless_dev *txp_wdev = wdev;
		enum nl80211_tx_power_setting type;
		int idx, mbm = 0;

		if (!(rdev->wiphy.features & NL80211_FEATURE_VIF_TXPOWER))
			txp_wdev = NULL;

		if (!rdev->ops->set_tx_power)
			return -EOPNOTSUPP;

		idx = NL80211_ATTR_WIPHY_TX_POWER_SETTING;
		type = nla_get_u32(info->attrs[idx]);

		if (!info->attrs[NL80211_ATTR_WIPHY_TX_POWER_LEVEL] &&
		    (type != NL80211_TX_POWER_AUTOMATIC))
			return -EINVAL;

		if (type != NL80211_TX_POWER_AUTOMATIC) {
			idx = NL80211_ATTR_WIPHY_TX_POWER_LEVEL;
			mbm = nla_get_u32(info->attrs[idx]);
		}

		result = rdev_set_tx_power(rdev, txp_wdev, type, mbm);
		if (result)
			return result;
	}

	if (info->attrs[NL80211_ATTR_WIPHY_ANTENNA_TX] &&
	    info->attrs[NL80211_ATTR_WIPHY_ANTENNA_RX]) {
		u32 tx_ant, rx_ant;
		if ((!rdev->wiphy.available_antennas_tx &&
		     !rdev->wiphy.available_antennas_rx) ||
		    !rdev->ops->set_antenna)
			return -EOPNOTSUPP;

		tx_ant = nla_get_u32(info->attrs[NL80211_ATTR_WIPHY_ANTENNA_TX]);
		rx_ant = nla_get_u32(info->attrs[NL80211_ATTR_WIPHY_ANTENNA_RX]);

		/* reject antenna configurations which don't match the
		 * available antenna masks, except for the "all" mask */
		if ((~tx_ant && (tx_ant & ~rdev->wiphy.available_antennas_tx)) ||
		    (~rx_ant && (rx_ant & ~rdev->wiphy.available_antennas_rx)))
			return -EINVAL;

		tx_ant = tx_ant & rdev->wiphy.available_antennas_tx;
		rx_ant = rx_ant & rdev->wiphy.available_antennas_rx;

		result = rdev_set_antenna(rdev, tx_ant, rx_ant);
		if (result)
			return result;
	}

	changed = 0;

	if (info->attrs[NL80211_ATTR_WIPHY_RETRY_SHORT]) {
		retry_short = nla_get_u8(
			info->attrs[NL80211_ATTR_WIPHY_RETRY_SHORT]);
		if (retry_short == 0)
			return -EINVAL;

		changed |= WIPHY_PARAM_RETRY_SHORT;
	}

	if (info->attrs[NL80211_ATTR_WIPHY_RETRY_LONG]) {
		retry_long = nla_get_u8(
			info->attrs[NL80211_ATTR_WIPHY_RETRY_LONG]);
		if (retry_long == 0)
			return -EINVAL;

		changed |= WIPHY_PARAM_RETRY_LONG;
	}

	if (info->attrs[NL80211_ATTR_WIPHY_FRAG_THRESHOLD]) {
		frag_threshold = nla_get_u32(
			info->attrs[NL80211_ATTR_WIPHY_FRAG_THRESHOLD]);
		if (frag_threshold < 256)
			return -EINVAL;

		if (frag_threshold != (u32) -1) {
			/*
			 * Fragments (apart from the last one) are required to
			 * have even length. Make the fragmentation code
			 * simpler by stripping LSB should someone try to use
			 * odd threshold value.
			 */
			frag_threshold &= ~0x1;
		}
		changed |= WIPHY_PARAM_FRAG_THRESHOLD;
	}

	if (info->attrs[NL80211_ATTR_WIPHY_RTS_THRESHOLD]) {
		rts_threshold = nla_get_u32(
			info->attrs[NL80211_ATTR_WIPHY_RTS_THRESHOLD]);
		changed |= WIPHY_PARAM_RTS_THRESHOLD;
	}

	if (info->attrs[NL80211_ATTR_WIPHY_COVERAGE_CLASS]) {
		if (info->attrs[NL80211_ATTR_WIPHY_DYN_ACK])
			return -EINVAL;

		coverage_class = nla_get_u8(
			info->attrs[NL80211_ATTR_WIPHY_COVERAGE_CLASS]);
		changed |= WIPHY_PARAM_COVERAGE_CLASS;
	}

	if (info->attrs[NL80211_ATTR_WIPHY_DYN_ACK]) {
		if (!(rdev->wiphy.features & NL80211_FEATURE_ACKTO_ESTIMATION))
			return -EOPNOTSUPP;

		changed |= WIPHY_PARAM_DYN_ACK;
	}

	if (changed) {
		u8 old_retry_short, old_retry_long;
		u32 old_frag_threshold, old_rts_threshold;
		u8 old_coverage_class;

		if (!rdev->ops->set_wiphy_params)
			return -EOPNOTSUPP;

		old_retry_short = rdev->wiphy.retry_short;
		old_retry_long = rdev->wiphy.retry_long;
		old_frag_threshold = rdev->wiphy.frag_threshold;
		old_rts_threshold = rdev->wiphy.rts_threshold;
		old_coverage_class = rdev->wiphy.coverage_class;

		if (changed & WIPHY_PARAM_RETRY_SHORT)
			rdev->wiphy.retry_short = retry_short;
		if (changed & WIPHY_PARAM_RETRY_LONG)
			rdev->wiphy.retry_long = retry_long;
		if (changed & WIPHY_PARAM_FRAG_THRESHOLD)
			rdev->wiphy.frag_threshold = frag_threshold;
		if (changed & WIPHY_PARAM_RTS_THRESHOLD)
			rdev->wiphy.rts_threshold = rts_threshold;
		if (changed & WIPHY_PARAM_COVERAGE_CLASS)
			rdev->wiphy.coverage_class = coverage_class;

		result = rdev_set_wiphy_params(rdev, changed);
		if (result) {
			rdev->wiphy.retry_short = old_retry_short;
			rdev->wiphy.retry_long = old_retry_long;
			rdev->wiphy.frag_threshold = old_frag_threshold;
			rdev->wiphy.rts_threshold = old_rts_threshold;
			rdev->wiphy.coverage_class = old_coverage_class;
		}
	}
	return 0;
}

static inline u64 wdev_id(struct wireless_dev *wdev)
{
	return (u64)wdev->identifier |
	       ((u64)wiphy_to_rdev(wdev->wiphy)->wiphy_idx << 32);
}

static int nl80211_send_chandef(struct sk_buff *msg,
				const struct cfg80211_chan_def *chandef)
{
	if (WARN_ON(!cfg80211_chandef_valid(chandef)))
		return -EINVAL;

	if (nla_put_u32(msg, NL80211_ATTR_WIPHY_FREQ,
			chandef->chan->center_freq))
		return -ENOBUFS;
	switch (chandef->width) {
	case NL80211_CHAN_WIDTH_20_NOHT:
	case NL80211_CHAN_WIDTH_20:
	case NL80211_CHAN_WIDTH_40:
		if (nla_put_u32(msg, NL80211_ATTR_WIPHY_CHANNEL_TYPE,
				cfg80211_get_chandef_type(chandef)))
			return -ENOBUFS;
		break;
	default:
		break;
	}
	if (nla_put_u32(msg, NL80211_ATTR_CHANNEL_WIDTH, chandef->width))
		return -ENOBUFS;
	if (nla_put_u32(msg, NL80211_ATTR_CENTER_FREQ1, chandef->center_freq1))
		return -ENOBUFS;
	if (chandef->center_freq2 &&
	    nla_put_u32(msg, NL80211_ATTR_CENTER_FREQ2, chandef->center_freq2))
		return -ENOBUFS;
	return 0;
}

static int nl80211_send_iface(struct sk_buff *msg, u32 portid, u32 seq, int flags,
			      struct cfg80211_registered_device *rdev,
			      struct wireless_dev *wdev, bool removal)
{
	struct net_device *dev = wdev->netdev;
	u8 cmd = NL80211_CMD_NEW_INTERFACE;
	void *hdr;

	if (removal)
		cmd = NL80211_CMD_DEL_INTERFACE;

	hdr = nl80211hdr_put(msg, portid, seq, flags, cmd);
	if (!hdr)
		return -1;

	if (dev &&
	    (nla_put_u32(msg, NL80211_ATTR_IFINDEX, dev->ifindex) ||
	     nla_put_string(msg, NL80211_ATTR_IFNAME, dev->name)))
		goto nla_put_failure;

	if (nla_put_u32(msg, NL80211_ATTR_WIPHY, rdev->wiphy_idx) ||
	    nla_put_u32(msg, NL80211_ATTR_IFTYPE, wdev->iftype) ||
	    nla_put_u64(msg, NL80211_ATTR_WDEV, wdev_id(wdev)) ||
	    nla_put(msg, NL80211_ATTR_MAC, ETH_ALEN, wdev_address(wdev)) ||
	    nla_put_u32(msg, NL80211_ATTR_GENERATION,
			rdev->devlist_generation ^
			(cfg80211_rdev_list_generation << 2)))
		goto nla_put_failure;

	if (rdev->ops->get_channel) {
		int ret;
		struct cfg80211_chan_def chandef;

		ret = rdev_get_channel(rdev, wdev, &chandef);
		if (ret == 0) {
			if (nl80211_send_chandef(msg, &chandef))
				goto nla_put_failure;
		}
	}

	if (wdev->ssid_len) {
		if (nla_put(msg, NL80211_ATTR_SSID, wdev->ssid_len, wdev->ssid))
			goto nla_put_failure;
	}

	return genlmsg_end(msg, hdr);

 nla_put_failure:
	genlmsg_cancel(msg, hdr);
	return -EMSGSIZE;
}

static int nl80211_dump_interface(struct sk_buff *skb, struct netlink_callback *cb)
{
	int wp_idx = 0;
	int if_idx = 0;
	int wp_start = cb->args[0];
	int if_start = cb->args[1];
	struct cfg80211_registered_device *rdev;
	struct wireless_dev *wdev;

	rtnl_lock();
	list_for_each_entry(rdev, &cfg80211_rdev_list, list) {
		if (!net_eq(wiphy_net(&rdev->wiphy), sock_net(skb->sk)))
			continue;
		if (wp_idx < wp_start) {
			wp_idx++;
			continue;
		}
		if_idx = 0;

		list_for_each_entry(wdev, &rdev->wdev_list, list) {
			if (if_idx < if_start) {
				if_idx++;
				continue;
			}
			if (nl80211_send_iface(skb, NETLINK_CB(cb->skb).portid,
					       cb->nlh->nlmsg_seq, NLM_F_MULTI,
					       rdev, wdev, false) < 0) {
				goto out;
			}
			if_idx++;
		}

		wp_idx++;
	}
 out:
	rtnl_unlock();

	cb->args[0] = wp_idx;
	cb->args[1] = if_idx;

	return skb->len;
}

static int nl80211_get_interface(struct sk_buff *skb, struct genl_info *info)
{
	struct sk_buff *msg;
	struct cfg80211_registered_device *rdev = info->user_ptr[0];
	struct wireless_dev *wdev = info->user_ptr[1];

	msg = nlmsg_new(NLMSG_DEFAULT_SIZE, GFP_KERNEL);
	if (!msg)
		return -ENOMEM;

	if (nl80211_send_iface(msg, info->snd_portid, info->snd_seq, 0,
			       rdev, wdev, false) < 0) {
		nlmsg_free(msg);
		return -ENOBUFS;
	}

	return genlmsg_reply(msg, info);
}

static const struct nla_policy mntr_flags_policy[NL80211_MNTR_FLAG_MAX + 1] = {
	[NL80211_MNTR_FLAG_FCSFAIL] = { .type = NLA_FLAG },
	[NL80211_MNTR_FLAG_PLCPFAIL] = { .type = NLA_FLAG },
	[NL80211_MNTR_FLAG_CONTROL] = { .type = NLA_FLAG },
	[NL80211_MNTR_FLAG_OTHER_BSS] = { .type = NLA_FLAG },
	[NL80211_MNTR_FLAG_COOK_FRAMES] = { .type = NLA_FLAG },
	[NL80211_MNTR_FLAG_ACTIVE] = { .type = NLA_FLAG },
};

static int parse_monitor_flags(struct nlattr *nla, u32 *mntrflags)
{
	struct nlattr *flags[NL80211_MNTR_FLAG_MAX + 1];
	int flag;

	*mntrflags = 0;

	if (!nla)
		return -EINVAL;

	if (nla_parse_nested(flags, NL80211_MNTR_FLAG_MAX,
			     nla, mntr_flags_policy))
		return -EINVAL;

	for (flag = 1; flag <= NL80211_MNTR_FLAG_MAX; flag++)
		if (flags[flag])
			*mntrflags |= (1<<flag);

	return 0;
}

static int nl80211_valid_4addr(struct cfg80211_registered_device *rdev,
			       struct net_device *netdev, u8 use_4addr,
			       enum nl80211_iftype iftype)
{
	if (!use_4addr) {
		if (netdev && (netdev->priv_flags & IFF_BRIDGE_PORT))
			return -EBUSY;
		return 0;
	}

	switch (iftype) {
	case NL80211_IFTYPE_AP_VLAN:
		if (rdev->wiphy.flags & WIPHY_FLAG_4ADDR_AP)
			return 0;
		break;
	case NL80211_IFTYPE_STATION:
		if (rdev->wiphy.flags & WIPHY_FLAG_4ADDR_STATION)
			return 0;
		break;
	default:
		break;
	}

	return -EOPNOTSUPP;
}

static int nl80211_set_interface(struct sk_buff *skb, struct genl_info *info)
{
	struct cfg80211_registered_device *rdev = info->user_ptr[0];
	struct vif_params params;
	int err;
	enum nl80211_iftype otype, ntype;
	struct net_device *dev = info->user_ptr[1];
	u32 _flags, *flags = NULL;
	bool change = false;

	memset(&params, 0, sizeof(params));

	otype = ntype = dev->ieee80211_ptr->iftype;

	if (info->attrs[NL80211_ATTR_IFTYPE]) {
		ntype = nla_get_u32(info->attrs[NL80211_ATTR_IFTYPE]);
		if (otype != ntype)
			change = true;
		if (ntype > NL80211_IFTYPE_MAX)
			return -EINVAL;
	}

	if (info->attrs[NL80211_ATTR_MESH_ID]) {
		struct wireless_dev *wdev = dev->ieee80211_ptr;

		if (ntype != NL80211_IFTYPE_MESH_POINT)
			return -EINVAL;
		if (netif_running(dev))
			return -EBUSY;

		wdev_lock(wdev);
		BUILD_BUG_ON(IEEE80211_MAX_SSID_LEN !=
			     IEEE80211_MAX_MESH_ID_LEN);
		wdev->mesh_id_up_len =
			nla_len(info->attrs[NL80211_ATTR_MESH_ID]);
		memcpy(wdev->ssid, nla_data(info->attrs[NL80211_ATTR_MESH_ID]),
		       wdev->mesh_id_up_len);
		wdev_unlock(wdev);
	}

	if (info->attrs[NL80211_ATTR_4ADDR]) {
		params.use_4addr = !!nla_get_u8(info->attrs[NL80211_ATTR_4ADDR]);
		change = true;
		err = nl80211_valid_4addr(rdev, dev, params.use_4addr, ntype);
		if (err)
			return err;
	} else {
		params.use_4addr = -1;
	}

	if (info->attrs[NL80211_ATTR_MNTR_FLAGS]) {
		if (ntype != NL80211_IFTYPE_MONITOR)
			return -EINVAL;
		err = parse_monitor_flags(info->attrs[NL80211_ATTR_MNTR_FLAGS],
					  &_flags);
		if (err)
			return err;

		flags = &_flags;
		change = true;
	}

	if (flags && (*flags & MONITOR_FLAG_ACTIVE) &&
	    !(rdev->wiphy.features & NL80211_FEATURE_ACTIVE_MONITOR))
		return -EOPNOTSUPP;

	if (change)
		err = cfg80211_change_iface(rdev, dev, ntype, flags, &params);
	else
		err = 0;

	if (!err && params.use_4addr != -1)
		dev->ieee80211_ptr->use_4addr = params.use_4addr;

	return err;
}

static int nl80211_new_interface(struct sk_buff *skb, struct genl_info *info)
{
	struct cfg80211_registered_device *rdev = info->user_ptr[0];
	struct vif_params params;
	struct wireless_dev *wdev;
	struct sk_buff *msg, *event;
	int err;
	enum nl80211_iftype type = NL80211_IFTYPE_UNSPECIFIED;
	u32 flags;

	/* to avoid failing a new interface creation due to pending removal */
	cfg80211_destroy_ifaces(rdev);

	memset(&params, 0, sizeof(params));

	if (!info->attrs[NL80211_ATTR_IFNAME])
		return -EINVAL;

	if (info->attrs[NL80211_ATTR_IFTYPE]) {
		type = nla_get_u32(info->attrs[NL80211_ATTR_IFTYPE]);
		if (type > NL80211_IFTYPE_MAX)
			return -EINVAL;
	}

	if (!rdev->ops->add_virtual_intf ||
	    !(rdev->wiphy.interface_modes & (1 << type)))
		return -EOPNOTSUPP;

	if ((type == NL80211_IFTYPE_P2P_DEVICE ||
	     rdev->wiphy.features & NL80211_FEATURE_MAC_ON_CREATE) &&
	    info->attrs[NL80211_ATTR_MAC]) {
		nla_memcpy(params.macaddr, info->attrs[NL80211_ATTR_MAC],
			   ETH_ALEN);
		if (!is_valid_ether_addr(params.macaddr))
			return -EADDRNOTAVAIL;
	}

	if (info->attrs[NL80211_ATTR_4ADDR]) {
		params.use_4addr = !!nla_get_u8(info->attrs[NL80211_ATTR_4ADDR]);
		err = nl80211_valid_4addr(rdev, NULL, params.use_4addr, type);
		if (err)
			return err;
	}

	msg = nlmsg_new(NLMSG_DEFAULT_SIZE, GFP_KERNEL);
	if (!msg)
		return -ENOMEM;

	err = parse_monitor_flags(type == NL80211_IFTYPE_MONITOR ?
				  info->attrs[NL80211_ATTR_MNTR_FLAGS] : NULL,
				  &flags);

	if (!err && (flags & MONITOR_FLAG_ACTIVE) &&
	    !(rdev->wiphy.features & NL80211_FEATURE_ACTIVE_MONITOR))
		return -EOPNOTSUPP;

	wdev = rdev_add_virtual_intf(rdev,
				nla_data(info->attrs[NL80211_ATTR_IFNAME]),
				type, err ? NULL : &flags, &params);
	if (WARN_ON(!wdev)) {
		nlmsg_free(msg);
		return -EPROTO;
	} else if (IS_ERR(wdev)) {
		nlmsg_free(msg);
		return PTR_ERR(wdev);
	}

	if (info->attrs[NL80211_ATTR_SOCKET_OWNER])
		wdev->owner_nlportid = info->snd_portid;

	switch (type) {
	case NL80211_IFTYPE_MESH_POINT:
		if (!info->attrs[NL80211_ATTR_MESH_ID])
			break;
		wdev_lock(wdev);
		BUILD_BUG_ON(IEEE80211_MAX_SSID_LEN !=
			     IEEE80211_MAX_MESH_ID_LEN);
		wdev->mesh_id_up_len =
			nla_len(info->attrs[NL80211_ATTR_MESH_ID]);
		memcpy(wdev->ssid, nla_data(info->attrs[NL80211_ATTR_MESH_ID]),
		       wdev->mesh_id_up_len);
		wdev_unlock(wdev);
		break;
	case NL80211_IFTYPE_P2P_DEVICE:
		/*
		 * P2P Device doesn't have a netdev, so doesn't go
		 * through the netdev notifier and must be added here
		 */
		mutex_init(&wdev->mtx);
		INIT_LIST_HEAD(&wdev->event_list);
		spin_lock_init(&wdev->event_lock);
		INIT_LIST_HEAD(&wdev->mgmt_registrations);
		spin_lock_init(&wdev->mgmt_registrations_lock);

		wdev->identifier = ++rdev->wdev_id;
		list_add_rcu(&wdev->list, &rdev->wdev_list);
		rdev->devlist_generation++;
		break;
	default:
		break;
	}

	if (nl80211_send_iface(msg, info->snd_portid, info->snd_seq, 0,
			       rdev, wdev, false) < 0) {
		nlmsg_free(msg);
		return -ENOBUFS;
	}

	event = nlmsg_new(NLMSG_DEFAULT_SIZE, GFP_KERNEL);
	if (event) {
		if (nl80211_send_iface(event, 0, 0, 0,
				       rdev, wdev, false) < 0) {
			nlmsg_free(event);
			goto out;
		}

		genlmsg_multicast_netns(&nl80211_fam, wiphy_net(&rdev->wiphy),
					event, 0, NL80211_MCGRP_CONFIG,
					GFP_KERNEL);
	}

out:
	return genlmsg_reply(msg, info);
}

static int nl80211_del_interface(struct sk_buff *skb, struct genl_info *info)
{
	struct cfg80211_registered_device *rdev = info->user_ptr[0];
	struct wireless_dev *wdev = info->user_ptr[1];
	struct sk_buff *msg;
	int status;

	if (!rdev->ops->del_virtual_intf)
		return -EOPNOTSUPP;

	msg = nlmsg_new(NLMSG_DEFAULT_SIZE, GFP_KERNEL);
	if (msg && nl80211_send_iface(msg, 0, 0, 0, rdev, wdev, true) < 0) {
		nlmsg_free(msg);
		msg = NULL;
	}

	/*
	 * If we remove a wireless device without a netdev then clear
	 * user_ptr[1] so that nl80211_post_doit won't dereference it
	 * to check if it needs to do dev_put(). Otherwise it crashes
	 * since the wdev has been freed, unlike with a netdev where
	 * we need the dev_put() for the netdev to really be freed.
	 */
	if (!wdev->netdev)
		info->user_ptr[1] = NULL;

	status = rdev_del_virtual_intf(rdev, wdev);
	if (status >= 0 && msg)
		genlmsg_multicast_netns(&nl80211_fam, wiphy_net(&rdev->wiphy),
					msg, 0, NL80211_MCGRP_CONFIG,
					GFP_KERNEL);
	else
		nlmsg_free(msg);

	return status;
}

static int nl80211_set_noack_map(struct sk_buff *skb, struct genl_info *info)
{
	struct cfg80211_registered_device *rdev = info->user_ptr[0];
	struct net_device *dev = info->user_ptr[1];
	u16 noack_map;

	if (!info->attrs[NL80211_ATTR_NOACK_MAP])
		return -EINVAL;

	if (!rdev->ops->set_noack_map)
		return -EOPNOTSUPP;

	noack_map = nla_get_u16(info->attrs[NL80211_ATTR_NOACK_MAP]);

	return rdev_set_noack_map(rdev, dev, noack_map);
}

struct get_key_cookie {
	struct sk_buff *msg;
	int error;
	int idx;
};

static void get_key_callback(void *c, struct key_params *params)
{
	struct nlattr *key;
	struct get_key_cookie *cookie = c;

	if ((params->key &&
	     nla_put(cookie->msg, NL80211_ATTR_KEY_DATA,
		     params->key_len, params->key)) ||
	    (params->seq &&
	     nla_put(cookie->msg, NL80211_ATTR_KEY_SEQ,
		     params->seq_len, params->seq)) ||
	    (params->cipher &&
	     nla_put_u32(cookie->msg, NL80211_ATTR_KEY_CIPHER,
			 params->cipher)))
		goto nla_put_failure;

	key = nla_nest_start(cookie->msg, NL80211_ATTR_KEY);
	if (!key)
		goto nla_put_failure;

	if ((params->key &&
	     nla_put(cookie->msg, NL80211_KEY_DATA,
		     params->key_len, params->key)) ||
	    (params->seq &&
	     nla_put(cookie->msg, NL80211_KEY_SEQ,
		     params->seq_len, params->seq)) ||
	    (params->cipher &&
	     nla_put_u32(cookie->msg, NL80211_KEY_CIPHER,
			 params->cipher)))
		goto nla_put_failure;

	if (nla_put_u8(cookie->msg, NL80211_ATTR_KEY_IDX, cookie->idx))
		goto nla_put_failure;

	nla_nest_end(cookie->msg, key);

	return;
 nla_put_failure:
	cookie->error = 1;
}

static int nl80211_get_key(struct sk_buff *skb, struct genl_info *info)
{
	struct cfg80211_registered_device *rdev = info->user_ptr[0];
	int err;
	struct net_device *dev = info->user_ptr[1];
	u8 key_idx = 0;
	const u8 *mac_addr = NULL;
	bool pairwise;
	struct get_key_cookie cookie = {
		.error = 0,
	};
	void *hdr;
	struct sk_buff *msg;

	if (info->attrs[NL80211_ATTR_KEY_IDX])
		key_idx = nla_get_u8(info->attrs[NL80211_ATTR_KEY_IDX]);

	if (key_idx > 5)
		return -EINVAL;

	if (info->attrs[NL80211_ATTR_MAC])
		mac_addr = nla_data(info->attrs[NL80211_ATTR_MAC]);

	pairwise = !!mac_addr;
	if (info->attrs[NL80211_ATTR_KEY_TYPE]) {
		u32 kt = nla_get_u32(info->attrs[NL80211_ATTR_KEY_TYPE]);
		if (kt >= NUM_NL80211_KEYTYPES)
			return -EINVAL;
		if (kt != NL80211_KEYTYPE_GROUP &&
		    kt != NL80211_KEYTYPE_PAIRWISE)
			return -EINVAL;
		pairwise = kt == NL80211_KEYTYPE_PAIRWISE;
	}

	if (!rdev->ops->get_key)
		return -EOPNOTSUPP;

	msg = nlmsg_new(NLMSG_DEFAULT_SIZE, GFP_KERNEL);
	if (!msg)
		return -ENOMEM;

	hdr = nl80211hdr_put(msg, info->snd_portid, info->snd_seq, 0,
			     NL80211_CMD_NEW_KEY);
	if (!hdr)
		goto nla_put_failure;

	cookie.msg = msg;
	cookie.idx = key_idx;

	if (nla_put_u32(msg, NL80211_ATTR_IFINDEX, dev->ifindex) ||
	    nla_put_u8(msg, NL80211_ATTR_KEY_IDX, key_idx))
		goto nla_put_failure;
	if (mac_addr &&
	    nla_put(msg, NL80211_ATTR_MAC, ETH_ALEN, mac_addr))
		goto nla_put_failure;

	if (pairwise && mac_addr &&
	    !(rdev->wiphy.flags & WIPHY_FLAG_IBSS_RSN))
		return -ENOENT;

	err = rdev_get_key(rdev, dev, key_idx, pairwise, mac_addr, &cookie,
			   get_key_callback);

	if (err)
		goto free_msg;

	if (cookie.error)
		goto nla_put_failure;

	genlmsg_end(msg, hdr);
	return genlmsg_reply(msg, info);

 nla_put_failure:
	err = -ENOBUFS;
 free_msg:
	nlmsg_free(msg);
	return err;
}

static int nl80211_set_key(struct sk_buff *skb, struct genl_info *info)
{
	struct cfg80211_registered_device *rdev = info->user_ptr[0];
	struct key_parse key;
	int err;
	struct net_device *dev = info->user_ptr[1];

	err = nl80211_parse_key(info, &key);
	if (err)
		return err;

	if (key.idx < 0)
		return -EINVAL;

	/* only support setting default key */
	if (!key.def && !key.defmgmt)
		return -EINVAL;

	wdev_lock(dev->ieee80211_ptr);

	if (key.def) {
		if (!rdev->ops->set_default_key) {
			err = -EOPNOTSUPP;
			goto out;
		}

		err = nl80211_key_allowed(dev->ieee80211_ptr);
		if (err)
			goto out;

		err = rdev_set_default_key(rdev, dev, key.idx,
						 key.def_uni, key.def_multi);

		if (err)
			goto out;

#ifdef CONFIG_CFG80211_WEXT
		dev->ieee80211_ptr->wext.default_key = key.idx;
#endif
	} else {
		if (key.def_uni || !key.def_multi) {
			err = -EINVAL;
			goto out;
		}

		if (!rdev->ops->set_default_mgmt_key) {
			err = -EOPNOTSUPP;
			goto out;
		}

		err = nl80211_key_allowed(dev->ieee80211_ptr);
		if (err)
			goto out;

		err = rdev_set_default_mgmt_key(rdev, dev, key.idx);
		if (err)
			goto out;

#ifdef CONFIG_CFG80211_WEXT
		dev->ieee80211_ptr->wext.default_mgmt_key = key.idx;
#endif
	}

 out:
	wdev_unlock(dev->ieee80211_ptr);

	return err;
}

static int nl80211_new_key(struct sk_buff *skb, struct genl_info *info)
{
	struct cfg80211_registered_device *rdev = info->user_ptr[0];
	int err;
	struct net_device *dev = info->user_ptr[1];
	struct key_parse key;
	const u8 *mac_addr = NULL;

	err = nl80211_parse_key(info, &key);
	if (err)
		return err;

	if (!key.p.key)
		return -EINVAL;

	if (info->attrs[NL80211_ATTR_MAC])
		mac_addr = nla_data(info->attrs[NL80211_ATTR_MAC]);

	if (key.type == -1) {
		if (mac_addr)
			key.type = NL80211_KEYTYPE_PAIRWISE;
		else
			key.type = NL80211_KEYTYPE_GROUP;
	}

	/* for now */
	if (key.type != NL80211_KEYTYPE_PAIRWISE &&
	    key.type != NL80211_KEYTYPE_GROUP)
		return -EINVAL;

	if (!rdev->ops->add_key)
		return -EOPNOTSUPP;

	if (cfg80211_validate_key_settings(rdev, &key.p, key.idx,
					   key.type == NL80211_KEYTYPE_PAIRWISE,
					   mac_addr))
		return -EINVAL;

	wdev_lock(dev->ieee80211_ptr);
	err = nl80211_key_allowed(dev->ieee80211_ptr);
	if (!err)
		err = rdev_add_key(rdev, dev, key.idx,
				   key.type == NL80211_KEYTYPE_PAIRWISE,
				    mac_addr, &key.p);
	wdev_unlock(dev->ieee80211_ptr);

	return err;
}

static int nl80211_del_key(struct sk_buff *skb, struct genl_info *info)
{
	struct cfg80211_registered_device *rdev = info->user_ptr[0];
	int err;
	struct net_device *dev = info->user_ptr[1];
	u8 *mac_addr = NULL;
	struct key_parse key;

	err = nl80211_parse_key(info, &key);
	if (err)
		return err;

	if (info->attrs[NL80211_ATTR_MAC])
		mac_addr = nla_data(info->attrs[NL80211_ATTR_MAC]);

	if (key.type == -1) {
		if (mac_addr)
			key.type = NL80211_KEYTYPE_PAIRWISE;
		else
			key.type = NL80211_KEYTYPE_GROUP;
	}

	/* for now */
	if (key.type != NL80211_KEYTYPE_PAIRWISE &&
	    key.type != NL80211_KEYTYPE_GROUP)
		return -EINVAL;

	if (!rdev->ops->del_key)
		return -EOPNOTSUPP;

	wdev_lock(dev->ieee80211_ptr);
	err = nl80211_key_allowed(dev->ieee80211_ptr);

	if (key.type == NL80211_KEYTYPE_PAIRWISE && mac_addr &&
	    !(rdev->wiphy.flags & WIPHY_FLAG_IBSS_RSN))
		err = -ENOENT;

	if (!err)
		err = rdev_del_key(rdev, dev, key.idx,
				   key.type == NL80211_KEYTYPE_PAIRWISE,
				   mac_addr);

#ifdef CONFIG_CFG80211_WEXT
	if (!err) {
		if (key.idx == dev->ieee80211_ptr->wext.default_key)
			dev->ieee80211_ptr->wext.default_key = -1;
		else if (key.idx == dev->ieee80211_ptr->wext.default_mgmt_key)
			dev->ieee80211_ptr->wext.default_mgmt_key = -1;
	}
#endif
	wdev_unlock(dev->ieee80211_ptr);

	return err;
}

/* This function returns an error or the number of nested attributes */
static int validate_acl_mac_addrs(struct nlattr *nl_attr)
{
	struct nlattr *attr;
	int n_entries = 0, tmp;

	nla_for_each_nested(attr, nl_attr, tmp) {
		if (nla_len(attr) != ETH_ALEN)
			return -EINVAL;

		n_entries++;
	}

	return n_entries;
}

/*
 * This function parses ACL information and allocates memory for ACL data.
 * On successful return, the calling function is responsible to free the
 * ACL buffer returned by this function.
 */
static struct cfg80211_acl_data *parse_acl_data(struct wiphy *wiphy,
						struct genl_info *info)
{
	enum nl80211_acl_policy acl_policy;
	struct nlattr *attr;
	struct cfg80211_acl_data *acl;
	int i = 0, n_entries, tmp;

	if (!wiphy->max_acl_mac_addrs)
		return ERR_PTR(-EOPNOTSUPP);

	if (!info->attrs[NL80211_ATTR_ACL_POLICY])
		return ERR_PTR(-EINVAL);

	acl_policy = nla_get_u32(info->attrs[NL80211_ATTR_ACL_POLICY]);
	if (acl_policy != NL80211_ACL_POLICY_ACCEPT_UNLESS_LISTED &&
	    acl_policy != NL80211_ACL_POLICY_DENY_UNLESS_LISTED)
		return ERR_PTR(-EINVAL);

	if (!info->attrs[NL80211_ATTR_MAC_ADDRS])
		return ERR_PTR(-EINVAL);

	n_entries = validate_acl_mac_addrs(info->attrs[NL80211_ATTR_MAC_ADDRS]);
	if (n_entries < 0)
		return ERR_PTR(n_entries);

	if (n_entries > wiphy->max_acl_mac_addrs)
		return ERR_PTR(-ENOTSUPP);

	acl = kzalloc(sizeof(*acl) + (sizeof(struct mac_address) * n_entries),
		      GFP_KERNEL);
	if (!acl)
		return ERR_PTR(-ENOMEM);

	nla_for_each_nested(attr, info->attrs[NL80211_ATTR_MAC_ADDRS], tmp) {
		memcpy(acl->mac_addrs[i].addr, nla_data(attr), ETH_ALEN);
		i++;
	}

	acl->n_acl_entries = n_entries;
	acl->acl_policy = acl_policy;

	return acl;
}

static int nl80211_set_mac_acl(struct sk_buff *skb, struct genl_info *info)
{
	struct cfg80211_registered_device *rdev = info->user_ptr[0];
	struct net_device *dev = info->user_ptr[1];
	struct cfg80211_acl_data *acl;
	int err;

	if (dev->ieee80211_ptr->iftype != NL80211_IFTYPE_AP &&
	    dev->ieee80211_ptr->iftype != NL80211_IFTYPE_P2P_GO)
		return -EOPNOTSUPP;

	if (!dev->ieee80211_ptr->beacon_interval)
		return -EINVAL;

	acl = parse_acl_data(&rdev->wiphy, info);
	if (IS_ERR(acl))
		return PTR_ERR(acl);

	err = rdev_set_mac_acl(rdev, dev, acl);

	kfree(acl);

	return err;
}

static int nl80211_parse_beacon(struct nlattr *attrs[],
				struct cfg80211_beacon_data *bcn)
{
	bool haveinfo = false;

	if (!is_valid_ie_attr(attrs[NL80211_ATTR_BEACON_TAIL]) ||
	    !is_valid_ie_attr(attrs[NL80211_ATTR_IE]) ||
	    !is_valid_ie_attr(attrs[NL80211_ATTR_IE_PROBE_RESP]) ||
	    !is_valid_ie_attr(attrs[NL80211_ATTR_IE_ASSOC_RESP]))
		return -EINVAL;

	memset(bcn, 0, sizeof(*bcn));

	if (attrs[NL80211_ATTR_BEACON_HEAD]) {
		bcn->head = nla_data(attrs[NL80211_ATTR_BEACON_HEAD]);
		bcn->head_len = nla_len(attrs[NL80211_ATTR_BEACON_HEAD]);
		if (!bcn->head_len)
			return -EINVAL;
		haveinfo = true;
	}

	if (attrs[NL80211_ATTR_BEACON_TAIL]) {
		bcn->tail = nla_data(attrs[NL80211_ATTR_BEACON_TAIL]);
		bcn->tail_len = nla_len(attrs[NL80211_ATTR_BEACON_TAIL]);
		haveinfo = true;
	}

	if (!haveinfo)
		return -EINVAL;

	if (attrs[NL80211_ATTR_IE]) {
		bcn->beacon_ies = nla_data(attrs[NL80211_ATTR_IE]);
		bcn->beacon_ies_len = nla_len(attrs[NL80211_ATTR_IE]);
	}

	if (attrs[NL80211_ATTR_IE_PROBE_RESP]) {
		bcn->proberesp_ies =
			nla_data(attrs[NL80211_ATTR_IE_PROBE_RESP]);
		bcn->proberesp_ies_len =
			nla_len(attrs[NL80211_ATTR_IE_PROBE_RESP]);
	}

	if (attrs[NL80211_ATTR_IE_ASSOC_RESP]) {
		bcn->assocresp_ies =
			nla_data(attrs[NL80211_ATTR_IE_ASSOC_RESP]);
		bcn->assocresp_ies_len =
			nla_len(attrs[NL80211_ATTR_IE_ASSOC_RESP]);
	}

	if (attrs[NL80211_ATTR_PROBE_RESP]) {
		bcn->probe_resp = nla_data(attrs[NL80211_ATTR_PROBE_RESP]);
		bcn->probe_resp_len = nla_len(attrs[NL80211_ATTR_PROBE_RESP]);
	}

	return 0;
}

static bool nl80211_get_ap_channel(struct cfg80211_registered_device *rdev,
				   struct cfg80211_ap_settings *params)
{
	struct wireless_dev *wdev;
	bool ret = false;

	list_for_each_entry(wdev, &rdev->wdev_list, list) {
		if (wdev->iftype != NL80211_IFTYPE_AP &&
		    wdev->iftype != NL80211_IFTYPE_P2P_GO)
			continue;

		if (!wdev->preset_chandef.chan)
			continue;

		params->chandef = wdev->preset_chandef;
		ret = true;
		break;
	}

	return ret;
}

static bool nl80211_valid_auth_type(struct cfg80211_registered_device *rdev,
				    enum nl80211_auth_type auth_type,
				    enum nl80211_commands cmd)
{
	if (auth_type > NL80211_AUTHTYPE_MAX)
		return false;

	switch (cmd) {
	case NL80211_CMD_AUTHENTICATE:
		if (!(rdev->wiphy.features & NL80211_FEATURE_SAE) &&
		    auth_type == NL80211_AUTHTYPE_SAE)
			return false;
		return true;
	case NL80211_CMD_CONNECT:
	case NL80211_CMD_START_AP:
		/* SAE not supported yet */
		if (auth_type == NL80211_AUTHTYPE_SAE)
			return false;
		return true;
	default:
		return false;
	}
}

static int nl80211_start_ap(struct sk_buff *skb, struct genl_info *info)
{
	struct cfg80211_registered_device *rdev = info->user_ptr[0];
	struct net_device *dev = info->user_ptr[1];
	struct wireless_dev *wdev = dev->ieee80211_ptr;
	struct cfg80211_ap_settings params;
	int err;

	if (dev->ieee80211_ptr->iftype != NL80211_IFTYPE_AP &&
	    dev->ieee80211_ptr->iftype != NL80211_IFTYPE_P2P_GO)
		return -EOPNOTSUPP;

	if (!rdev->ops->start_ap)
		return -EOPNOTSUPP;

	if (wdev->beacon_interval)
		return -EALREADY;

	memset(&params, 0, sizeof(params));

	/* these are required for START_AP */
	if (!info->attrs[NL80211_ATTR_BEACON_INTERVAL] ||
	    !info->attrs[NL80211_ATTR_DTIM_PERIOD] ||
	    !info->attrs[NL80211_ATTR_BEACON_HEAD])
		return -EINVAL;

	err = nl80211_parse_beacon(info->attrs, &params.beacon);
	if (err)
		return err;

	params.beacon_interval =
		nla_get_u32(info->attrs[NL80211_ATTR_BEACON_INTERVAL]);
	params.dtim_period =
		nla_get_u32(info->attrs[NL80211_ATTR_DTIM_PERIOD]);

	err = cfg80211_validate_beacon_int(rdev, params.beacon_interval);
	if (err)
		return err;

	/*
	 * In theory, some of these attributes should be required here
	 * but since they were not used when the command was originally
	 * added, keep them optional for old user space programs to let
	 * them continue to work with drivers that do not need the
	 * additional information -- drivers must check!
	 */
	if (info->attrs[NL80211_ATTR_SSID]) {
		params.ssid = nla_data(info->attrs[NL80211_ATTR_SSID]);
		params.ssid_len =
			nla_len(info->attrs[NL80211_ATTR_SSID]);
		if (params.ssid_len == 0 ||
		    params.ssid_len > IEEE80211_MAX_SSID_LEN)
			return -EINVAL;
	}

	if (info->attrs[NL80211_ATTR_HIDDEN_SSID]) {
		params.hidden_ssid = nla_get_u32(
			info->attrs[NL80211_ATTR_HIDDEN_SSID]);
		if (params.hidden_ssid != NL80211_HIDDEN_SSID_NOT_IN_USE &&
		    params.hidden_ssid != NL80211_HIDDEN_SSID_ZERO_LEN &&
		    params.hidden_ssid != NL80211_HIDDEN_SSID_ZERO_CONTENTS)
			return -EINVAL;
	}

	params.privacy = !!info->attrs[NL80211_ATTR_PRIVACY];

	if (info->attrs[NL80211_ATTR_AUTH_TYPE]) {
		params.auth_type = nla_get_u32(
			info->attrs[NL80211_ATTR_AUTH_TYPE]);
		if (!nl80211_valid_auth_type(rdev, params.auth_type,
					     NL80211_CMD_START_AP))
			return -EINVAL;
	} else
		params.auth_type = NL80211_AUTHTYPE_AUTOMATIC;

	err = nl80211_crypto_settings(rdev, info, &params.crypto,
				      NL80211_MAX_NR_CIPHER_SUITES);
	if (err)
		return err;

	if (info->attrs[NL80211_ATTR_INACTIVITY_TIMEOUT]) {
		if (!(rdev->wiphy.features & NL80211_FEATURE_INACTIVITY_TIMER))
			return -EOPNOTSUPP;
		params.inactivity_timeout = nla_get_u16(
			info->attrs[NL80211_ATTR_INACTIVITY_TIMEOUT]);
	}

	if (info->attrs[NL80211_ATTR_P2P_CTWINDOW]) {
		if (dev->ieee80211_ptr->iftype != NL80211_IFTYPE_P2P_GO)
			return -EINVAL;
		params.p2p_ctwindow =
			nla_get_u8(info->attrs[NL80211_ATTR_P2P_CTWINDOW]);
		if (params.p2p_ctwindow > 127)
			return -EINVAL;
		if (params.p2p_ctwindow != 0 &&
		    !(rdev->wiphy.features & NL80211_FEATURE_P2P_GO_CTWIN))
			return -EINVAL;
	}

	if (info->attrs[NL80211_ATTR_P2P_OPPPS]) {
		u8 tmp;

		if (dev->ieee80211_ptr->iftype != NL80211_IFTYPE_P2P_GO)
			return -EINVAL;
		tmp = nla_get_u8(info->attrs[NL80211_ATTR_P2P_OPPPS]);
		if (tmp > 1)
			return -EINVAL;
		params.p2p_opp_ps = tmp;
		if (params.p2p_opp_ps != 0 &&
		    !(rdev->wiphy.features & NL80211_FEATURE_P2P_GO_OPPPS))
			return -EINVAL;
	}

	if (info->attrs[NL80211_ATTR_WIPHY_FREQ]) {
		err = nl80211_parse_chandef(rdev, info, &params.chandef);
		if (err)
			return err;
	} else if (wdev->preset_chandef.chan) {
		params.chandef = wdev->preset_chandef;
	} else if (!nl80211_get_ap_channel(rdev, &params))
		return -EINVAL;

	if (!cfg80211_reg_can_beacon(&rdev->wiphy, &params.chandef,
				     wdev->iftype))
		return -EINVAL;

	if (info->attrs[NL80211_ATTR_ACL_POLICY]) {
		params.acl = parse_acl_data(&rdev->wiphy, info);
		if (IS_ERR(params.acl))
			return PTR_ERR(params.acl);
	}

	if (info->attrs[NL80211_ATTR_SMPS_MODE]) {
		params.smps_mode =
			nla_get_u8(info->attrs[NL80211_ATTR_SMPS_MODE]);
		switch (params.smps_mode) {
		case NL80211_SMPS_OFF:
			break;
		case NL80211_SMPS_STATIC:
			if (!(rdev->wiphy.features &
			      NL80211_FEATURE_STATIC_SMPS))
				return -EINVAL;
			break;
		case NL80211_SMPS_DYNAMIC:
			if (!(rdev->wiphy.features &
			      NL80211_FEATURE_DYNAMIC_SMPS))
				return -EINVAL;
			break;
		default:
			return -EINVAL;
		}
	} else {
		params.smps_mode = NL80211_SMPS_OFF;
	}

	wdev_lock(wdev);
	err = rdev_start_ap(rdev, dev, &params);
	if (!err) {
		wdev->preset_chandef = params.chandef;
		wdev->beacon_interval = params.beacon_interval;
		wdev->chandef = params.chandef;
		wdev->ssid_len = params.ssid_len;
		memcpy(wdev->ssid, params.ssid, wdev->ssid_len);
	}
	wdev_unlock(wdev);

	kfree(params.acl);

	return err;
}

static int nl80211_set_beacon(struct sk_buff *skb, struct genl_info *info)
{
	struct cfg80211_registered_device *rdev = info->user_ptr[0];
	struct net_device *dev = info->user_ptr[1];
	struct wireless_dev *wdev = dev->ieee80211_ptr;
	struct cfg80211_beacon_data params;
	int err;

	if (dev->ieee80211_ptr->iftype != NL80211_IFTYPE_AP &&
	    dev->ieee80211_ptr->iftype != NL80211_IFTYPE_P2P_GO)
		return -EOPNOTSUPP;

	if (!rdev->ops->change_beacon)
		return -EOPNOTSUPP;

	if (!wdev->beacon_interval)
		return -EINVAL;

	err = nl80211_parse_beacon(info->attrs, &params);
	if (err)
		return err;

	wdev_lock(wdev);
	err = rdev_change_beacon(rdev, dev, &params);
	wdev_unlock(wdev);

	return err;
}

static int nl80211_stop_ap(struct sk_buff *skb, struct genl_info *info)
{
	struct cfg80211_registered_device *rdev = info->user_ptr[0];
	struct net_device *dev = info->user_ptr[1];

	return cfg80211_stop_ap(rdev, dev, false);
}

static const struct nla_policy sta_flags_policy[NL80211_STA_FLAG_MAX + 1] = {
	[NL80211_STA_FLAG_AUTHORIZED] = { .type = NLA_FLAG },
	[NL80211_STA_FLAG_SHORT_PREAMBLE] = { .type = NLA_FLAG },
	[NL80211_STA_FLAG_WME] = { .type = NLA_FLAG },
	[NL80211_STA_FLAG_MFP] = { .type = NLA_FLAG },
	[NL80211_STA_FLAG_AUTHENTICATED] = { .type = NLA_FLAG },
	[NL80211_STA_FLAG_TDLS_PEER] = { .type = NLA_FLAG },
};

static int parse_station_flags(struct genl_info *info,
			       enum nl80211_iftype iftype,
			       struct station_parameters *params)
{
	struct nlattr *flags[NL80211_STA_FLAG_MAX + 1];
	struct nlattr *nla;
	int flag;

	/*
	 * Try parsing the new attribute first so userspace
	 * can specify both for older kernels.
	 */
	nla = info->attrs[NL80211_ATTR_STA_FLAGS2];
	if (nla) {
		struct nl80211_sta_flag_update *sta_flags;

		sta_flags = nla_data(nla);
		params->sta_flags_mask = sta_flags->mask;
		params->sta_flags_set = sta_flags->set;
		params->sta_flags_set &= params->sta_flags_mask;
		if ((params->sta_flags_mask |
		     params->sta_flags_set) & BIT(__NL80211_STA_FLAG_INVALID))
			return -EINVAL;
		return 0;
	}

	/* if present, parse the old attribute */

	nla = info->attrs[NL80211_ATTR_STA_FLAGS];
	if (!nla)
		return 0;

	if (nla_parse_nested(flags, NL80211_STA_FLAG_MAX,
			     nla, sta_flags_policy))
		return -EINVAL;

	/*
	 * Only allow certain flags for interface types so that
	 * other attributes are silently ignored. Remember that
	 * this is backward compatibility code with old userspace
	 * and shouldn't be hit in other cases anyway.
	 */
	switch (iftype) {
	case NL80211_IFTYPE_AP:
	case NL80211_IFTYPE_AP_VLAN:
	case NL80211_IFTYPE_P2P_GO:
		params->sta_flags_mask = BIT(NL80211_STA_FLAG_AUTHORIZED) |
					 BIT(NL80211_STA_FLAG_SHORT_PREAMBLE) |
					 BIT(NL80211_STA_FLAG_WME) |
					 BIT(NL80211_STA_FLAG_MFP);
		break;
	case NL80211_IFTYPE_P2P_CLIENT:
	case NL80211_IFTYPE_STATION:
		params->sta_flags_mask = BIT(NL80211_STA_FLAG_AUTHORIZED) |
					 BIT(NL80211_STA_FLAG_TDLS_PEER);
		break;
	case NL80211_IFTYPE_MESH_POINT:
		params->sta_flags_mask = BIT(NL80211_STA_FLAG_AUTHENTICATED) |
					 BIT(NL80211_STA_FLAG_MFP) |
					 BIT(NL80211_STA_FLAG_AUTHORIZED);
	default:
		return -EINVAL;
	}

	for (flag = 1; flag <= NL80211_STA_FLAG_MAX; flag++) {
		if (flags[flag]) {
			params->sta_flags_set |= (1<<flag);

			/* no longer support new API additions in old API */
			if (flag > NL80211_STA_FLAG_MAX_OLD_API)
				return -EINVAL;
		}
	}

	return 0;
}

static bool nl80211_put_sta_rate(struct sk_buff *msg, struct rate_info *info,
				 int attr)
{
	struct nlattr *rate;
	u32 bitrate;
	u16 bitrate_compat;

	rate = nla_nest_start(msg, attr);
	if (!rate)
		return false;

	/* cfg80211_calculate_bitrate will return 0 for mcs >= 32 */
	bitrate = cfg80211_calculate_bitrate(info);
	/* report 16-bit bitrate only if we can */
	bitrate_compat = bitrate < (1UL << 16) ? bitrate : 0;
	if (bitrate > 0 &&
	    nla_put_u32(msg, NL80211_RATE_INFO_BITRATE32, bitrate))
		return false;
	if (bitrate_compat > 0 &&
	    nla_put_u16(msg, NL80211_RATE_INFO_BITRATE, bitrate_compat))
		return false;

	if (info->flags & RATE_INFO_FLAGS_MCS) {
		if (nla_put_u8(msg, NL80211_RATE_INFO_MCS, info->mcs))
			return false;
		if (info->flags & RATE_INFO_FLAGS_40_MHZ_WIDTH &&
		    nla_put_flag(msg, NL80211_RATE_INFO_40_MHZ_WIDTH))
			return false;
		if (info->flags & RATE_INFO_FLAGS_SHORT_GI &&
		    nla_put_flag(msg, NL80211_RATE_INFO_SHORT_GI))
			return false;
	} else if (info->flags & RATE_INFO_FLAGS_VHT_MCS) {
		if (nla_put_u8(msg, NL80211_RATE_INFO_VHT_MCS, info->mcs))
			return false;
		if (nla_put_u8(msg, NL80211_RATE_INFO_VHT_NSS, info->nss))
			return false;
		if (info->flags & RATE_INFO_FLAGS_40_MHZ_WIDTH &&
		    nla_put_flag(msg, NL80211_RATE_INFO_40_MHZ_WIDTH))
			return false;
		if (info->flags & RATE_INFO_FLAGS_80_MHZ_WIDTH &&
		    nla_put_flag(msg, NL80211_RATE_INFO_80_MHZ_WIDTH))
			return false;
		if (info->flags & RATE_INFO_FLAGS_80P80_MHZ_WIDTH &&
		    nla_put_flag(msg, NL80211_RATE_INFO_80P80_MHZ_WIDTH))
			return false;
		if (info->flags & RATE_INFO_FLAGS_160_MHZ_WIDTH &&
		    nla_put_flag(msg, NL80211_RATE_INFO_160_MHZ_WIDTH))
			return false;
		if (info->flags & RATE_INFO_FLAGS_SHORT_GI &&
		    nla_put_flag(msg, NL80211_RATE_INFO_SHORT_GI))
			return false;
	}

	nla_nest_end(msg, rate);
	return true;
}

static bool nl80211_put_signal(struct sk_buff *msg, u8 mask, s8 *signal,
			       int id)
{
	void *attr;
	int i = 0;

	if (!mask)
		return true;

	attr = nla_nest_start(msg, id);
	if (!attr)
		return false;

	for (i = 0; i < IEEE80211_MAX_CHAINS; i++) {
		if (!(mask & BIT(i)))
			continue;

		if (nla_put_u8(msg, i, signal[i]))
			return false;
	}

	nla_nest_end(msg, attr);

	return true;
}

static int nl80211_send_station(struct sk_buff *msg, u32 portid, u32 seq,
				int flags,
				struct cfg80211_registered_device *rdev,
				struct net_device *dev,
				const u8 *mac_addr, struct station_info *sinfo)
{
	void *hdr;
	struct nlattr *sinfoattr, *bss_param;

	hdr = nl80211hdr_put(msg, portid, seq, flags, NL80211_CMD_NEW_STATION);
	if (!hdr)
		return -1;

	if (nla_put_u32(msg, NL80211_ATTR_IFINDEX, dev->ifindex) ||
	    nla_put(msg, NL80211_ATTR_MAC, ETH_ALEN, mac_addr) ||
	    nla_put_u32(msg, NL80211_ATTR_GENERATION, sinfo->generation))
		goto nla_put_failure;

	sinfoattr = nla_nest_start(msg, NL80211_ATTR_STA_INFO);
	if (!sinfoattr)
		goto nla_put_failure;
	if ((sinfo->filled & STATION_INFO_CONNECTED_TIME) &&
	    nla_put_u32(msg, NL80211_STA_INFO_CONNECTED_TIME,
			sinfo->connected_time))
		goto nla_put_failure;
	if ((sinfo->filled & STATION_INFO_INACTIVE_TIME) &&
	    nla_put_u32(msg, NL80211_STA_INFO_INACTIVE_TIME,
			sinfo->inactive_time))
		goto nla_put_failure;
	if ((sinfo->filled & (STATION_INFO_RX_BYTES |
			      STATION_INFO_RX_BYTES64)) &&
	    nla_put_u32(msg, NL80211_STA_INFO_RX_BYTES,
			(u32)sinfo->rx_bytes))
		goto nla_put_failure;
	if ((sinfo->filled & (STATION_INFO_TX_BYTES |
			      STATION_INFO_TX_BYTES64)) &&
	    nla_put_u32(msg, NL80211_STA_INFO_TX_BYTES,
			(u32)sinfo->tx_bytes))
		goto nla_put_failure;
	if ((sinfo->filled & STATION_INFO_RX_BYTES64) &&
	    nla_put_u64(msg, NL80211_STA_INFO_RX_BYTES64,
			sinfo->rx_bytes))
		goto nla_put_failure;
	if ((sinfo->filled & STATION_INFO_TX_BYTES64) &&
	    nla_put_u64(msg, NL80211_STA_INFO_TX_BYTES64,
			sinfo->tx_bytes))
		goto nla_put_failure;
	if ((sinfo->filled & STATION_INFO_LLID) &&
	    nla_put_u16(msg, NL80211_STA_INFO_LLID, sinfo->llid))
		goto nla_put_failure;
	if ((sinfo->filled & STATION_INFO_PLID) &&
	    nla_put_u16(msg, NL80211_STA_INFO_PLID, sinfo->plid))
		goto nla_put_failure;
	if ((sinfo->filled & STATION_INFO_PLINK_STATE) &&
	    nla_put_u8(msg, NL80211_STA_INFO_PLINK_STATE,
		       sinfo->plink_state))
		goto nla_put_failure;
	switch (rdev->wiphy.signal_type) {
	case CFG80211_SIGNAL_TYPE_MBM:
		if ((sinfo->filled & STATION_INFO_SIGNAL) &&
		    nla_put_u8(msg, NL80211_STA_INFO_SIGNAL,
			       sinfo->signal))
			goto nla_put_failure;
		if ((sinfo->filled & STATION_INFO_SIGNAL_AVG) &&
		    nla_put_u8(msg, NL80211_STA_INFO_SIGNAL_AVG,
			       sinfo->signal_avg))
			goto nla_put_failure;
		break;
	default:
		break;
	}
	if (sinfo->filled & STATION_INFO_CHAIN_SIGNAL) {
		if (!nl80211_put_signal(msg, sinfo->chains,
					sinfo->chain_signal,
					NL80211_STA_INFO_CHAIN_SIGNAL))
			goto nla_put_failure;
	}
	if (sinfo->filled & STATION_INFO_CHAIN_SIGNAL_AVG) {
		if (!nl80211_put_signal(msg, sinfo->chains,
					sinfo->chain_signal_avg,
					NL80211_STA_INFO_CHAIN_SIGNAL_AVG))
			goto nla_put_failure;
	}
	if (sinfo->filled & STATION_INFO_TX_BITRATE) {
		if (!nl80211_put_sta_rate(msg, &sinfo->txrate,
					  NL80211_STA_INFO_TX_BITRATE))
			goto nla_put_failure;
	}
	if (sinfo->filled & STATION_INFO_RX_BITRATE) {
		if (!nl80211_put_sta_rate(msg, &sinfo->rxrate,
					  NL80211_STA_INFO_RX_BITRATE))
			goto nla_put_failure;
	}
	if ((sinfo->filled & STATION_INFO_RX_PACKETS) &&
	    nla_put_u32(msg, NL80211_STA_INFO_RX_PACKETS,
			sinfo->rx_packets))
		goto nla_put_failure;
	if ((sinfo->filled & STATION_INFO_TX_PACKETS) &&
	    nla_put_u32(msg, NL80211_STA_INFO_TX_PACKETS,
			sinfo->tx_packets))
		goto nla_put_failure;
	if ((sinfo->filled & STATION_INFO_TX_RETRIES) &&
	    nla_put_u32(msg, NL80211_STA_INFO_TX_RETRIES,
			sinfo->tx_retries))
		goto nla_put_failure;
	if ((sinfo->filled & STATION_INFO_TX_FAILED) &&
	    nla_put_u32(msg, NL80211_STA_INFO_TX_FAILED,
			sinfo->tx_failed))
		goto nla_put_failure;
	if ((sinfo->filled & STATION_INFO_EXPECTED_THROUGHPUT) &&
	    nla_put_u32(msg, NL80211_STA_INFO_EXPECTED_THROUGHPUT,
			sinfo->expected_throughput))
		goto nla_put_failure;
	if ((sinfo->filled & STATION_INFO_BEACON_LOSS_COUNT) &&
	    nla_put_u32(msg, NL80211_STA_INFO_BEACON_LOSS,
			sinfo->beacon_loss_count))
		goto nla_put_failure;
	if ((sinfo->filled & STATION_INFO_LOCAL_PM) &&
	    nla_put_u32(msg, NL80211_STA_INFO_LOCAL_PM,
			sinfo->local_pm))
		goto nla_put_failure;
	if ((sinfo->filled & STATION_INFO_PEER_PM) &&
	    nla_put_u32(msg, NL80211_STA_INFO_PEER_PM,
			sinfo->peer_pm))
		goto nla_put_failure;
	if ((sinfo->filled & STATION_INFO_NONPEER_PM) &&
	    nla_put_u32(msg, NL80211_STA_INFO_NONPEER_PM,
			sinfo->nonpeer_pm))
		goto nla_put_failure;
	if (sinfo->filled & STATION_INFO_BSS_PARAM) {
		bss_param = nla_nest_start(msg, NL80211_STA_INFO_BSS_PARAM);
		if (!bss_param)
			goto nla_put_failure;

		if (((sinfo->bss_param.flags & BSS_PARAM_FLAGS_CTS_PROT) &&
		     nla_put_flag(msg, NL80211_STA_BSS_PARAM_CTS_PROT)) ||
		    ((sinfo->bss_param.flags & BSS_PARAM_FLAGS_SHORT_PREAMBLE) &&
		     nla_put_flag(msg, NL80211_STA_BSS_PARAM_SHORT_PREAMBLE)) ||
		    ((sinfo->bss_param.flags & BSS_PARAM_FLAGS_SHORT_SLOT_TIME) &&
		     nla_put_flag(msg, NL80211_STA_BSS_PARAM_SHORT_SLOT_TIME)) ||
		    nla_put_u8(msg, NL80211_STA_BSS_PARAM_DTIM_PERIOD,
			       sinfo->bss_param.dtim_period) ||
		    nla_put_u16(msg, NL80211_STA_BSS_PARAM_BEACON_INTERVAL,
				sinfo->bss_param.beacon_interval))
			goto nla_put_failure;

		nla_nest_end(msg, bss_param);
	}
	if ((sinfo->filled & STATION_INFO_STA_FLAGS) &&
	    nla_put(msg, NL80211_STA_INFO_STA_FLAGS,
		    sizeof(struct nl80211_sta_flag_update),
		    &sinfo->sta_flags))
		goto nla_put_failure;
	if ((sinfo->filled & STATION_INFO_T_OFFSET) &&
		nla_put_u64(msg, NL80211_STA_INFO_T_OFFSET,
			    sinfo->t_offset))
		goto nla_put_failure;
	nla_nest_end(msg, sinfoattr);

	if ((sinfo->filled & STATION_INFO_ASSOC_REQ_IES) &&
	    nla_put(msg, NL80211_ATTR_IE, sinfo->assoc_req_ies_len,
		    sinfo->assoc_req_ies))
		goto nla_put_failure;

	return genlmsg_end(msg, hdr);

 nla_put_failure:
	genlmsg_cancel(msg, hdr);
	return -EMSGSIZE;
}

static int nl80211_dump_station(struct sk_buff *skb,
				struct netlink_callback *cb)
{
	struct station_info sinfo;
	struct cfg80211_registered_device *rdev;
	struct wireless_dev *wdev;
	u8 mac_addr[ETH_ALEN];
	int sta_idx = cb->args[2];
	int err;

	err = nl80211_prepare_wdev_dump(skb, cb, &rdev, &wdev);
	if (err)
		return err;

	if (!wdev->netdev) {
		err = -EINVAL;
		goto out_err;
	}

	if (!rdev->ops->dump_station) {
		err = -EOPNOTSUPP;
		goto out_err;
	}

	while (1) {
		memset(&sinfo, 0, sizeof(sinfo));
		err = rdev_dump_station(rdev, wdev->netdev, sta_idx,
					mac_addr, &sinfo);
		if (err == -ENOENT)
			break;
		if (err)
			goto out_err;

		if (nl80211_send_station(skb,
				NETLINK_CB(cb->skb).portid,
				cb->nlh->nlmsg_seq, NLM_F_MULTI,
				rdev, wdev->netdev, mac_addr,
				&sinfo) < 0)
			goto out;

		sta_idx++;
	}


 out:
	cb->args[2] = sta_idx;
	err = skb->len;
 out_err:
	nl80211_finish_wdev_dump(rdev);

	return err;
}

static int nl80211_get_station(struct sk_buff *skb, struct genl_info *info)
{
	struct cfg80211_registered_device *rdev = info->user_ptr[0];
	struct net_device *dev = info->user_ptr[1];
	struct station_info sinfo;
	struct sk_buff *msg;
	u8 *mac_addr = NULL;
	int err;

	memset(&sinfo, 0, sizeof(sinfo));

	if (!info->attrs[NL80211_ATTR_MAC])
		return -EINVAL;

	mac_addr = nla_data(info->attrs[NL80211_ATTR_MAC]);

	if (!rdev->ops->get_station)
		return -EOPNOTSUPP;

	err = rdev_get_station(rdev, dev, mac_addr, &sinfo);
	if (err)
		return err;

	msg = nlmsg_new(NLMSG_DEFAULT_SIZE, GFP_KERNEL);
	if (!msg)
		return -ENOMEM;

	if (nl80211_send_station(msg, info->snd_portid, info->snd_seq, 0,
				 rdev, dev, mac_addr, &sinfo) < 0) {
		nlmsg_free(msg);
		return -ENOBUFS;
	}

	return genlmsg_reply(msg, info);
}

int cfg80211_check_station_change(struct wiphy *wiphy,
				  struct station_parameters *params,
				  enum cfg80211_station_type statype)
{
	if (params->listen_interval != -1)
		return -EINVAL;
	if (params->aid &&
	    !(params->sta_flags_set & BIT(NL80211_STA_FLAG_TDLS_PEER)))
		return -EINVAL;

	/* When you run into this, adjust the code below for the new flag */
	BUILD_BUG_ON(NL80211_STA_FLAG_MAX != 7);

	switch (statype) {
	case CFG80211_STA_MESH_PEER_KERNEL:
	case CFG80211_STA_MESH_PEER_USER:
		/*
		 * No ignoring the TDLS flag here -- the userspace mesh
		 * code doesn't have the bug of including TDLS in the
		 * mask everywhere.
		 */
		if (params->sta_flags_mask &
				~(BIT(NL80211_STA_FLAG_AUTHENTICATED) |
				  BIT(NL80211_STA_FLAG_MFP) |
				  BIT(NL80211_STA_FLAG_AUTHORIZED)))
			return -EINVAL;
		break;
	case CFG80211_STA_TDLS_PEER_SETUP:
	case CFG80211_STA_TDLS_PEER_ACTIVE:
		if (!(params->sta_flags_set & BIT(NL80211_STA_FLAG_TDLS_PEER)))
			return -EINVAL;
		/* ignore since it can't change */
		params->sta_flags_mask &= ~BIT(NL80211_STA_FLAG_TDLS_PEER);
		break;
	default:
		/* disallow mesh-specific things */
		if (params->plink_action != NL80211_PLINK_ACTION_NO_ACTION)
			return -EINVAL;
		if (params->local_pm)
			return -EINVAL;
		if (params->sta_modify_mask & STATION_PARAM_APPLY_PLINK_STATE)
			return -EINVAL;
	}

	if (statype != CFG80211_STA_TDLS_PEER_SETUP &&
	    statype != CFG80211_STA_TDLS_PEER_ACTIVE) {
		/* TDLS can't be set, ... */
		if (params->sta_flags_set & BIT(NL80211_STA_FLAG_TDLS_PEER))
			return -EINVAL;
		/*
		 * ... but don't bother the driver with it. This works around
		 * a hostapd/wpa_supplicant issue -- it always includes the
		 * TLDS_PEER flag in the mask even for AP mode.
		 */
		params->sta_flags_mask &= ~BIT(NL80211_STA_FLAG_TDLS_PEER);
	}

	if (statype != CFG80211_STA_TDLS_PEER_SETUP) {
		/* reject other things that can't change */
		if (params->sta_modify_mask & STATION_PARAM_APPLY_UAPSD)
			return -EINVAL;
		if (params->sta_modify_mask & STATION_PARAM_APPLY_CAPABILITY)
			return -EINVAL;
		if (params->supported_rates)
			return -EINVAL;
		if (params->ext_capab || params->ht_capa || params->vht_capa)
			return -EINVAL;
	}

	if (statype != CFG80211_STA_AP_CLIENT) {
		if (params->vlan)
			return -EINVAL;
	}

	switch (statype) {
	case CFG80211_STA_AP_MLME_CLIENT:
		/* Use this only for authorizing/unauthorizing a station */
		if (!(params->sta_flags_mask & BIT(NL80211_STA_FLAG_AUTHORIZED)))
			return -EOPNOTSUPP;
		break;
	case CFG80211_STA_AP_CLIENT:
		/* accept only the listed bits */
		if (params->sta_flags_mask &
				~(BIT(NL80211_STA_FLAG_AUTHORIZED) |
				  BIT(NL80211_STA_FLAG_AUTHENTICATED) |
				  BIT(NL80211_STA_FLAG_ASSOCIATED) |
				  BIT(NL80211_STA_FLAG_SHORT_PREAMBLE) |
				  BIT(NL80211_STA_FLAG_WME) |
				  BIT(NL80211_STA_FLAG_MFP)))
			return -EINVAL;

		/* but authenticated/associated only if driver handles it */
		if (!(wiphy->features & NL80211_FEATURE_FULL_AP_CLIENT_STATE) &&
		    params->sta_flags_mask &
				(BIT(NL80211_STA_FLAG_AUTHENTICATED) |
				 BIT(NL80211_STA_FLAG_ASSOCIATED)))
			return -EINVAL;
		break;
	case CFG80211_STA_IBSS:
	case CFG80211_STA_AP_STA:
		/* reject any changes other than AUTHORIZED */
		if (params->sta_flags_mask & ~BIT(NL80211_STA_FLAG_AUTHORIZED))
			return -EINVAL;
		break;
	case CFG80211_STA_TDLS_PEER_SETUP:
		/* reject any changes other than AUTHORIZED or WME */
		if (params->sta_flags_mask & ~(BIT(NL80211_STA_FLAG_AUTHORIZED) |
					       BIT(NL80211_STA_FLAG_WME)))
			return -EINVAL;
		/* force (at least) rates when authorizing */
		if (params->sta_flags_set & BIT(NL80211_STA_FLAG_AUTHORIZED) &&
		    !params->supported_rates)
			return -EINVAL;
		break;
	case CFG80211_STA_TDLS_PEER_ACTIVE:
		/* reject any changes */
		return -EINVAL;
	case CFG80211_STA_MESH_PEER_KERNEL:
		if (params->sta_modify_mask & STATION_PARAM_APPLY_PLINK_STATE)
			return -EINVAL;
		break;
	case CFG80211_STA_MESH_PEER_USER:
		if (params->plink_action != NL80211_PLINK_ACTION_NO_ACTION)
			return -EINVAL;
		break;
	}

	return 0;
}
EXPORT_SYMBOL(cfg80211_check_station_change);

/*
 * Get vlan interface making sure it is running and on the right wiphy.
 */
static struct net_device *get_vlan(struct genl_info *info,
				   struct cfg80211_registered_device *rdev)
{
	struct nlattr *vlanattr = info->attrs[NL80211_ATTR_STA_VLAN];
	struct net_device *v;
	int ret;

	if (!vlanattr)
		return NULL;

	v = dev_get_by_index(genl_info_net(info), nla_get_u32(vlanattr));
	if (!v)
		return ERR_PTR(-ENODEV);

	if (!v->ieee80211_ptr || v->ieee80211_ptr->wiphy != &rdev->wiphy) {
		ret = -EINVAL;
		goto error;
	}

	if (v->ieee80211_ptr->iftype != NL80211_IFTYPE_AP_VLAN &&
	    v->ieee80211_ptr->iftype != NL80211_IFTYPE_AP &&
	    v->ieee80211_ptr->iftype != NL80211_IFTYPE_P2P_GO) {
		ret = -EINVAL;
		goto error;
	}

	if (!netif_running(v)) {
		ret = -ENETDOWN;
		goto error;
	}

	return v;
 error:
	dev_put(v);
	return ERR_PTR(ret);
}

static const struct nla_policy
nl80211_sta_wme_policy[NL80211_STA_WME_MAX + 1] = {
	[NL80211_STA_WME_UAPSD_QUEUES] = { .type = NLA_U8 },
	[NL80211_STA_WME_MAX_SP] = { .type = NLA_U8 },
};

static int nl80211_parse_sta_wme(struct genl_info *info,
				 struct station_parameters *params)
{
	struct nlattr *tb[NL80211_STA_WME_MAX + 1];
	struct nlattr *nla;
	int err;

	/* parse WME attributes if present */
	if (!info->attrs[NL80211_ATTR_STA_WME])
		return 0;

	nla = info->attrs[NL80211_ATTR_STA_WME];
	err = nla_parse_nested(tb, NL80211_STA_WME_MAX, nla,
			       nl80211_sta_wme_policy);
	if (err)
		return err;

	if (tb[NL80211_STA_WME_UAPSD_QUEUES])
		params->uapsd_queues = nla_get_u8(
			tb[NL80211_STA_WME_UAPSD_QUEUES]);
	if (params->uapsd_queues & ~IEEE80211_WMM_IE_STA_QOSINFO_AC_MASK)
		return -EINVAL;

	if (tb[NL80211_STA_WME_MAX_SP])
		params->max_sp = nla_get_u8(tb[NL80211_STA_WME_MAX_SP]);

	if (params->max_sp & ~IEEE80211_WMM_IE_STA_QOSINFO_SP_MASK)
		return -EINVAL;

	params->sta_modify_mask |= STATION_PARAM_APPLY_UAPSD;

	return 0;
}

static int nl80211_parse_sta_channel_info(struct genl_info *info,
				      struct station_parameters *params)
{
	if (info->attrs[NL80211_ATTR_STA_SUPPORTED_CHANNELS]) {
		params->supported_channels =
		     nla_data(info->attrs[NL80211_ATTR_STA_SUPPORTED_CHANNELS]);
		params->supported_channels_len =
		     nla_len(info->attrs[NL80211_ATTR_STA_SUPPORTED_CHANNELS]);
		/*
		 * Need to include at least one (first channel, number of
		 * channels) tuple for each subband, and must have proper
		 * tuples for the rest of the data as well.
		 */
		if (params->supported_channels_len < 2)
			return -EINVAL;
		if (params->supported_channels_len % 2)
			return -EINVAL;
	}

	if (info->attrs[NL80211_ATTR_STA_SUPPORTED_OPER_CLASSES]) {
		params->supported_oper_classes =
		 nla_data(info->attrs[NL80211_ATTR_STA_SUPPORTED_OPER_CLASSES]);
		params->supported_oper_classes_len =
		  nla_len(info->attrs[NL80211_ATTR_STA_SUPPORTED_OPER_CLASSES]);
		/*
		 * The value of the Length field of the Supported Operating
		 * Classes element is between 2 and 253.
		 */
		if (params->supported_oper_classes_len < 2 ||
		    params->supported_oper_classes_len > 253)
			return -EINVAL;
	}
	return 0;
}

static int nl80211_set_station_tdls(struct genl_info *info,
				    struct station_parameters *params)
{
	int err;
	/* Dummy STA entry gets updated once the peer capabilities are known */
	if (info->attrs[NL80211_ATTR_PEER_AID])
		params->aid = nla_get_u16(info->attrs[NL80211_ATTR_PEER_AID]);
	if (info->attrs[NL80211_ATTR_HT_CAPABILITY])
		params->ht_capa =
			nla_data(info->attrs[NL80211_ATTR_HT_CAPABILITY]);
	if (info->attrs[NL80211_ATTR_VHT_CAPABILITY])
		params->vht_capa =
			nla_data(info->attrs[NL80211_ATTR_VHT_CAPABILITY]);

	err = nl80211_parse_sta_channel_info(info, params);
	if (err)
		return err;

	return nl80211_parse_sta_wme(info, params);
}

static int nl80211_set_station(struct sk_buff *skb, struct genl_info *info)
{
	struct cfg80211_registered_device *rdev = info->user_ptr[0];
	struct net_device *dev = info->user_ptr[1];
	struct station_parameters params;
	u8 *mac_addr;
	int err;

	memset(&params, 0, sizeof(params));

	params.listen_interval = -1;

	if (!rdev->ops->change_station)
		return -EOPNOTSUPP;

	if (info->attrs[NL80211_ATTR_STA_AID])
		return -EINVAL;

	if (!info->attrs[NL80211_ATTR_MAC])
		return -EINVAL;

	mac_addr = nla_data(info->attrs[NL80211_ATTR_MAC]);

	if (info->attrs[NL80211_ATTR_STA_SUPPORTED_RATES]) {
		params.supported_rates =
			nla_data(info->attrs[NL80211_ATTR_STA_SUPPORTED_RATES]);
		params.supported_rates_len =
			nla_len(info->attrs[NL80211_ATTR_STA_SUPPORTED_RATES]);
	}

	if (info->attrs[NL80211_ATTR_STA_CAPABILITY]) {
		params.capability =
			nla_get_u16(info->attrs[NL80211_ATTR_STA_CAPABILITY]);
		params.sta_modify_mask |= STATION_PARAM_APPLY_CAPABILITY;
	}

	if (info->attrs[NL80211_ATTR_STA_EXT_CAPABILITY]) {
		params.ext_capab =
			nla_data(info->attrs[NL80211_ATTR_STA_EXT_CAPABILITY]);
		params.ext_capab_len =
			nla_len(info->attrs[NL80211_ATTR_STA_EXT_CAPABILITY]);
	}

	if (info->attrs[NL80211_ATTR_STA_LISTEN_INTERVAL])
		return -EINVAL;

	if (parse_station_flags(info, dev->ieee80211_ptr->iftype, &params))
		return -EINVAL;

	if (info->attrs[NL80211_ATTR_STA_PLINK_ACTION]) {
		params.plink_action =
			nla_get_u8(info->attrs[NL80211_ATTR_STA_PLINK_ACTION]);
		if (params.plink_action >= NUM_NL80211_PLINK_ACTIONS)
			return -EINVAL;
	}

	if (info->attrs[NL80211_ATTR_STA_PLINK_STATE]) {
		params.plink_state =
			nla_get_u8(info->attrs[NL80211_ATTR_STA_PLINK_STATE]);
		if (params.plink_state >= NUM_NL80211_PLINK_STATES)
			return -EINVAL;
		params.sta_modify_mask |= STATION_PARAM_APPLY_PLINK_STATE;
	}

	if (info->attrs[NL80211_ATTR_LOCAL_MESH_POWER_MODE]) {
		enum nl80211_mesh_power_mode pm = nla_get_u32(
			info->attrs[NL80211_ATTR_LOCAL_MESH_POWER_MODE]);

		if (pm <= NL80211_MESH_POWER_UNKNOWN ||
		    pm > NL80211_MESH_POWER_MAX)
			return -EINVAL;

		params.local_pm = pm;
	}

	/* Include parameters for TDLS peer (will check later) */
	err = nl80211_set_station_tdls(info, &params);
	if (err)
		return err;

	params.vlan = get_vlan(info, rdev);
	if (IS_ERR(params.vlan))
		return PTR_ERR(params.vlan);

	switch (dev->ieee80211_ptr->iftype) {
	case NL80211_IFTYPE_AP:
	case NL80211_IFTYPE_AP_VLAN:
	case NL80211_IFTYPE_P2P_GO:
	case NL80211_IFTYPE_P2P_CLIENT:
	case NL80211_IFTYPE_STATION:
	case NL80211_IFTYPE_ADHOC:
	case NL80211_IFTYPE_MESH_POINT:
		break;
	default:
		err = -EOPNOTSUPP;
		goto out_put_vlan;
	}

	/* driver will call cfg80211_check_station_change() */
	err = rdev_change_station(rdev, dev, mac_addr, &params);

 out_put_vlan:
	if (params.vlan)
		dev_put(params.vlan);

	return err;
}

static int nl80211_new_station(struct sk_buff *skb, struct genl_info *info)
{
	struct cfg80211_registered_device *rdev = info->user_ptr[0];
	int err;
	struct net_device *dev = info->user_ptr[1];
	struct station_parameters params;
	u8 *mac_addr = NULL;

	memset(&params, 0, sizeof(params));

	if (!rdev->ops->add_station)
		return -EOPNOTSUPP;

	if (!info->attrs[NL80211_ATTR_MAC])
		return -EINVAL;

	if (!info->attrs[NL80211_ATTR_STA_LISTEN_INTERVAL])
		return -EINVAL;

	if (!info->attrs[NL80211_ATTR_STA_SUPPORTED_RATES])
		return -EINVAL;

	if (!info->attrs[NL80211_ATTR_STA_AID] &&
	    !info->attrs[NL80211_ATTR_PEER_AID])
		return -EINVAL;

	mac_addr = nla_data(info->attrs[NL80211_ATTR_MAC]);
	params.supported_rates =
		nla_data(info->attrs[NL80211_ATTR_STA_SUPPORTED_RATES]);
	params.supported_rates_len =
		nla_len(info->attrs[NL80211_ATTR_STA_SUPPORTED_RATES]);
	params.listen_interval =
		nla_get_u16(info->attrs[NL80211_ATTR_STA_LISTEN_INTERVAL]);

	if (info->attrs[NL80211_ATTR_PEER_AID])
		params.aid = nla_get_u16(info->attrs[NL80211_ATTR_PEER_AID]);
	else
		params.aid = nla_get_u16(info->attrs[NL80211_ATTR_STA_AID]);
	if (!params.aid || params.aid > IEEE80211_MAX_AID)
		return -EINVAL;

	if (info->attrs[NL80211_ATTR_STA_CAPABILITY]) {
		params.capability =
			nla_get_u16(info->attrs[NL80211_ATTR_STA_CAPABILITY]);
		params.sta_modify_mask |= STATION_PARAM_APPLY_CAPABILITY;
	}

	if (info->attrs[NL80211_ATTR_STA_EXT_CAPABILITY]) {
		params.ext_capab =
			nla_data(info->attrs[NL80211_ATTR_STA_EXT_CAPABILITY]);
		params.ext_capab_len =
			nla_len(info->attrs[NL80211_ATTR_STA_EXT_CAPABILITY]);
	}

	if (info->attrs[NL80211_ATTR_HT_CAPABILITY])
		params.ht_capa =
			nla_data(info->attrs[NL80211_ATTR_HT_CAPABILITY]);

	if (info->attrs[NL80211_ATTR_VHT_CAPABILITY])
		params.vht_capa =
			nla_data(info->attrs[NL80211_ATTR_VHT_CAPABILITY]);

	if (info->attrs[NL80211_ATTR_OPMODE_NOTIF]) {
		params.opmode_notif_used = true;
		params.opmode_notif =
			nla_get_u8(info->attrs[NL80211_ATTR_OPMODE_NOTIF]);
	}

	if (info->attrs[NL80211_ATTR_STA_PLINK_ACTION]) {
		params.plink_action =
			nla_get_u8(info->attrs[NL80211_ATTR_STA_PLINK_ACTION]);
		if (params.plink_action >= NUM_NL80211_PLINK_ACTIONS)
			return -EINVAL;
	}

	err = nl80211_parse_sta_channel_info(info, &params);
	if (err)
		return err;

	err = nl80211_parse_sta_wme(info, &params);
	if (err)
		return err;

	if (parse_station_flags(info, dev->ieee80211_ptr->iftype, &params))
		return -EINVAL;

	/* When you run into this, adjust the code below for the new flag */
	BUILD_BUG_ON(NL80211_STA_FLAG_MAX != 7);

	switch (dev->ieee80211_ptr->iftype) {
	case NL80211_IFTYPE_AP:
	case NL80211_IFTYPE_AP_VLAN:
	case NL80211_IFTYPE_P2P_GO:
		/* ignore WME attributes if iface/sta is not capable */
		if (!(rdev->wiphy.flags & WIPHY_FLAG_AP_UAPSD) ||
		    !(params.sta_flags_set & BIT(NL80211_STA_FLAG_WME)))
			params.sta_modify_mask &= ~STATION_PARAM_APPLY_UAPSD;

		/* TDLS peers cannot be added */
		if ((params.sta_flags_set & BIT(NL80211_STA_FLAG_TDLS_PEER)) ||
		    info->attrs[NL80211_ATTR_PEER_AID])
			return -EINVAL;
		/* but don't bother the driver with it */
		params.sta_flags_mask &= ~BIT(NL80211_STA_FLAG_TDLS_PEER);

		/* allow authenticated/associated only if driver handles it */
		if (!(rdev->wiphy.features &
				NL80211_FEATURE_FULL_AP_CLIENT_STATE) &&
		    params.sta_flags_mask &
				(BIT(NL80211_STA_FLAG_AUTHENTICATED) |
				 BIT(NL80211_STA_FLAG_ASSOCIATED)))
			return -EINVAL;

		/* must be last in here for error handling */
		params.vlan = get_vlan(info, rdev);
		if (IS_ERR(params.vlan))
			return PTR_ERR(params.vlan);
		break;
	case NL80211_IFTYPE_MESH_POINT:
		/* ignore uAPSD data */
		params.sta_modify_mask &= ~STATION_PARAM_APPLY_UAPSD;

		/* associated is disallowed */
		if (params.sta_flags_mask & BIT(NL80211_STA_FLAG_ASSOCIATED))
			return -EINVAL;
		/* TDLS peers cannot be added */
		if ((params.sta_flags_set & BIT(NL80211_STA_FLAG_TDLS_PEER)) ||
		    info->attrs[NL80211_ATTR_PEER_AID])
			return -EINVAL;
		break;
	case NL80211_IFTYPE_STATION:
	case NL80211_IFTYPE_P2P_CLIENT:
		/* ignore uAPSD data */
		params.sta_modify_mask &= ~STATION_PARAM_APPLY_UAPSD;

		/* these are disallowed */
		if (params.sta_flags_mask &
				(BIT(NL80211_STA_FLAG_ASSOCIATED) |
				 BIT(NL80211_STA_FLAG_AUTHENTICATED)))
			return -EINVAL;
		/* Only TDLS peers can be added */
		if (!(params.sta_flags_set & BIT(NL80211_STA_FLAG_TDLS_PEER)))
			return -EINVAL;
		/* Can only add if TDLS ... */
		if (!(rdev->wiphy.flags & WIPHY_FLAG_SUPPORTS_TDLS))
			return -EOPNOTSUPP;
		/* ... with external setup is supported */
		if (!(rdev->wiphy.flags & WIPHY_FLAG_TDLS_EXTERNAL_SETUP))
			return -EOPNOTSUPP;
		/*
		 * Older wpa_supplicant versions always mark the TDLS peer
		 * as authorized, but it shouldn't yet be.
		 */
		params.sta_flags_mask &= ~BIT(NL80211_STA_FLAG_AUTHORIZED);
		break;
	default:
		return -EOPNOTSUPP;
	}

	/* be aware of params.vlan when changing code here */

	err = rdev_add_station(rdev, dev, mac_addr, &params);

	if (params.vlan)
		dev_put(params.vlan);
	return err;
}

static int nl80211_del_station(struct sk_buff *skb, struct genl_info *info)
{
	struct cfg80211_registered_device *rdev = info->user_ptr[0];
	struct net_device *dev = info->user_ptr[1];
	struct station_del_parameters params;

	memset(&params, 0, sizeof(params));

	if (info->attrs[NL80211_ATTR_MAC])
		params.mac = nla_data(info->attrs[NL80211_ATTR_MAC]);

	if (dev->ieee80211_ptr->iftype != NL80211_IFTYPE_AP &&
	    dev->ieee80211_ptr->iftype != NL80211_IFTYPE_AP_VLAN &&
	    dev->ieee80211_ptr->iftype != NL80211_IFTYPE_MESH_POINT &&
	    dev->ieee80211_ptr->iftype != NL80211_IFTYPE_P2P_GO)
		return -EINVAL;

	if (!rdev->ops->del_station)
		return -EOPNOTSUPP;

	if (info->attrs[NL80211_ATTR_MGMT_SUBTYPE]) {
		params.subtype =
			nla_get_u8(info->attrs[NL80211_ATTR_MGMT_SUBTYPE]);
		if (params.subtype != IEEE80211_STYPE_DISASSOC >> 4 &&
		    params.subtype != IEEE80211_STYPE_DEAUTH >> 4)
			return -EINVAL;
	} else {
		/* Default to Deauthentication frame */
		params.subtype = IEEE80211_STYPE_DEAUTH >> 4;
	}

	if (info->attrs[NL80211_ATTR_REASON_CODE]) {
		params.reason_code =
			nla_get_u16(info->attrs[NL80211_ATTR_REASON_CODE]);
		if (params.reason_code == 0)
			return -EINVAL; /* 0 is reserved */
	} else {
		/* Default to reason code 2 */
		params.reason_code = WLAN_REASON_PREV_AUTH_NOT_VALID;
	}

	return rdev_del_station(rdev, dev, &params);
}

static int nl80211_send_mpath(struct sk_buff *msg, u32 portid, u32 seq,
				int flags, struct net_device *dev,
				u8 *dst, u8 *next_hop,
				struct mpath_info *pinfo)
{
	void *hdr;
	struct nlattr *pinfoattr;

	hdr = nl80211hdr_put(msg, portid, seq, flags, NL80211_CMD_NEW_MPATH);
	if (!hdr)
		return -1;

	if (nla_put_u32(msg, NL80211_ATTR_IFINDEX, dev->ifindex) ||
	    nla_put(msg, NL80211_ATTR_MAC, ETH_ALEN, dst) ||
	    nla_put(msg, NL80211_ATTR_MPATH_NEXT_HOP, ETH_ALEN, next_hop) ||
	    nla_put_u32(msg, NL80211_ATTR_GENERATION, pinfo->generation))
		goto nla_put_failure;

	pinfoattr = nla_nest_start(msg, NL80211_ATTR_MPATH_INFO);
	if (!pinfoattr)
		goto nla_put_failure;
	if ((pinfo->filled & MPATH_INFO_FRAME_QLEN) &&
	    nla_put_u32(msg, NL80211_MPATH_INFO_FRAME_QLEN,
			pinfo->frame_qlen))
		goto nla_put_failure;
	if (((pinfo->filled & MPATH_INFO_SN) &&
	     nla_put_u32(msg, NL80211_MPATH_INFO_SN, pinfo->sn)) ||
	    ((pinfo->filled & MPATH_INFO_METRIC) &&
	     nla_put_u32(msg, NL80211_MPATH_INFO_METRIC,
			 pinfo->metric)) ||
	    ((pinfo->filled & MPATH_INFO_EXPTIME) &&
	     nla_put_u32(msg, NL80211_MPATH_INFO_EXPTIME,
			 pinfo->exptime)) ||
	    ((pinfo->filled & MPATH_INFO_FLAGS) &&
	     nla_put_u8(msg, NL80211_MPATH_INFO_FLAGS,
			pinfo->flags)) ||
	    ((pinfo->filled & MPATH_INFO_DISCOVERY_TIMEOUT) &&
	     nla_put_u32(msg, NL80211_MPATH_INFO_DISCOVERY_TIMEOUT,
			 pinfo->discovery_timeout)) ||
	    ((pinfo->filled & MPATH_INFO_DISCOVERY_RETRIES) &&
	     nla_put_u8(msg, NL80211_MPATH_INFO_DISCOVERY_RETRIES,
			pinfo->discovery_retries)))
		goto nla_put_failure;

	nla_nest_end(msg, pinfoattr);

	return genlmsg_end(msg, hdr);

 nla_put_failure:
	genlmsg_cancel(msg, hdr);
	return -EMSGSIZE;
}

static int nl80211_dump_mpath(struct sk_buff *skb,
			      struct netlink_callback *cb)
{
	struct mpath_info pinfo;
	struct cfg80211_registered_device *rdev;
	struct wireless_dev *wdev;
	u8 dst[ETH_ALEN];
	u8 next_hop[ETH_ALEN];
	int path_idx = cb->args[2];
	int err;

	err = nl80211_prepare_wdev_dump(skb, cb, &rdev, &wdev);
	if (err)
		return err;

	if (!rdev->ops->dump_mpath) {
		err = -EOPNOTSUPP;
		goto out_err;
	}

	if (wdev->iftype != NL80211_IFTYPE_MESH_POINT) {
		err = -EOPNOTSUPP;
		goto out_err;
	}

	while (1) {
		err = rdev_dump_mpath(rdev, wdev->netdev, path_idx, dst,
				      next_hop, &pinfo);
		if (err == -ENOENT)
			break;
		if (err)
			goto out_err;

		if (nl80211_send_mpath(skb, NETLINK_CB(cb->skb).portid,
				       cb->nlh->nlmsg_seq, NLM_F_MULTI,
				       wdev->netdev, dst, next_hop,
				       &pinfo) < 0)
			goto out;

		path_idx++;
	}


 out:
	cb->args[2] = path_idx;
	err = skb->len;
 out_err:
	nl80211_finish_wdev_dump(rdev);
	return err;
}

static int nl80211_get_mpath(struct sk_buff *skb, struct genl_info *info)
{
	struct cfg80211_registered_device *rdev = info->user_ptr[0];
	int err;
	struct net_device *dev = info->user_ptr[1];
	struct mpath_info pinfo;
	struct sk_buff *msg;
	u8 *dst = NULL;
	u8 next_hop[ETH_ALEN];

	memset(&pinfo, 0, sizeof(pinfo));

	if (!info->attrs[NL80211_ATTR_MAC])
		return -EINVAL;

	dst = nla_data(info->attrs[NL80211_ATTR_MAC]);

	if (!rdev->ops->get_mpath)
		return -EOPNOTSUPP;

	if (dev->ieee80211_ptr->iftype != NL80211_IFTYPE_MESH_POINT)
		return -EOPNOTSUPP;

	err = rdev_get_mpath(rdev, dev, dst, next_hop, &pinfo);
	if (err)
		return err;

	msg = nlmsg_new(NLMSG_DEFAULT_SIZE, GFP_KERNEL);
	if (!msg)
		return -ENOMEM;

	if (nl80211_send_mpath(msg, info->snd_portid, info->snd_seq, 0,
				 dev, dst, next_hop, &pinfo) < 0) {
		nlmsg_free(msg);
		return -ENOBUFS;
	}

	return genlmsg_reply(msg, info);
}

static int nl80211_set_mpath(struct sk_buff *skb, struct genl_info *info)
{
	struct cfg80211_registered_device *rdev = info->user_ptr[0];
	struct net_device *dev = info->user_ptr[1];
	u8 *dst = NULL;
	u8 *next_hop = NULL;

	if (!info->attrs[NL80211_ATTR_MAC])
		return -EINVAL;

	if (!info->attrs[NL80211_ATTR_MPATH_NEXT_HOP])
		return -EINVAL;

	dst = nla_data(info->attrs[NL80211_ATTR_MAC]);
	next_hop = nla_data(info->attrs[NL80211_ATTR_MPATH_NEXT_HOP]);

	if (!rdev->ops->change_mpath)
		return -EOPNOTSUPP;

	if (dev->ieee80211_ptr->iftype != NL80211_IFTYPE_MESH_POINT)
		return -EOPNOTSUPP;

	return rdev_change_mpath(rdev, dev, dst, next_hop);
}

static int nl80211_new_mpath(struct sk_buff *skb, struct genl_info *info)
{
	struct cfg80211_registered_device *rdev = info->user_ptr[0];
	struct net_device *dev = info->user_ptr[1];
	u8 *dst = NULL;
	u8 *next_hop = NULL;

	if (!info->attrs[NL80211_ATTR_MAC])
		return -EINVAL;

	if (!info->attrs[NL80211_ATTR_MPATH_NEXT_HOP])
		return -EINVAL;

	dst = nla_data(info->attrs[NL80211_ATTR_MAC]);
	next_hop = nla_data(info->attrs[NL80211_ATTR_MPATH_NEXT_HOP]);

	if (!rdev->ops->add_mpath)
		return -EOPNOTSUPP;

	if (dev->ieee80211_ptr->iftype != NL80211_IFTYPE_MESH_POINT)
		return -EOPNOTSUPP;

	return rdev_add_mpath(rdev, dev, dst, next_hop);
}

static int nl80211_del_mpath(struct sk_buff *skb, struct genl_info *info)
{
	struct cfg80211_registered_device *rdev = info->user_ptr[0];
	struct net_device *dev = info->user_ptr[1];
	u8 *dst = NULL;

	if (info->attrs[NL80211_ATTR_MAC])
		dst = nla_data(info->attrs[NL80211_ATTR_MAC]);

	if (!rdev->ops->del_mpath)
		return -EOPNOTSUPP;

	return rdev_del_mpath(rdev, dev, dst);
}

static int nl80211_get_mpp(struct sk_buff *skb, struct genl_info *info)
{
	struct cfg80211_registered_device *rdev = info->user_ptr[0];
	int err;
	struct net_device *dev = info->user_ptr[1];
	struct mpath_info pinfo;
	struct sk_buff *msg;
	u8 *dst = NULL;
	u8 mpp[ETH_ALEN];

	memset(&pinfo, 0, sizeof(pinfo));

	if (!info->attrs[NL80211_ATTR_MAC])
		return -EINVAL;

	dst = nla_data(info->attrs[NL80211_ATTR_MAC]);

	if (!rdev->ops->get_mpp)
		return -EOPNOTSUPP;

	if (dev->ieee80211_ptr->iftype != NL80211_IFTYPE_MESH_POINT)
		return -EOPNOTSUPP;

	err = rdev_get_mpp(rdev, dev, dst, mpp, &pinfo);
	if (err)
		return err;

	msg = nlmsg_new(NLMSG_DEFAULT_SIZE, GFP_KERNEL);
	if (!msg)
		return -ENOMEM;

	if (nl80211_send_mpath(msg, info->snd_portid, info->snd_seq, 0,
			       dev, dst, mpp, &pinfo) < 0) {
		nlmsg_free(msg);
		return -ENOBUFS;
	}

	return genlmsg_reply(msg, info);
}

static int nl80211_dump_mpp(struct sk_buff *skb,
			    struct netlink_callback *cb)
{
	struct mpath_info pinfo;
	struct cfg80211_registered_device *rdev;
	struct wireless_dev *wdev;
	u8 dst[ETH_ALEN];
	u8 mpp[ETH_ALEN];
	int path_idx = cb->args[2];
	int err;

	err = nl80211_prepare_wdev_dump(skb, cb, &rdev, &wdev);
	if (err)
		return err;

	if (!rdev->ops->dump_mpp) {
		err = -EOPNOTSUPP;
		goto out_err;
	}

	if (wdev->iftype != NL80211_IFTYPE_MESH_POINT) {
		err = -EOPNOTSUPP;
		goto out_err;
	}

	while (1) {
		err = rdev_dump_mpp(rdev, wdev->netdev, path_idx, dst,
				    mpp, &pinfo);
		if (err == -ENOENT)
			break;
		if (err)
			goto out_err;

		if (nl80211_send_mpath(skb, NETLINK_CB(cb->skb).portid,
				       cb->nlh->nlmsg_seq, NLM_F_MULTI,
				       wdev->netdev, dst, mpp,
				       &pinfo) < 0)
			goto out;

		path_idx++;
	}

 out:
	cb->args[2] = path_idx;
	err = skb->len;
 out_err:
	nl80211_finish_wdev_dump(rdev);
	return err;
}

static int nl80211_set_bss(struct sk_buff *skb, struct genl_info *info)
{
	struct cfg80211_registered_device *rdev = info->user_ptr[0];
	struct net_device *dev = info->user_ptr[1];
	struct wireless_dev *wdev = dev->ieee80211_ptr;
	struct bss_parameters params;
	int err;

	memset(&params, 0, sizeof(params));
	/* default to not changing parameters */
	params.use_cts_prot = -1;
	params.use_short_preamble = -1;
	params.use_short_slot_time = -1;
	params.ap_isolate = -1;
	params.ht_opmode = -1;
	params.p2p_ctwindow = -1;
	params.p2p_opp_ps = -1;

	if (info->attrs[NL80211_ATTR_BSS_CTS_PROT])
		params.use_cts_prot =
		    nla_get_u8(info->attrs[NL80211_ATTR_BSS_CTS_PROT]);
	if (info->attrs[NL80211_ATTR_BSS_SHORT_PREAMBLE])
		params.use_short_preamble =
		    nla_get_u8(info->attrs[NL80211_ATTR_BSS_SHORT_PREAMBLE]);
	if (info->attrs[NL80211_ATTR_BSS_SHORT_SLOT_TIME])
		params.use_short_slot_time =
		    nla_get_u8(info->attrs[NL80211_ATTR_BSS_SHORT_SLOT_TIME]);
	if (info->attrs[NL80211_ATTR_BSS_BASIC_RATES]) {
		params.basic_rates =
			nla_data(info->attrs[NL80211_ATTR_BSS_BASIC_RATES]);
		params.basic_rates_len =
			nla_len(info->attrs[NL80211_ATTR_BSS_BASIC_RATES]);
	}
	if (info->attrs[NL80211_ATTR_AP_ISOLATE])
		params.ap_isolate = !!nla_get_u8(info->attrs[NL80211_ATTR_AP_ISOLATE]);
	if (info->attrs[NL80211_ATTR_BSS_HT_OPMODE])
		params.ht_opmode =
			nla_get_u16(info->attrs[NL80211_ATTR_BSS_HT_OPMODE]);

	if (info->attrs[NL80211_ATTR_P2P_CTWINDOW]) {
		if (dev->ieee80211_ptr->iftype != NL80211_IFTYPE_P2P_GO)
			return -EINVAL;
		params.p2p_ctwindow =
			nla_get_s8(info->attrs[NL80211_ATTR_P2P_CTWINDOW]);
		if (params.p2p_ctwindow < 0)
			return -EINVAL;
		if (params.p2p_ctwindow != 0 &&
		    !(rdev->wiphy.features & NL80211_FEATURE_P2P_GO_CTWIN))
			return -EINVAL;
	}

	if (info->attrs[NL80211_ATTR_P2P_OPPPS]) {
		u8 tmp;

		if (dev->ieee80211_ptr->iftype != NL80211_IFTYPE_P2P_GO)
			return -EINVAL;
		tmp = nla_get_u8(info->attrs[NL80211_ATTR_P2P_OPPPS]);
		if (tmp > 1)
			return -EINVAL;
		params.p2p_opp_ps = tmp;
		if (params.p2p_opp_ps &&
		    !(rdev->wiphy.features & NL80211_FEATURE_P2P_GO_OPPPS))
			return -EINVAL;
	}

	if (!rdev->ops->change_bss)
		return -EOPNOTSUPP;

	if (dev->ieee80211_ptr->iftype != NL80211_IFTYPE_AP &&
	    dev->ieee80211_ptr->iftype != NL80211_IFTYPE_P2P_GO)
		return -EOPNOTSUPP;

	wdev_lock(wdev);
	err = rdev_change_bss(rdev, dev, &params);
	wdev_unlock(wdev);

	return err;
}

static const struct nla_policy reg_rule_policy[NL80211_REG_RULE_ATTR_MAX + 1] = {
	[NL80211_ATTR_REG_RULE_FLAGS]		= { .type = NLA_U32 },
	[NL80211_ATTR_FREQ_RANGE_START]		= { .type = NLA_U32 },
	[NL80211_ATTR_FREQ_RANGE_END]		= { .type = NLA_U32 },
	[NL80211_ATTR_FREQ_RANGE_MAX_BW]	= { .type = NLA_U32 },
	[NL80211_ATTR_POWER_RULE_MAX_ANT_GAIN]	= { .type = NLA_U32 },
	[NL80211_ATTR_POWER_RULE_MAX_EIRP]	= { .type = NLA_U32 },
	[NL80211_ATTR_DFS_CAC_TIME]		= { .type = NLA_U32 },
};

static int parse_reg_rule(struct nlattr *tb[],
	struct ieee80211_reg_rule *reg_rule)
{
	struct ieee80211_freq_range *freq_range = &reg_rule->freq_range;
	struct ieee80211_power_rule *power_rule = &reg_rule->power_rule;

	if (!tb[NL80211_ATTR_REG_RULE_FLAGS])
		return -EINVAL;
	if (!tb[NL80211_ATTR_FREQ_RANGE_START])
		return -EINVAL;
	if (!tb[NL80211_ATTR_FREQ_RANGE_END])
		return -EINVAL;
	if (!tb[NL80211_ATTR_FREQ_RANGE_MAX_BW])
		return -EINVAL;
	if (!tb[NL80211_ATTR_POWER_RULE_MAX_EIRP])
		return -EINVAL;

	reg_rule->flags = nla_get_u32(tb[NL80211_ATTR_REG_RULE_FLAGS]);

	freq_range->start_freq_khz =
		nla_get_u32(tb[NL80211_ATTR_FREQ_RANGE_START]);
	freq_range->end_freq_khz =
		nla_get_u32(tb[NL80211_ATTR_FREQ_RANGE_END]);
	freq_range->max_bandwidth_khz =
		nla_get_u32(tb[NL80211_ATTR_FREQ_RANGE_MAX_BW]);

	power_rule->max_eirp =
		nla_get_u32(tb[NL80211_ATTR_POWER_RULE_MAX_EIRP]);

	if (tb[NL80211_ATTR_POWER_RULE_MAX_ANT_GAIN])
		power_rule->max_antenna_gain =
			nla_get_u32(tb[NL80211_ATTR_POWER_RULE_MAX_ANT_GAIN]);

	if (tb[NL80211_ATTR_DFS_CAC_TIME])
		reg_rule->dfs_cac_ms =
			nla_get_u32(tb[NL80211_ATTR_DFS_CAC_TIME]);

	return 0;
}

static int nl80211_req_set_reg(struct sk_buff *skb, struct genl_info *info)
{
	char *data = NULL;
	enum nl80211_user_reg_hint_type user_reg_hint_type;

	/*
	 * You should only get this when cfg80211 hasn't yet initialized
	 * completely when built-in to the kernel right between the time
	 * window between nl80211_init() and regulatory_init(), if that is
	 * even possible.
	 */
	if (unlikely(!rcu_access_pointer(cfg80211_regdomain)))
		return -EINPROGRESS;

	if (info->attrs[NL80211_ATTR_USER_REG_HINT_TYPE])
		user_reg_hint_type =
		  nla_get_u32(info->attrs[NL80211_ATTR_USER_REG_HINT_TYPE]);
	else
		user_reg_hint_type = NL80211_USER_REG_HINT_USER;

	switch (user_reg_hint_type) {
	case NL80211_USER_REG_HINT_USER:
	case NL80211_USER_REG_HINT_CELL_BASE:
		if (!info->attrs[NL80211_ATTR_REG_ALPHA2])
			return -EINVAL;

		data = nla_data(info->attrs[NL80211_ATTR_REG_ALPHA2]);
		return regulatory_hint_user(data, user_reg_hint_type);
	case NL80211_USER_REG_HINT_INDOOR:
		return regulatory_hint_indoor_user();
	default:
		return -EINVAL;
	}
}

static int nl80211_get_mesh_config(struct sk_buff *skb,
				   struct genl_info *info)
{
	struct cfg80211_registered_device *rdev = info->user_ptr[0];
	struct net_device *dev = info->user_ptr[1];
	struct wireless_dev *wdev = dev->ieee80211_ptr;
	struct mesh_config cur_params;
	int err = 0;
	void *hdr;
	struct nlattr *pinfoattr;
	struct sk_buff *msg;

	if (wdev->iftype != NL80211_IFTYPE_MESH_POINT)
		return -EOPNOTSUPP;

	if (!rdev->ops->get_mesh_config)
		return -EOPNOTSUPP;

	wdev_lock(wdev);
	/* If not connected, get default parameters */
	if (!wdev->mesh_id_len)
		memcpy(&cur_params, &default_mesh_config, sizeof(cur_params));
	else
		err = rdev_get_mesh_config(rdev, dev, &cur_params);
	wdev_unlock(wdev);

	if (err)
		return err;

	/* Draw up a netlink message to send back */
	msg = nlmsg_new(NLMSG_DEFAULT_SIZE, GFP_KERNEL);
	if (!msg)
		return -ENOMEM;
	hdr = nl80211hdr_put(msg, info->snd_portid, info->snd_seq, 0,
			     NL80211_CMD_GET_MESH_CONFIG);
	if (!hdr)
		goto out;
	pinfoattr = nla_nest_start(msg, NL80211_ATTR_MESH_CONFIG);
	if (!pinfoattr)
		goto nla_put_failure;
	if (nla_put_u32(msg, NL80211_ATTR_IFINDEX, dev->ifindex) ||
	    nla_put_u16(msg, NL80211_MESHCONF_RETRY_TIMEOUT,
			cur_params.dot11MeshRetryTimeout) ||
	    nla_put_u16(msg, NL80211_MESHCONF_CONFIRM_TIMEOUT,
			cur_params.dot11MeshConfirmTimeout) ||
	    nla_put_u16(msg, NL80211_MESHCONF_HOLDING_TIMEOUT,
			cur_params.dot11MeshHoldingTimeout) ||
	    nla_put_u16(msg, NL80211_MESHCONF_MAX_PEER_LINKS,
			cur_params.dot11MeshMaxPeerLinks) ||
	    nla_put_u8(msg, NL80211_MESHCONF_MAX_RETRIES,
		       cur_params.dot11MeshMaxRetries) ||
	    nla_put_u8(msg, NL80211_MESHCONF_TTL,
		       cur_params.dot11MeshTTL) ||
	    nla_put_u8(msg, NL80211_MESHCONF_ELEMENT_TTL,
		       cur_params.element_ttl) ||
	    nla_put_u8(msg, NL80211_MESHCONF_AUTO_OPEN_PLINKS,
		       cur_params.auto_open_plinks) ||
	    nla_put_u32(msg, NL80211_MESHCONF_SYNC_OFFSET_MAX_NEIGHBOR,
			cur_params.dot11MeshNbrOffsetMaxNeighbor) ||
	    nla_put_u8(msg, NL80211_MESHCONF_HWMP_MAX_PREQ_RETRIES,
		       cur_params.dot11MeshHWMPmaxPREQretries) ||
	    nla_put_u32(msg, NL80211_MESHCONF_PATH_REFRESH_TIME,
			cur_params.path_refresh_time) ||
	    nla_put_u16(msg, NL80211_MESHCONF_MIN_DISCOVERY_TIMEOUT,
			cur_params.min_discovery_timeout) ||
	    nla_put_u32(msg, NL80211_MESHCONF_HWMP_ACTIVE_PATH_TIMEOUT,
			cur_params.dot11MeshHWMPactivePathTimeout) ||
	    nla_put_u16(msg, NL80211_MESHCONF_HWMP_PREQ_MIN_INTERVAL,
			cur_params.dot11MeshHWMPpreqMinInterval) ||
	    nla_put_u16(msg, NL80211_MESHCONF_HWMP_PERR_MIN_INTERVAL,
			cur_params.dot11MeshHWMPperrMinInterval) ||
	    nla_put_u16(msg, NL80211_MESHCONF_HWMP_NET_DIAM_TRVS_TIME,
			cur_params.dot11MeshHWMPnetDiameterTraversalTime) ||
	    nla_put_u8(msg, NL80211_MESHCONF_HWMP_ROOTMODE,
		       cur_params.dot11MeshHWMPRootMode) ||
	    nla_put_u16(msg, NL80211_MESHCONF_HWMP_RANN_INTERVAL,
			cur_params.dot11MeshHWMPRannInterval) ||
	    nla_put_u8(msg, NL80211_MESHCONF_GATE_ANNOUNCEMENTS,
		       cur_params.dot11MeshGateAnnouncementProtocol) ||
	    nla_put_u8(msg, NL80211_MESHCONF_FORWARDING,
		       cur_params.dot11MeshForwarding) ||
	    nla_put_u32(msg, NL80211_MESHCONF_RSSI_THRESHOLD,
			cur_params.rssi_threshold) ||
	    nla_put_u32(msg, NL80211_MESHCONF_HT_OPMODE,
			cur_params.ht_opmode) ||
	    nla_put_u32(msg, NL80211_MESHCONF_HWMP_PATH_TO_ROOT_TIMEOUT,
			cur_params.dot11MeshHWMPactivePathToRootTimeout) ||
	    nla_put_u16(msg, NL80211_MESHCONF_HWMP_ROOT_INTERVAL,
			cur_params.dot11MeshHWMProotInterval) ||
	    nla_put_u16(msg, NL80211_MESHCONF_HWMP_CONFIRMATION_INTERVAL,
			cur_params.dot11MeshHWMPconfirmationInterval) ||
	    nla_put_u32(msg, NL80211_MESHCONF_POWER_MODE,
			cur_params.power_mode) ||
	    nla_put_u16(msg, NL80211_MESHCONF_AWAKE_WINDOW,
			cur_params.dot11MeshAwakeWindowDuration) ||
	    nla_put_u32(msg, NL80211_MESHCONF_PLINK_TIMEOUT,
			cur_params.plink_timeout))
		goto nla_put_failure;
	nla_nest_end(msg, pinfoattr);
	genlmsg_end(msg, hdr);
	return genlmsg_reply(msg, info);

 nla_put_failure:
	genlmsg_cancel(msg, hdr);
 out:
	nlmsg_free(msg);
	return -ENOBUFS;
}

static const struct nla_policy nl80211_meshconf_params_policy[NL80211_MESHCONF_ATTR_MAX+1] = {
	[NL80211_MESHCONF_RETRY_TIMEOUT] = { .type = NLA_U16 },
	[NL80211_MESHCONF_CONFIRM_TIMEOUT] = { .type = NLA_U16 },
	[NL80211_MESHCONF_HOLDING_TIMEOUT] = { .type = NLA_U16 },
	[NL80211_MESHCONF_MAX_PEER_LINKS] = { .type = NLA_U16 },
	[NL80211_MESHCONF_MAX_RETRIES] = { .type = NLA_U8 },
	[NL80211_MESHCONF_TTL] = { .type = NLA_U8 },
	[NL80211_MESHCONF_ELEMENT_TTL] = { .type = NLA_U8 },
	[NL80211_MESHCONF_AUTO_OPEN_PLINKS] = { .type = NLA_U8 },
	[NL80211_MESHCONF_SYNC_OFFSET_MAX_NEIGHBOR] = { .type = NLA_U32 },
	[NL80211_MESHCONF_HWMP_MAX_PREQ_RETRIES] = { .type = NLA_U8 },
	[NL80211_MESHCONF_PATH_REFRESH_TIME] = { .type = NLA_U32 },
	[NL80211_MESHCONF_MIN_DISCOVERY_TIMEOUT] = { .type = NLA_U16 },
	[NL80211_MESHCONF_HWMP_ACTIVE_PATH_TIMEOUT] = { .type = NLA_U32 },
	[NL80211_MESHCONF_HWMP_PREQ_MIN_INTERVAL] = { .type = NLA_U16 },
	[NL80211_MESHCONF_HWMP_PERR_MIN_INTERVAL] = { .type = NLA_U16 },
	[NL80211_MESHCONF_HWMP_NET_DIAM_TRVS_TIME] = { .type = NLA_U16 },
	[NL80211_MESHCONF_HWMP_ROOTMODE] = { .type = NLA_U8 },
	[NL80211_MESHCONF_HWMP_RANN_INTERVAL] = { .type = NLA_U16 },
	[NL80211_MESHCONF_GATE_ANNOUNCEMENTS] = { .type = NLA_U8 },
	[NL80211_MESHCONF_FORWARDING] = { .type = NLA_U8 },
	[NL80211_MESHCONF_RSSI_THRESHOLD] = { .type = NLA_U32 },
	[NL80211_MESHCONF_HT_OPMODE] = { .type = NLA_U16 },
	[NL80211_MESHCONF_HWMP_PATH_TO_ROOT_TIMEOUT] = { .type = NLA_U32 },
	[NL80211_MESHCONF_HWMP_ROOT_INTERVAL] = { .type = NLA_U16 },
	[NL80211_MESHCONF_HWMP_CONFIRMATION_INTERVAL] = { .type = NLA_U16 },
	[NL80211_MESHCONF_POWER_MODE] = { .type = NLA_U32 },
	[NL80211_MESHCONF_AWAKE_WINDOW] = { .type = NLA_U16 },
	[NL80211_MESHCONF_PLINK_TIMEOUT] = { .type = NLA_U32 },
};

static const struct nla_policy
	nl80211_mesh_setup_params_policy[NL80211_MESH_SETUP_ATTR_MAX+1] = {
	[NL80211_MESH_SETUP_ENABLE_VENDOR_SYNC] = { .type = NLA_U8 },
	[NL80211_MESH_SETUP_ENABLE_VENDOR_PATH_SEL] = { .type = NLA_U8 },
	[NL80211_MESH_SETUP_ENABLE_VENDOR_METRIC] = { .type = NLA_U8 },
	[NL80211_MESH_SETUP_USERSPACE_AUTH] = { .type = NLA_FLAG },
	[NL80211_MESH_SETUP_AUTH_PROTOCOL] = { .type = NLA_U8 },
	[NL80211_MESH_SETUP_USERSPACE_MPM] = { .type = NLA_FLAG },
	[NL80211_MESH_SETUP_IE] = { .type = NLA_BINARY,
				    .len = IEEE80211_MAX_DATA_LEN },
	[NL80211_MESH_SETUP_USERSPACE_AMPE] = { .type = NLA_FLAG },
};

static int nl80211_parse_mesh_config(struct genl_info *info,
				     struct mesh_config *cfg,
				     u32 *mask_out)
{
	struct nlattr *tb[NL80211_MESHCONF_ATTR_MAX + 1];
	u32 mask = 0;

#define FILL_IN_MESH_PARAM_IF_SET(tb, cfg, param, min, max, mask, attr, fn) \
do {									    \
	if (tb[attr]) {							    \
		if (fn(tb[attr]) < min || fn(tb[attr]) > max)		    \
			return -EINVAL;					    \
		cfg->param = fn(tb[attr]);				    \
		mask |= (1 << (attr - 1));				    \
	}								    \
} while (0)


	if (!info->attrs[NL80211_ATTR_MESH_CONFIG])
		return -EINVAL;
	if (nla_parse_nested(tb, NL80211_MESHCONF_ATTR_MAX,
			     info->attrs[NL80211_ATTR_MESH_CONFIG],
			     nl80211_meshconf_params_policy))
		return -EINVAL;

	/* This makes sure that there aren't more than 32 mesh config
	 * parameters (otherwise our bitfield scheme would not work.) */
	BUILD_BUG_ON(NL80211_MESHCONF_ATTR_MAX > 32);

	/* Fill in the params struct */
	FILL_IN_MESH_PARAM_IF_SET(tb, cfg, dot11MeshRetryTimeout, 1, 255,
				  mask, NL80211_MESHCONF_RETRY_TIMEOUT,
				  nla_get_u16);
	FILL_IN_MESH_PARAM_IF_SET(tb, cfg, dot11MeshConfirmTimeout, 1, 255,
				  mask, NL80211_MESHCONF_CONFIRM_TIMEOUT,
				  nla_get_u16);
	FILL_IN_MESH_PARAM_IF_SET(tb, cfg, dot11MeshHoldingTimeout, 1, 255,
				  mask, NL80211_MESHCONF_HOLDING_TIMEOUT,
				  nla_get_u16);
	FILL_IN_MESH_PARAM_IF_SET(tb, cfg, dot11MeshMaxPeerLinks, 0, 255,
				  mask, NL80211_MESHCONF_MAX_PEER_LINKS,
				  nla_get_u16);
	FILL_IN_MESH_PARAM_IF_SET(tb, cfg, dot11MeshMaxRetries, 0, 16,
				  mask, NL80211_MESHCONF_MAX_RETRIES,
				  nla_get_u8);
	FILL_IN_MESH_PARAM_IF_SET(tb, cfg, dot11MeshTTL, 1, 255,
				  mask, NL80211_MESHCONF_TTL, nla_get_u8);
	FILL_IN_MESH_PARAM_IF_SET(tb, cfg, element_ttl, 1, 255,
				  mask, NL80211_MESHCONF_ELEMENT_TTL,
				  nla_get_u8);
	FILL_IN_MESH_PARAM_IF_SET(tb, cfg, auto_open_plinks, 0, 1,
				  mask, NL80211_MESHCONF_AUTO_OPEN_PLINKS,
				  nla_get_u8);
	FILL_IN_MESH_PARAM_IF_SET(tb, cfg, dot11MeshNbrOffsetMaxNeighbor,
				  1, 255, mask,
				  NL80211_MESHCONF_SYNC_OFFSET_MAX_NEIGHBOR,
				  nla_get_u32);
	FILL_IN_MESH_PARAM_IF_SET(tb, cfg, dot11MeshHWMPmaxPREQretries, 0, 255,
				  mask, NL80211_MESHCONF_HWMP_MAX_PREQ_RETRIES,
				  nla_get_u8);
	FILL_IN_MESH_PARAM_IF_SET(tb, cfg, path_refresh_time, 1, 65535,
				  mask, NL80211_MESHCONF_PATH_REFRESH_TIME,
				  nla_get_u32);
	FILL_IN_MESH_PARAM_IF_SET(tb, cfg, min_discovery_timeout, 1, 65535,
				  mask, NL80211_MESHCONF_MIN_DISCOVERY_TIMEOUT,
				  nla_get_u16);
	FILL_IN_MESH_PARAM_IF_SET(tb, cfg, dot11MeshHWMPactivePathTimeout,
				  1, 65535, mask,
				  NL80211_MESHCONF_HWMP_ACTIVE_PATH_TIMEOUT,
				  nla_get_u32);
	FILL_IN_MESH_PARAM_IF_SET(tb, cfg, dot11MeshHWMPpreqMinInterval,
				  1, 65535, mask,
				  NL80211_MESHCONF_HWMP_PREQ_MIN_INTERVAL,
				  nla_get_u16);
	FILL_IN_MESH_PARAM_IF_SET(tb, cfg, dot11MeshHWMPperrMinInterval,
				  1, 65535, mask,
				  NL80211_MESHCONF_HWMP_PERR_MIN_INTERVAL,
				  nla_get_u16);
	FILL_IN_MESH_PARAM_IF_SET(tb, cfg,
				  dot11MeshHWMPnetDiameterTraversalTime,
				  1, 65535, mask,
				  NL80211_MESHCONF_HWMP_NET_DIAM_TRVS_TIME,
				  nla_get_u16);
	FILL_IN_MESH_PARAM_IF_SET(tb, cfg, dot11MeshHWMPRootMode, 0, 4,
				  mask, NL80211_MESHCONF_HWMP_ROOTMODE,
				  nla_get_u8);
	FILL_IN_MESH_PARAM_IF_SET(tb, cfg, dot11MeshHWMPRannInterval, 1, 65535,
				  mask, NL80211_MESHCONF_HWMP_RANN_INTERVAL,
				  nla_get_u16);
	FILL_IN_MESH_PARAM_IF_SET(tb, cfg,
				  dot11MeshGateAnnouncementProtocol, 0, 1,
				  mask, NL80211_MESHCONF_GATE_ANNOUNCEMENTS,
				  nla_get_u8);
	FILL_IN_MESH_PARAM_IF_SET(tb, cfg, dot11MeshForwarding, 0, 1,
				  mask, NL80211_MESHCONF_FORWARDING,
				  nla_get_u8);
	FILL_IN_MESH_PARAM_IF_SET(tb, cfg, rssi_threshold, -255, 0,
				  mask, NL80211_MESHCONF_RSSI_THRESHOLD,
				  nla_get_s32);
	FILL_IN_MESH_PARAM_IF_SET(tb, cfg, ht_opmode, 0, 16,
				  mask, NL80211_MESHCONF_HT_OPMODE,
				  nla_get_u16);
	FILL_IN_MESH_PARAM_IF_SET(tb, cfg, dot11MeshHWMPactivePathToRootTimeout,
				  1, 65535, mask,
				  NL80211_MESHCONF_HWMP_PATH_TO_ROOT_TIMEOUT,
				  nla_get_u32);
	FILL_IN_MESH_PARAM_IF_SET(tb, cfg, dot11MeshHWMProotInterval, 1, 65535,
				  mask, NL80211_MESHCONF_HWMP_ROOT_INTERVAL,
				  nla_get_u16);
	FILL_IN_MESH_PARAM_IF_SET(tb, cfg,
				  dot11MeshHWMPconfirmationInterval,
				  1, 65535, mask,
				  NL80211_MESHCONF_HWMP_CONFIRMATION_INTERVAL,
				  nla_get_u16);
	FILL_IN_MESH_PARAM_IF_SET(tb, cfg, power_mode,
				  NL80211_MESH_POWER_ACTIVE,
				  NL80211_MESH_POWER_MAX,
				  mask, NL80211_MESHCONF_POWER_MODE,
				  nla_get_u32);
	FILL_IN_MESH_PARAM_IF_SET(tb, cfg, dot11MeshAwakeWindowDuration,
				  0, 65535, mask,
				  NL80211_MESHCONF_AWAKE_WINDOW, nla_get_u16);
	FILL_IN_MESH_PARAM_IF_SET(tb, cfg, plink_timeout, 1, 0xffffffff,
				  mask, NL80211_MESHCONF_PLINK_TIMEOUT,
				  nla_get_u32);
	if (mask_out)
		*mask_out = mask;

	return 0;

#undef FILL_IN_MESH_PARAM_IF_SET
}

static int nl80211_parse_mesh_setup(struct genl_info *info,
				     struct mesh_setup *setup)
{
	struct cfg80211_registered_device *rdev = info->user_ptr[0];
	struct nlattr *tb[NL80211_MESH_SETUP_ATTR_MAX + 1];

	if (!info->attrs[NL80211_ATTR_MESH_SETUP])
		return -EINVAL;
	if (nla_parse_nested(tb, NL80211_MESH_SETUP_ATTR_MAX,
			     info->attrs[NL80211_ATTR_MESH_SETUP],
			     nl80211_mesh_setup_params_policy))
		return -EINVAL;

	if (tb[NL80211_MESH_SETUP_ENABLE_VENDOR_SYNC])
		setup->sync_method =
		(nla_get_u8(tb[NL80211_MESH_SETUP_ENABLE_VENDOR_SYNC])) ?
		 IEEE80211_SYNC_METHOD_VENDOR :
		 IEEE80211_SYNC_METHOD_NEIGHBOR_OFFSET;

	if (tb[NL80211_MESH_SETUP_ENABLE_VENDOR_PATH_SEL])
		setup->path_sel_proto =
		(nla_get_u8(tb[NL80211_MESH_SETUP_ENABLE_VENDOR_PATH_SEL])) ?
		 IEEE80211_PATH_PROTOCOL_VENDOR :
		 IEEE80211_PATH_PROTOCOL_HWMP;

	if (tb[NL80211_MESH_SETUP_ENABLE_VENDOR_METRIC])
		setup->path_metric =
		(nla_get_u8(tb[NL80211_MESH_SETUP_ENABLE_VENDOR_METRIC])) ?
		 IEEE80211_PATH_METRIC_VENDOR :
		 IEEE80211_PATH_METRIC_AIRTIME;


	if (tb[NL80211_MESH_SETUP_IE]) {
		struct nlattr *ieattr =
			tb[NL80211_MESH_SETUP_IE];
		if (!is_valid_ie_attr(ieattr))
			return -EINVAL;
		setup->ie = nla_data(ieattr);
		setup->ie_len = nla_len(ieattr);
	}
	if (tb[NL80211_MESH_SETUP_USERSPACE_MPM] &&
	    !(rdev->wiphy.features & NL80211_FEATURE_USERSPACE_MPM))
		return -EINVAL;
	setup->user_mpm = nla_get_flag(tb[NL80211_MESH_SETUP_USERSPACE_MPM]);
	setup->is_authenticated = nla_get_flag(tb[NL80211_MESH_SETUP_USERSPACE_AUTH]);
	setup->is_secure = nla_get_flag(tb[NL80211_MESH_SETUP_USERSPACE_AMPE]);
	if (setup->is_secure)
		setup->user_mpm = true;

	if (tb[NL80211_MESH_SETUP_AUTH_PROTOCOL]) {
		if (!setup->user_mpm)
			return -EINVAL;
		setup->auth_id =
			nla_get_u8(tb[NL80211_MESH_SETUP_AUTH_PROTOCOL]);
	}

	return 0;
}

static int nl80211_update_mesh_config(struct sk_buff *skb,
				      struct genl_info *info)
{
	struct cfg80211_registered_device *rdev = info->user_ptr[0];
	struct net_device *dev = info->user_ptr[1];
	struct wireless_dev *wdev = dev->ieee80211_ptr;
	struct mesh_config cfg;
	u32 mask;
	int err;

	if (wdev->iftype != NL80211_IFTYPE_MESH_POINT)
		return -EOPNOTSUPP;

	if (!rdev->ops->update_mesh_config)
		return -EOPNOTSUPP;

	err = nl80211_parse_mesh_config(info, &cfg, &mask);
	if (err)
		return err;

	wdev_lock(wdev);
	if (!wdev->mesh_id_len)
		err = -ENOLINK;

	if (!err)
		err = rdev_update_mesh_config(rdev, dev, mask, &cfg);

	wdev_unlock(wdev);

	return err;
}

static int nl80211_get_reg(struct sk_buff *skb, struct genl_info *info)
{
	const struct ieee80211_regdomain *regdom;
	struct sk_buff *msg;
	void *hdr = NULL;
	struct nlattr *nl_reg_rules;
	unsigned int i;

	if (!cfg80211_regdomain)
		return -EINVAL;

	msg = nlmsg_new(NLMSG_DEFAULT_SIZE, GFP_KERNEL);
	if (!msg)
		return -ENOBUFS;

	hdr = nl80211hdr_put(msg, info->snd_portid, info->snd_seq, 0,
			     NL80211_CMD_GET_REG);
	if (!hdr)
		goto put_failure;

	if (reg_last_request_cell_base() &&
	    nla_put_u32(msg, NL80211_ATTR_USER_REG_HINT_TYPE,
			NL80211_USER_REG_HINT_CELL_BASE))
		goto nla_put_failure;

	rcu_read_lock();
	regdom = rcu_dereference(cfg80211_regdomain);

	if (nla_put_string(msg, NL80211_ATTR_REG_ALPHA2, regdom->alpha2) ||
	    (regdom->dfs_region &&
	     nla_put_u8(msg, NL80211_ATTR_DFS_REGION, regdom->dfs_region)))
		goto nla_put_failure_rcu;

	nl_reg_rules = nla_nest_start(msg, NL80211_ATTR_REG_RULES);
	if (!nl_reg_rules)
		goto nla_put_failure_rcu;

	for (i = 0; i < regdom->n_reg_rules; i++) {
		struct nlattr *nl_reg_rule;
		const struct ieee80211_reg_rule *reg_rule;
		const struct ieee80211_freq_range *freq_range;
		const struct ieee80211_power_rule *power_rule;
		unsigned int max_bandwidth_khz;

		reg_rule = &regdom->reg_rules[i];
		freq_range = &reg_rule->freq_range;
		power_rule = &reg_rule->power_rule;

		nl_reg_rule = nla_nest_start(msg, i);
		if (!nl_reg_rule)
			goto nla_put_failure_rcu;

		max_bandwidth_khz = freq_range->max_bandwidth_khz;
		if (!max_bandwidth_khz)
			max_bandwidth_khz = reg_get_max_bandwidth(regdom,
								  reg_rule);

		if (nla_put_u32(msg, NL80211_ATTR_REG_RULE_FLAGS,
				reg_rule->flags) ||
		    nla_put_u32(msg, NL80211_ATTR_FREQ_RANGE_START,
				freq_range->start_freq_khz) ||
		    nla_put_u32(msg, NL80211_ATTR_FREQ_RANGE_END,
				freq_range->end_freq_khz) ||
		    nla_put_u32(msg, NL80211_ATTR_FREQ_RANGE_MAX_BW,
				max_bandwidth_khz) ||
		    nla_put_u32(msg, NL80211_ATTR_POWER_RULE_MAX_ANT_GAIN,
				power_rule->max_antenna_gain) ||
		    nla_put_u32(msg, NL80211_ATTR_POWER_RULE_MAX_EIRP,
				power_rule->max_eirp) ||
		    nla_put_u32(msg, NL80211_ATTR_DFS_CAC_TIME,
				reg_rule->dfs_cac_ms))
			goto nla_put_failure_rcu;

		nla_nest_end(msg, nl_reg_rule);
	}
	rcu_read_unlock();

	nla_nest_end(msg, nl_reg_rules);

	genlmsg_end(msg, hdr);
	return genlmsg_reply(msg, info);

nla_put_failure_rcu:
	rcu_read_unlock();
nla_put_failure:
	genlmsg_cancel(msg, hdr);
put_failure:
	nlmsg_free(msg);
	return -EMSGSIZE;
}

static int nl80211_set_reg(struct sk_buff *skb, struct genl_info *info)
{
	struct nlattr *tb[NL80211_REG_RULE_ATTR_MAX + 1];
	struct nlattr *nl_reg_rule;
	char *alpha2;
	int rem_reg_rules, r;
	u32 num_rules = 0, rule_idx = 0, size_of_regd;
	enum nl80211_dfs_regions dfs_region = NL80211_DFS_UNSET;
	struct ieee80211_regdomain *rd;

	if (!info->attrs[NL80211_ATTR_REG_ALPHA2])
		return -EINVAL;

	if (!info->attrs[NL80211_ATTR_REG_RULES])
		return -EINVAL;

	alpha2 = nla_data(info->attrs[NL80211_ATTR_REG_ALPHA2]);

	if (info->attrs[NL80211_ATTR_DFS_REGION])
		dfs_region = nla_get_u8(info->attrs[NL80211_ATTR_DFS_REGION]);

	nla_for_each_nested(nl_reg_rule, info->attrs[NL80211_ATTR_REG_RULES],
			    rem_reg_rules) {
		num_rules++;
		if (num_rules > NL80211_MAX_SUPP_REG_RULES)
			return -EINVAL;
	}

	if (!reg_is_valid_request(alpha2))
		return -EINVAL;

	size_of_regd = sizeof(struct ieee80211_regdomain) +
		       num_rules * sizeof(struct ieee80211_reg_rule);

	rd = kzalloc(size_of_regd, GFP_KERNEL);
	if (!rd)
		return -ENOMEM;

	rd->n_reg_rules = num_rules;
	rd->alpha2[0] = alpha2[0];
	rd->alpha2[1] = alpha2[1];

	/*
	 * Disable DFS master mode if the DFS region was
	 * not supported or known on this kernel.
	 */
	if (reg_supported_dfs_region(dfs_region))
		rd->dfs_region = dfs_region;

	nla_for_each_nested(nl_reg_rule, info->attrs[NL80211_ATTR_REG_RULES],
			    rem_reg_rules) {
		r = nla_parse(tb, NL80211_REG_RULE_ATTR_MAX,
			      nla_data(nl_reg_rule), nla_len(nl_reg_rule),
			      reg_rule_policy);
		if (r)
			goto bad_reg;
		r = parse_reg_rule(tb, &rd->reg_rules[rule_idx]);
		if (r)
			goto bad_reg;

		rule_idx++;

		if (rule_idx > NL80211_MAX_SUPP_REG_RULES) {
			r = -EINVAL;
			goto bad_reg;
		}
	}

	r = set_regdom(rd);
	/* set_regdom took ownership */
	rd = NULL;

 bad_reg:
	kfree(rd);
	return r;
}

static int validate_scan_freqs(struct nlattr *freqs)
{
	struct nlattr *attr1, *attr2;
	int n_channels = 0, tmp1, tmp2;

	nla_for_each_nested(attr1, freqs, tmp1) {
		n_channels++;
		/*
		 * Some hardware has a limited channel list for
		 * scanning, and it is pretty much nonsensical
		 * to scan for a channel twice, so disallow that
		 * and don't require drivers to check that the
		 * channel list they get isn't longer than what
		 * they can scan, as long as they can scan all
		 * the channels they registered at once.
		 */
		nla_for_each_nested(attr2, freqs, tmp2)
			if (attr1 != attr2 &&
			    nla_get_u32(attr1) == nla_get_u32(attr2))
				return 0;
	}

	return n_channels;
}

static int nl80211_parse_random_mac(struct nlattr **attrs,
				    u8 *mac_addr, u8 *mac_addr_mask)
{
	int i;

	if (!attrs[NL80211_ATTR_MAC] && !attrs[NL80211_ATTR_MAC_MASK]) {
		memset(mac_addr, 0, ETH_ALEN);
		memset(mac_addr_mask, 0, ETH_ALEN);
		mac_addr[0] = 0x2;
		mac_addr_mask[0] = 0x3;

		return 0;
	}

	/* need both or none */
	if (!attrs[NL80211_ATTR_MAC] || !attrs[NL80211_ATTR_MAC_MASK])
		return -EINVAL;

	memcpy(mac_addr, nla_data(attrs[NL80211_ATTR_MAC]), ETH_ALEN);
	memcpy(mac_addr_mask, nla_data(attrs[NL80211_ATTR_MAC_MASK]), ETH_ALEN);

	/* don't allow or configure an mcast address */
	if (!is_multicast_ether_addr(mac_addr_mask) ||
	    is_multicast_ether_addr(mac_addr))
		return -EINVAL;

	/*
	 * allow users to pass a MAC address that has bits set outside
	 * of the mask, but don't bother drivers with having to deal
	 * with such bits
	 */
	for (i = 0; i < ETH_ALEN; i++)
		mac_addr[i] &= mac_addr_mask[i];

	return 0;
}

static int nl80211_trigger_scan(struct sk_buff *skb, struct genl_info *info)
{
	struct cfg80211_registered_device *rdev = info->user_ptr[0];
	struct wireless_dev *wdev = info->user_ptr[1];
	struct cfg80211_scan_request *request;
	struct nlattr *attr;
	struct wiphy *wiphy;
	int err, tmp, n_ssids = 0, n_channels, i;
	size_t ie_len;

	if (!is_valid_ie_attr(info->attrs[NL80211_ATTR_IE]))
		return -EINVAL;

	wiphy = &rdev->wiphy;

	if (!rdev->ops->scan)
		return -EOPNOTSUPP;

	if (rdev->scan_req || rdev->scan_msg) {
		err = -EBUSY;
		goto unlock;
	}

	if (info->attrs[NL80211_ATTR_SCAN_FREQUENCIES]) {
		n_channels = validate_scan_freqs(
				info->attrs[NL80211_ATTR_SCAN_FREQUENCIES]);
		if (!n_channels) {
			err = -EINVAL;
			goto unlock;
		}
	} else {
		n_channels = ieee80211_get_num_supported_channels(wiphy);
	}

	if (info->attrs[NL80211_ATTR_SCAN_SSIDS])
		nla_for_each_nested(attr, info->attrs[NL80211_ATTR_SCAN_SSIDS], tmp)
			n_ssids++;

	if (n_ssids > wiphy->max_scan_ssids) {
		err = -EINVAL;
		goto unlock;
	}

	if (info->attrs[NL80211_ATTR_IE])
		ie_len = nla_len(info->attrs[NL80211_ATTR_IE]);
	else
		ie_len = 0;

	if (ie_len > wiphy->max_scan_ie_len) {
		err = -EINVAL;
		goto unlock;
	}

	request = kzalloc(sizeof(*request)
			+ sizeof(*request->ssids) * n_ssids
			+ sizeof(*request->channels) * n_channels
			+ ie_len, GFP_KERNEL);
	if (!request) {
		err = -ENOMEM;
		goto unlock;
	}

	if (n_ssids)
		request->ssids = (void *)&request->channels[n_channels];
	request->n_ssids = n_ssids;
	if (ie_len) {
		if (request->ssids)
			request->ie = (void *)(request->ssids + n_ssids);
		else
			request->ie = (void *)(request->channels + n_channels);
	}

	i = 0;
	if (info->attrs[NL80211_ATTR_SCAN_FREQUENCIES]) {
		/* user specified, bail out if channel not found */
		nla_for_each_nested(attr, info->attrs[NL80211_ATTR_SCAN_FREQUENCIES], tmp) {
			struct ieee80211_channel *chan;

			chan = ieee80211_get_channel(wiphy, nla_get_u32(attr));

			if (!chan) {
				err = -EINVAL;
				goto out_free;
			}

			/* ignore disabled channels */
			if (chan->flags & IEEE80211_CHAN_DISABLED)
				continue;

			request->channels[i] = chan;
			i++;
		}
	} else {
		enum ieee80211_band band;

		/* all channels */
		for (band = 0; band < IEEE80211_NUM_BANDS; band++) {
			int j;
			if (!wiphy->bands[band])
				continue;
			for (j = 0; j < wiphy->bands[band]->n_channels; j++) {
				struct ieee80211_channel *chan;

				chan = &wiphy->bands[band]->channels[j];

				if (chan->flags & IEEE80211_CHAN_DISABLED)
					continue;

				request->channels[i] = chan;
				i++;
			}
		}
	}

	if (!i) {
		err = -EINVAL;
		goto out_free;
	}

	request->n_channels = i;

	i = 0;
	if (info->attrs[NL80211_ATTR_SCAN_SSIDS]) {
		nla_for_each_nested(attr, info->attrs[NL80211_ATTR_SCAN_SSIDS], tmp) {
			if (nla_len(attr) > IEEE80211_MAX_SSID_LEN) {
				err = -EINVAL;
				goto out_free;
			}
			request->ssids[i].ssid_len = nla_len(attr);
			memcpy(request->ssids[i].ssid, nla_data(attr), nla_len(attr));
			i++;
		}
	}

	if (info->attrs[NL80211_ATTR_IE]) {
		request->ie_len = nla_len(info->attrs[NL80211_ATTR_IE]);
		memcpy((void *)request->ie,
		       nla_data(info->attrs[NL80211_ATTR_IE]),
		       request->ie_len);
	}

	for (i = 0; i < IEEE80211_NUM_BANDS; i++)
		if (wiphy->bands[i])
			request->rates[i] =
				(1 << wiphy->bands[i]->n_bitrates) - 1;

	if (info->attrs[NL80211_ATTR_SCAN_SUPP_RATES]) {
		nla_for_each_nested(attr,
				    info->attrs[NL80211_ATTR_SCAN_SUPP_RATES],
				    tmp) {
			enum ieee80211_band band = nla_type(attr);

			if (band < 0 || band >= IEEE80211_NUM_BANDS) {
				err = -EINVAL;
				goto out_free;
			}

			if (!wiphy->bands[band])
				continue;

			err = ieee80211_get_ratemask(wiphy->bands[band],
						     nla_data(attr),
						     nla_len(attr),
						     &request->rates[band]);
			if (err)
				goto out_free;
		}
	}

	if (info->attrs[NL80211_ATTR_SCAN_FLAGS]) {
		request->flags = nla_get_u32(
			info->attrs[NL80211_ATTR_SCAN_FLAGS]);
		if ((request->flags & NL80211_SCAN_FLAG_LOW_PRIORITY) &&
		    !(wiphy->features & NL80211_FEATURE_LOW_PRIORITY_SCAN)) {
			err = -EOPNOTSUPP;
			goto out_free;
		}

		if (request->flags & NL80211_SCAN_FLAG_RANDOM_ADDR) {
			if (!(wiphy->features &
					NL80211_FEATURE_SCAN_RANDOM_MAC_ADDR)) {
				err = -EOPNOTSUPP;
				goto out_free;
			}

			if (wdev->current_bss) {
				err = -EOPNOTSUPP;
				goto out_free;
			}

			err = nl80211_parse_random_mac(info->attrs,
						       request->mac_addr,
						       request->mac_addr_mask);
			if (err)
				goto out_free;
		}
	}

	request->no_cck =
		nla_get_flag(info->attrs[NL80211_ATTR_TX_NO_CCK_RATE]);

	request->wdev = wdev;
	request->wiphy = &rdev->wiphy;
	request->scan_start = jiffies;

	rdev->scan_req = request;
	err = rdev_scan(rdev, request);

	if (!err) {
		nl80211_send_scan_start(rdev, wdev);
		if (wdev->netdev)
			dev_hold(wdev->netdev);
	} else {
 out_free:
		rdev->scan_req = NULL;
		kfree(request);
	}

 unlock:
	return err;
}

static struct cfg80211_sched_scan_request *
nl80211_parse_sched_scan(struct wiphy *wiphy, struct wireless_dev *wdev,
			 struct nlattr **attrs)
{
	struct cfg80211_sched_scan_request *request;
	struct nlattr *attr;
	int err, tmp, n_ssids = 0, n_match_sets = 0, n_channels, i;
	u32 interval;
	enum ieee80211_band band;
	size_t ie_len;
	struct nlattr *tb[NL80211_SCHED_SCAN_MATCH_ATTR_MAX + 1];
	s32 default_match_rssi = NL80211_SCAN_RSSI_THOLD_OFF;

	if (!is_valid_ie_attr(attrs[NL80211_ATTR_IE]))
		return ERR_PTR(-EINVAL);

	if (!attrs[NL80211_ATTR_SCHED_SCAN_INTERVAL])
		return ERR_PTR(-EINVAL);

	interval = nla_get_u32(attrs[NL80211_ATTR_SCHED_SCAN_INTERVAL]);
	if (interval == 0)
		return ERR_PTR(-EINVAL);

	if (attrs[NL80211_ATTR_SCAN_FREQUENCIES]) {
		n_channels = validate_scan_freqs(
				attrs[NL80211_ATTR_SCAN_FREQUENCIES]);
		if (!n_channels)
			return ERR_PTR(-EINVAL);
	} else {
		n_channels = ieee80211_get_num_supported_channels(wiphy);
	}

	if (attrs[NL80211_ATTR_SCAN_SSIDS])
		nla_for_each_nested(attr, attrs[NL80211_ATTR_SCAN_SSIDS],
				    tmp)
			n_ssids++;

	if (n_ssids > wiphy->max_sched_scan_ssids)
		return ERR_PTR(-EINVAL);

	/*
	 * First, count the number of 'real' matchsets. Due to an issue with
	 * the old implementation, matchsets containing only the RSSI attribute
	 * (NL80211_SCHED_SCAN_MATCH_ATTR_RSSI) are considered as the 'default'
	 * RSSI for all matchsets, rather than their own matchset for reporting
	 * all APs with a strong RSSI. This is needed to be compatible with
	 * older userspace that treated a matchset with only the RSSI as the
	 * global RSSI for all other matchsets - if there are other matchsets.
	 */
	if (attrs[NL80211_ATTR_SCHED_SCAN_MATCH]) {
		nla_for_each_nested(attr,
				    attrs[NL80211_ATTR_SCHED_SCAN_MATCH],
				    tmp) {
			struct nlattr *rssi;

			err = nla_parse(tb, NL80211_SCHED_SCAN_MATCH_ATTR_MAX,
					nla_data(attr), nla_len(attr),
					nl80211_match_policy);
			if (err)
				return ERR_PTR(err);
			/* add other standalone attributes here */
			if (tb[NL80211_SCHED_SCAN_MATCH_ATTR_SSID]) {
				n_match_sets++;
				continue;
			}
			rssi = tb[NL80211_SCHED_SCAN_MATCH_ATTR_RSSI];
			if (rssi)
				default_match_rssi = nla_get_s32(rssi);
		}
	}

	/* However, if there's no other matchset, add the RSSI one */
	if (!n_match_sets && default_match_rssi != NL80211_SCAN_RSSI_THOLD_OFF)
		n_match_sets = 1;

	if (n_match_sets > wiphy->max_match_sets)
		return ERR_PTR(-EINVAL);

	if (attrs[NL80211_ATTR_IE])
		ie_len = nla_len(attrs[NL80211_ATTR_IE]);
	else
		ie_len = 0;

	if (ie_len > wiphy->max_sched_scan_ie_len)
		return ERR_PTR(-EINVAL);

	request = kzalloc(sizeof(*request)
			+ sizeof(*request->ssids) * n_ssids
			+ sizeof(*request->match_sets) * n_match_sets
			+ sizeof(*request->channels) * n_channels
			+ ie_len, GFP_KERNEL);
	if (!request)
		return ERR_PTR(-ENOMEM);

	if (n_ssids)
		request->ssids = (void *)&request->channels[n_channels];
	request->n_ssids = n_ssids;
	if (ie_len) {
		if (request->ssids)
			request->ie = (void *)(request->ssids + n_ssids);
		else
			request->ie = (void *)(request->channels + n_channels);
	}

	if (n_match_sets) {
		if (request->ie)
			request->match_sets = (void *)(request->ie + ie_len);
		else if (request->ssids)
			request->match_sets =
				(void *)(request->ssids + n_ssids);
		else
			request->match_sets =
				(void *)(request->channels + n_channels);
	}
	request->n_match_sets = n_match_sets;

	i = 0;
	if (attrs[NL80211_ATTR_SCAN_FREQUENCIES]) {
		/* user specified, bail out if channel not found */
		nla_for_each_nested(attr,
				    attrs[NL80211_ATTR_SCAN_FREQUENCIES],
				    tmp) {
			struct ieee80211_channel *chan;

			chan = ieee80211_get_channel(wiphy, nla_get_u32(attr));

			if (!chan) {
				err = -EINVAL;
				goto out_free;
			}

			/* ignore disabled channels */
			if (chan->flags & IEEE80211_CHAN_DISABLED)
				continue;

			request->channels[i] = chan;
			i++;
		}
	} else {
		/* all channels */
		for (band = 0; band < IEEE80211_NUM_BANDS; band++) {
			int j;
			if (!wiphy->bands[band])
				continue;
			for (j = 0; j < wiphy->bands[band]->n_channels; j++) {
				struct ieee80211_channel *chan;

				chan = &wiphy->bands[band]->channels[j];

				if (chan->flags & IEEE80211_CHAN_DISABLED)
					continue;

				request->channels[i] = chan;
				i++;
			}
		}
	}

	if (!i) {
		err = -EINVAL;
		goto out_free;
	}

	request->n_channels = i;

	i = 0;
	if (attrs[NL80211_ATTR_SCAN_SSIDS]) {
		nla_for_each_nested(attr, attrs[NL80211_ATTR_SCAN_SSIDS],
				    tmp) {
			if (nla_len(attr) > IEEE80211_MAX_SSID_LEN) {
				err = -EINVAL;
				goto out_free;
			}
			request->ssids[i].ssid_len = nla_len(attr);
			memcpy(request->ssids[i].ssid, nla_data(attr),
			       nla_len(attr));
			i++;
		}
	}

	i = 0;
	if (attrs[NL80211_ATTR_SCHED_SCAN_MATCH]) {
		nla_for_each_nested(attr,
				    attrs[NL80211_ATTR_SCHED_SCAN_MATCH],
				    tmp) {
			struct nlattr *ssid, *rssi;

			err = nla_parse(tb, NL80211_SCHED_SCAN_MATCH_ATTR_MAX,
					nla_data(attr), nla_len(attr),
					nl80211_match_policy);
			if (err)
				goto out_free;
			ssid = tb[NL80211_SCHED_SCAN_MATCH_ATTR_SSID];
			if (ssid) {
				if (WARN_ON(i >= n_match_sets)) {
					/* this indicates a programming error,
					 * the loop above should have verified
					 * things properly
					 */
					err = -EINVAL;
					goto out_free;
				}

				if (nla_len(ssid) > IEEE80211_MAX_SSID_LEN) {
					err = -EINVAL;
					goto out_free;
				}
				memcpy(request->match_sets[i].ssid.ssid,
				       nla_data(ssid), nla_len(ssid));
				request->match_sets[i].ssid.ssid_len =
					nla_len(ssid);
				/* special attribute - old implemenation w/a */
				request->match_sets[i].rssi_thold =
					default_match_rssi;
				rssi = tb[NL80211_SCHED_SCAN_MATCH_ATTR_RSSI];
				if (rssi)
					request->match_sets[i].rssi_thold =
						nla_get_s32(rssi);
			}
			i++;
		}

		/* there was no other matchset, so the RSSI one is alone */
		if (i == 0)
			request->match_sets[0].rssi_thold = default_match_rssi;

		request->min_rssi_thold = INT_MAX;
		for (i = 0; i < n_match_sets; i++)
			request->min_rssi_thold =
				min(request->match_sets[i].rssi_thold,
				    request->min_rssi_thold);
	} else {
		request->min_rssi_thold = NL80211_SCAN_RSSI_THOLD_OFF;
	}

	if (ie_len) {
		request->ie_len = ie_len;
		memcpy((void *)request->ie,
		       nla_data(attrs[NL80211_ATTR_IE]),
		       request->ie_len);
	}

	if (attrs[NL80211_ATTR_SCAN_FLAGS]) {
		request->flags = nla_get_u32(
			attrs[NL80211_ATTR_SCAN_FLAGS]);
		if ((request->flags & NL80211_SCAN_FLAG_LOW_PRIORITY) &&
		    !(wiphy->features & NL80211_FEATURE_LOW_PRIORITY_SCAN)) {
			err = -EOPNOTSUPP;
			goto out_free;
		}

		if (request->flags & NL80211_SCAN_FLAG_RANDOM_ADDR) {
			u32 flg = NL80211_FEATURE_SCHED_SCAN_RANDOM_MAC_ADDR;

			if (!wdev) /* must be net-detect */
				flg = NL80211_FEATURE_ND_RANDOM_MAC_ADDR;

			if (!(wiphy->features & flg)) {
				err = -EOPNOTSUPP;
				goto out_free;
			}

			if (wdev && wdev->current_bss) {
				err = -EOPNOTSUPP;
				goto out_free;
			}

			err = nl80211_parse_random_mac(attrs, request->mac_addr,
						       request->mac_addr_mask);
			if (err)
				goto out_free;
		}
	}

	request->interval = interval;
	request->scan_start = jiffies;

	return request;

out_free:
	kfree(request);
	return ERR_PTR(err);
}

static int nl80211_start_sched_scan(struct sk_buff *skb,
				    struct genl_info *info)
{
	struct cfg80211_registered_device *rdev = info->user_ptr[0];
	struct net_device *dev = info->user_ptr[1];
	struct wireless_dev *wdev = dev->ieee80211_ptr;
	int err;

	if (!(rdev->wiphy.flags & WIPHY_FLAG_SUPPORTS_SCHED_SCAN) ||
	    !rdev->ops->sched_scan_start)
		return -EOPNOTSUPP;

	if (rdev->sched_scan_req)
		return -EINPROGRESS;

	rdev->sched_scan_req = nl80211_parse_sched_scan(&rdev->wiphy, wdev,
							info->attrs);
	err = PTR_ERR_OR_ZERO(rdev->sched_scan_req);
	if (err)
		goto out_err;

	err = rdev_sched_scan_start(rdev, dev, rdev->sched_scan_req);
	if (err)
		goto out_free;

	rdev->sched_scan_req->dev = dev;
	rdev->sched_scan_req->wiphy = &rdev->wiphy;

	nl80211_send_sched_scan(rdev, dev,
				NL80211_CMD_START_SCHED_SCAN);
	return 0;

out_free:
	kfree(rdev->sched_scan_req);
out_err:
	rdev->sched_scan_req = NULL;
	return err;
}

static int nl80211_stop_sched_scan(struct sk_buff *skb,
				   struct genl_info *info)
{
	struct cfg80211_registered_device *rdev = info->user_ptr[0];

	if (!(rdev->wiphy.flags & WIPHY_FLAG_SUPPORTS_SCHED_SCAN) ||
	    !rdev->ops->sched_scan_stop)
		return -EOPNOTSUPP;

	return __cfg80211_stop_sched_scan(rdev, false);
}

static int nl80211_start_radar_detection(struct sk_buff *skb,
					 struct genl_info *info)
{
	struct cfg80211_registered_device *rdev = info->user_ptr[0];
	struct net_device *dev = info->user_ptr[1];
	struct wireless_dev *wdev = dev->ieee80211_ptr;
	struct cfg80211_chan_def chandef;
	enum nl80211_dfs_regions dfs_region;
	unsigned int cac_time_ms;
	int err;

	dfs_region = reg_get_dfs_region(wdev->wiphy);
	if (dfs_region == NL80211_DFS_UNSET)
		return -EINVAL;

	err = nl80211_parse_chandef(rdev, info, &chandef);
	if (err)
		return err;

	if (netif_carrier_ok(dev))
		return -EBUSY;

	if (wdev->cac_started)
		return -EBUSY;

	err = cfg80211_chandef_dfs_required(wdev->wiphy, &chandef,
					    wdev->iftype);
	if (err < 0)
		return err;

	if (err == 0)
		return -EINVAL;

	if (!cfg80211_chandef_dfs_usable(wdev->wiphy, &chandef))
		return -EINVAL;

	if (!rdev->ops->start_radar_detection)
		return -EOPNOTSUPP;

	cac_time_ms = cfg80211_chandef_dfs_cac_time(&rdev->wiphy, &chandef);
	if (WARN_ON(!cac_time_ms))
		cac_time_ms = IEEE80211_DFS_MIN_CAC_TIME_MS;

	err = rdev->ops->start_radar_detection(&rdev->wiphy, dev, &chandef,
					       cac_time_ms);
	if (!err) {
		wdev->chandef = chandef;
		wdev->cac_started = true;
		wdev->cac_start_time = jiffies;
		wdev->cac_time_ms = cac_time_ms;
	}
	return err;
}

static int nl80211_channel_switch(struct sk_buff *skb, struct genl_info *info)
{
	struct cfg80211_registered_device *rdev = info->user_ptr[0];
	struct net_device *dev = info->user_ptr[1];
	struct wireless_dev *wdev = dev->ieee80211_ptr;
	struct cfg80211_csa_settings params;
	/* csa_attrs is defined static to avoid waste of stack size - this
	 * function is called under RTNL lock, so this should not be a problem.
	 */
	static struct nlattr *csa_attrs[NL80211_ATTR_MAX+1];
	int err;
	bool need_new_beacon = false;
	int len, i;
	u32 cs_count;

	if (!rdev->ops->channel_switch ||
	    !(rdev->wiphy.flags & WIPHY_FLAG_HAS_CHANNEL_SWITCH))
		return -EOPNOTSUPP;

	switch (dev->ieee80211_ptr->iftype) {
	case NL80211_IFTYPE_AP:
	case NL80211_IFTYPE_P2P_GO:
		need_new_beacon = true;

		/* useless if AP is not running */
		if (!wdev->beacon_interval)
			return -ENOTCONN;
		break;
	case NL80211_IFTYPE_ADHOC:
		if (!wdev->ssid_len)
			return -ENOTCONN;
		break;
	case NL80211_IFTYPE_MESH_POINT:
		if (!wdev->mesh_id_len)
			return -ENOTCONN;
		break;
	default:
		return -EOPNOTSUPP;
	}

	memset(&params, 0, sizeof(params));

	if (!info->attrs[NL80211_ATTR_WIPHY_FREQ] ||
	    !info->attrs[NL80211_ATTR_CH_SWITCH_COUNT])
		return -EINVAL;

	/* only important for AP, IBSS and mesh create IEs internally */
	if (need_new_beacon && !info->attrs[NL80211_ATTR_CSA_IES])
		return -EINVAL;

	/* Even though the attribute is u32, the specification says
	 * u8, so let's make sure we don't overflow.
	 */
	cs_count = nla_get_u32(info->attrs[NL80211_ATTR_CH_SWITCH_COUNT]);
	if (cs_count > 255)
		return -EINVAL;

	params.count = cs_count;

	if (!need_new_beacon)
		goto skip_beacons;

	err = nl80211_parse_beacon(info->attrs, &params.beacon_after);
	if (err)
		return err;

	err = nla_parse_nested(csa_attrs, NL80211_ATTR_MAX,
			       info->attrs[NL80211_ATTR_CSA_IES],
			       nl80211_policy);
	if (err)
		return err;

	err = nl80211_parse_beacon(csa_attrs, &params.beacon_csa);
	if (err)
		return err;

	if (!csa_attrs[NL80211_ATTR_CSA_C_OFF_BEACON])
		return -EINVAL;

	len = nla_len(csa_attrs[NL80211_ATTR_CSA_C_OFF_BEACON]);
	if (!len || (len % sizeof(u16)))
		return -EINVAL;

	params.n_counter_offsets_beacon = len / sizeof(u16);
	if (rdev->wiphy.max_num_csa_counters &&
	    (params.n_counter_offsets_beacon >
	     rdev->wiphy.max_num_csa_counters))
		return -EINVAL;

	params.counter_offsets_beacon =
		nla_data(csa_attrs[NL80211_ATTR_CSA_C_OFF_BEACON]);

	/* sanity checks - counters should fit and be the same */
	for (i = 0; i < params.n_counter_offsets_beacon; i++) {
		u16 offset = params.counter_offsets_beacon[i];

		if (offset >= params.beacon_csa.tail_len)
			return -EINVAL;

		if (params.beacon_csa.tail[offset] != params.count)
			return -EINVAL;
	}

	if (csa_attrs[NL80211_ATTR_CSA_C_OFF_PRESP]) {
		len = nla_len(csa_attrs[NL80211_ATTR_CSA_C_OFF_PRESP]);
		if (!len || (len % sizeof(u16)))
			return -EINVAL;

		params.n_counter_offsets_presp = len / sizeof(u16);
		if (rdev->wiphy.max_num_csa_counters &&
		    (params.n_counter_offsets_beacon >
		     rdev->wiphy.max_num_csa_counters))
			return -EINVAL;

		params.counter_offsets_presp =
			nla_data(csa_attrs[NL80211_ATTR_CSA_C_OFF_PRESP]);

		/* sanity checks - counters should fit and be the same */
		for (i = 0; i < params.n_counter_offsets_presp; i++) {
			u16 offset = params.counter_offsets_presp[i];

			if (offset >= params.beacon_csa.probe_resp_len)
				return -EINVAL;

			if (params.beacon_csa.probe_resp[offset] !=
			    params.count)
				return -EINVAL;
		}
	}

skip_beacons:
	err = nl80211_parse_chandef(rdev, info, &params.chandef);
	if (err)
		return err;

	if (!cfg80211_reg_can_beacon(&rdev->wiphy, &params.chandef,
				     wdev->iftype))
		return -EINVAL;

	err = cfg80211_chandef_dfs_required(wdev->wiphy,
					    &params.chandef,
					    wdev->iftype);
	if (err < 0)
		return err;

	if (err > 0)
		params.radar_required = true;

	if (info->attrs[NL80211_ATTR_CH_SWITCH_BLOCK_TX])
		params.block_tx = true;

	wdev_lock(wdev);
	err = rdev_channel_switch(rdev, dev, &params);
	wdev_unlock(wdev);

	return err;
}

static int nl80211_send_bss(struct sk_buff *msg, struct netlink_callback *cb,
			    u32 seq, int flags,
			    struct cfg80211_registered_device *rdev,
			    struct wireless_dev *wdev,
			    struct cfg80211_internal_bss *intbss)
{
	struct cfg80211_bss *res = &intbss->pub;
	const struct cfg80211_bss_ies *ies;
	void *hdr;
	struct nlattr *bss;

	ASSERT_WDEV_LOCK(wdev);

	hdr = nl80211hdr_put(msg, NETLINK_CB(cb->skb).portid, seq, flags,
			     NL80211_CMD_NEW_SCAN_RESULTS);
	if (!hdr)
		return -1;

	genl_dump_check_consistent(cb, hdr, &nl80211_fam);

	if (nla_put_u32(msg, NL80211_ATTR_GENERATION, rdev->bss_generation))
		goto nla_put_failure;
	if (wdev->netdev &&
	    nla_put_u32(msg, NL80211_ATTR_IFINDEX, wdev->netdev->ifindex))
		goto nla_put_failure;
	if (nla_put_u64(msg, NL80211_ATTR_WDEV, wdev_id(wdev)))
		goto nla_put_failure;

	bss = nla_nest_start(msg, NL80211_ATTR_BSS);
	if (!bss)
		goto nla_put_failure;
	if ((!is_zero_ether_addr(res->bssid) &&
	     nla_put(msg, NL80211_BSS_BSSID, ETH_ALEN, res->bssid)))
		goto nla_put_failure;

	rcu_read_lock();
	/* indicate whether we have probe response data or not */
	if (rcu_access_pointer(res->proberesp_ies) &&
	    nla_put_flag(msg, NL80211_BSS_PRESP_DATA))
		goto fail_unlock_rcu;

	/* this pointer prefers to be pointed to probe response data
	 * but is always valid
	 */
	ies = rcu_dereference(res->ies);
	if (ies) {
		if (nla_put_u64(msg, NL80211_BSS_TSF, ies->tsf))
			goto fail_unlock_rcu;
		if (ies->len && nla_put(msg, NL80211_BSS_INFORMATION_ELEMENTS,
					ies->len, ies->data))
			goto fail_unlock_rcu;
	}

	/* and this pointer is always (unless driver didn't know) beacon data */
	ies = rcu_dereference(res->beacon_ies);
	if (ies && ies->from_beacon) {
		if (nla_put_u64(msg, NL80211_BSS_BEACON_TSF, ies->tsf))
			goto fail_unlock_rcu;
		if (ies->len && nla_put(msg, NL80211_BSS_BEACON_IES,
					ies->len, ies->data))
			goto fail_unlock_rcu;
	}
	rcu_read_unlock();

	if (res->beacon_interval &&
	    nla_put_u16(msg, NL80211_BSS_BEACON_INTERVAL, res->beacon_interval))
		goto nla_put_failure;
	if (nla_put_u16(msg, NL80211_BSS_CAPABILITY, res->capability) ||
	    nla_put_u32(msg, NL80211_BSS_FREQUENCY, res->channel->center_freq) ||
	    nla_put_u32(msg, NL80211_BSS_CHAN_WIDTH, res->scan_width) ||
	    nla_put_u32(msg, NL80211_BSS_SEEN_MS_AGO,
			jiffies_to_msecs(jiffies - intbss->ts)))
		goto nla_put_failure;

	switch (rdev->wiphy.signal_type) {
	case CFG80211_SIGNAL_TYPE_MBM:
		if (nla_put_u32(msg, NL80211_BSS_SIGNAL_MBM, res->signal))
			goto nla_put_failure;
		break;
	case CFG80211_SIGNAL_TYPE_UNSPEC:
		if (nla_put_u8(msg, NL80211_BSS_SIGNAL_UNSPEC, res->signal))
			goto nla_put_failure;
		break;
	default:
		break;
	}

	switch (wdev->iftype) {
	case NL80211_IFTYPE_P2P_CLIENT:
	case NL80211_IFTYPE_STATION:
		if (intbss == wdev->current_bss &&
		    nla_put_u32(msg, NL80211_BSS_STATUS,
				NL80211_BSS_STATUS_ASSOCIATED))
			goto nla_put_failure;
		break;
	case NL80211_IFTYPE_ADHOC:
		if (intbss == wdev->current_bss &&
		    nla_put_u32(msg, NL80211_BSS_STATUS,
				NL80211_BSS_STATUS_IBSS_JOINED))
			goto nla_put_failure;
		break;
	default:
		break;
	}

	nla_nest_end(msg, bss);

	return genlmsg_end(msg, hdr);

 fail_unlock_rcu:
	rcu_read_unlock();
 nla_put_failure:
	genlmsg_cancel(msg, hdr);
	return -EMSGSIZE;
}

static int nl80211_dump_scan(struct sk_buff *skb, struct netlink_callback *cb)
{
	struct cfg80211_registered_device *rdev;
	struct cfg80211_internal_bss *scan;
	struct wireless_dev *wdev;
	int start = cb->args[2], idx = 0;
	int err;

	err = nl80211_prepare_wdev_dump(skb, cb, &rdev, &wdev);
	if (err)
		return err;

	wdev_lock(wdev);
	spin_lock_bh(&rdev->bss_lock);
	cfg80211_bss_expire(rdev);

	cb->seq = rdev->bss_generation;

	list_for_each_entry(scan, &rdev->bss_list, list) {
		if (++idx <= start)
			continue;
		if (nl80211_send_bss(skb, cb,
				cb->nlh->nlmsg_seq, NLM_F_MULTI,
				rdev, wdev, scan) < 0) {
			idx--;
			break;
		}
	}

	spin_unlock_bh(&rdev->bss_lock);
	wdev_unlock(wdev);

	cb->args[2] = idx;
	nl80211_finish_wdev_dump(rdev);

	return skb->len;
}

static int nl80211_send_survey(struct sk_buff *msg, u32 portid, u32 seq,
				int flags, struct net_device *dev,
				struct survey_info *survey)
{
	void *hdr;
	struct nlattr *infoattr;

	hdr = nl80211hdr_put(msg, portid, seq, flags,
			     NL80211_CMD_NEW_SURVEY_RESULTS);
	if (!hdr)
		return -ENOMEM;

	if (nla_put_u32(msg, NL80211_ATTR_IFINDEX, dev->ifindex))
		goto nla_put_failure;

	infoattr = nla_nest_start(msg, NL80211_ATTR_SURVEY_INFO);
	if (!infoattr)
		goto nla_put_failure;

	if (nla_put_u32(msg, NL80211_SURVEY_INFO_FREQUENCY,
			survey->channel->center_freq))
		goto nla_put_failure;

	if ((survey->filled & SURVEY_INFO_NOISE_DBM) &&
	    nla_put_u8(msg, NL80211_SURVEY_INFO_NOISE, survey->noise))
		goto nla_put_failure;
	if ((survey->filled & SURVEY_INFO_IN_USE) &&
	    nla_put_flag(msg, NL80211_SURVEY_INFO_IN_USE))
		goto nla_put_failure;
	if ((survey->filled & SURVEY_INFO_CHANNEL_TIME) &&
	    nla_put_u64(msg, NL80211_SURVEY_INFO_CHANNEL_TIME,
			survey->channel_time))
		goto nla_put_failure;
	if ((survey->filled & SURVEY_INFO_CHANNEL_TIME_BUSY) &&
	    nla_put_u64(msg, NL80211_SURVEY_INFO_CHANNEL_TIME_BUSY,
			survey->channel_time_busy))
		goto nla_put_failure;
	if ((survey->filled & SURVEY_INFO_CHANNEL_TIME_EXT_BUSY) &&
	    nla_put_u64(msg, NL80211_SURVEY_INFO_CHANNEL_TIME_EXT_BUSY,
			survey->channel_time_ext_busy))
		goto nla_put_failure;
	if ((survey->filled & SURVEY_INFO_CHANNEL_TIME_RX) &&
	    nla_put_u64(msg, NL80211_SURVEY_INFO_CHANNEL_TIME_RX,
			survey->channel_time_rx))
		goto nla_put_failure;
	if ((survey->filled & SURVEY_INFO_CHANNEL_TIME_TX) &&
	    nla_put_u64(msg, NL80211_SURVEY_INFO_CHANNEL_TIME_TX,
			survey->channel_time_tx))
		goto nla_put_failure;

	nla_nest_end(msg, infoattr);

	return genlmsg_end(msg, hdr);

 nla_put_failure:
	genlmsg_cancel(msg, hdr);
	return -EMSGSIZE;
}

static int nl80211_dump_survey(struct sk_buff *skb,
			struct netlink_callback *cb)
{
	struct survey_info survey;
	struct cfg80211_registered_device *rdev;
	struct wireless_dev *wdev;
	int survey_idx = cb->args[2];
	int res;

	res = nl80211_prepare_wdev_dump(skb, cb, &rdev, &wdev);
	if (res)
		return res;

	if (!wdev->netdev) {
		res = -EINVAL;
		goto out_err;
	}

	if (!rdev->ops->dump_survey) {
		res = -EOPNOTSUPP;
		goto out_err;
	}

	while (1) {
		res = rdev_dump_survey(rdev, wdev->netdev, survey_idx, &survey);
		if (res == -ENOENT)
			break;
		if (res)
			goto out_err;

		/* Survey without a channel doesn't make sense */
		if (!survey.channel) {
			res = -EINVAL;
			goto out;
		}

		if (survey.channel->flags & IEEE80211_CHAN_DISABLED) {
			survey_idx++;
			continue;
		}

		if (nl80211_send_survey(skb,
				NETLINK_CB(cb->skb).portid,
				cb->nlh->nlmsg_seq, NLM_F_MULTI,
				wdev->netdev, &survey) < 0)
			goto out;
		survey_idx++;
	}

 out:
	cb->args[2] = survey_idx;
	res = skb->len;
 out_err:
	nl80211_finish_wdev_dump(rdev);
	return res;
}

static bool nl80211_valid_wpa_versions(u32 wpa_versions)
{
	return !(wpa_versions & ~(NL80211_WPA_VERSION_1 |
				  NL80211_WPA_VERSION_2));
}

static int nl80211_authenticate(struct sk_buff *skb, struct genl_info *info)
{
	struct cfg80211_registered_device *rdev = info->user_ptr[0];
	struct net_device *dev = info->user_ptr[1];
	struct ieee80211_channel *chan;
	const u8 *bssid, *ssid, *ie = NULL, *sae_data = NULL;
	int err, ssid_len, ie_len = 0, sae_data_len = 0;
	enum nl80211_auth_type auth_type;
	struct key_parse key;
	bool local_state_change;

	if (!is_valid_ie_attr(info->attrs[NL80211_ATTR_IE]))
		return -EINVAL;

	if (!info->attrs[NL80211_ATTR_MAC])
		return -EINVAL;

	if (!info->attrs[NL80211_ATTR_AUTH_TYPE])
		return -EINVAL;

	if (!info->attrs[NL80211_ATTR_SSID])
		return -EINVAL;

	if (!info->attrs[NL80211_ATTR_WIPHY_FREQ])
		return -EINVAL;

	err = nl80211_parse_key(info, &key);
	if (err)
		return err;

	if (key.idx >= 0) {
		if (key.type != -1 && key.type != NL80211_KEYTYPE_GROUP)
			return -EINVAL;
		if (!key.p.key || !key.p.key_len)
			return -EINVAL;
		if ((key.p.cipher != WLAN_CIPHER_SUITE_WEP40 ||
		     key.p.key_len != WLAN_KEY_LEN_WEP40) &&
		    (key.p.cipher != WLAN_CIPHER_SUITE_WEP104 ||
		     key.p.key_len != WLAN_KEY_LEN_WEP104))
			return -EINVAL;
		if (key.idx > 4)
			return -EINVAL;
	} else {
		key.p.key_len = 0;
		key.p.key = NULL;
	}

	if (key.idx >= 0) {
		int i;
		bool ok = false;
		for (i = 0; i < rdev->wiphy.n_cipher_suites; i++) {
			if (key.p.cipher == rdev->wiphy.cipher_suites[i]) {
				ok = true;
				break;
			}
		}
		if (!ok)
			return -EINVAL;
	}

	if (!rdev->ops->auth)
		return -EOPNOTSUPP;

	if (dev->ieee80211_ptr->iftype != NL80211_IFTYPE_STATION &&
	    dev->ieee80211_ptr->iftype != NL80211_IFTYPE_P2P_CLIENT)
		return -EOPNOTSUPP;

	bssid = nla_data(info->attrs[NL80211_ATTR_MAC]);
	chan = nl80211_get_valid_chan(&rdev->wiphy,
				      info->attrs[NL80211_ATTR_WIPHY_FREQ]);
	if (!chan)
		return -EINVAL;

	ssid = nla_data(info->attrs[NL80211_ATTR_SSID]);
	ssid_len = nla_len(info->attrs[NL80211_ATTR_SSID]);

	if (info->attrs[NL80211_ATTR_IE]) {
		ie = nla_data(info->attrs[NL80211_ATTR_IE]);
		ie_len = nla_len(info->attrs[NL80211_ATTR_IE]);
	}

	auth_type = nla_get_u32(info->attrs[NL80211_ATTR_AUTH_TYPE]);
	if (!nl80211_valid_auth_type(rdev, auth_type, NL80211_CMD_AUTHENTICATE))
		return -EINVAL;

	if (auth_type == NL80211_AUTHTYPE_SAE &&
	    !info->attrs[NL80211_ATTR_SAE_DATA])
		return -EINVAL;

	if (info->attrs[NL80211_ATTR_SAE_DATA]) {
		if (auth_type != NL80211_AUTHTYPE_SAE)
			return -EINVAL;
		sae_data = nla_data(info->attrs[NL80211_ATTR_SAE_DATA]);
		sae_data_len = nla_len(info->attrs[NL80211_ATTR_SAE_DATA]);
		/* need to include at least Auth Transaction and Status Code */
		if (sae_data_len < 4)
			return -EINVAL;
	}

	local_state_change = !!info->attrs[NL80211_ATTR_LOCAL_STATE_CHANGE];

	/*
	 * Since we no longer track auth state, ignore
	 * requests to only change local state.
	 */
	if (local_state_change)
		return 0;

	wdev_lock(dev->ieee80211_ptr);
	err = cfg80211_mlme_auth(rdev, dev, chan, auth_type, bssid,
				 ssid, ssid_len, ie, ie_len,
				 key.p.key, key.p.key_len, key.idx,
				 sae_data, sae_data_len);
	wdev_unlock(dev->ieee80211_ptr);
	return err;
}

static int nl80211_crypto_settings(struct cfg80211_registered_device *rdev,
				   struct genl_info *info,
				   struct cfg80211_crypto_settings *settings,
				   int cipher_limit)
{
	memset(settings, 0, sizeof(*settings));

	settings->control_port = info->attrs[NL80211_ATTR_CONTROL_PORT];

	if (info->attrs[NL80211_ATTR_CONTROL_PORT_ETHERTYPE]) {
		u16 proto;
		proto = nla_get_u16(
			info->attrs[NL80211_ATTR_CONTROL_PORT_ETHERTYPE]);
		settings->control_port_ethertype = cpu_to_be16(proto);
		if (!(rdev->wiphy.flags & WIPHY_FLAG_CONTROL_PORT_PROTOCOL) &&
		    proto != ETH_P_PAE)
			return -EINVAL;
		if (info->attrs[NL80211_ATTR_CONTROL_PORT_NO_ENCRYPT])
			settings->control_port_no_encrypt = true;
	} else
		settings->control_port_ethertype = cpu_to_be16(ETH_P_PAE);

	if (info->attrs[NL80211_ATTR_CIPHER_SUITES_PAIRWISE]) {
		void *data;
		int len, i;

		data = nla_data(info->attrs[NL80211_ATTR_CIPHER_SUITES_PAIRWISE]);
		len = nla_len(info->attrs[NL80211_ATTR_CIPHER_SUITES_PAIRWISE]);
		settings->n_ciphers_pairwise = len / sizeof(u32);

		if (len % sizeof(u32))
			return -EINVAL;

		if (settings->n_ciphers_pairwise > cipher_limit)
			return -EINVAL;

		memcpy(settings->ciphers_pairwise, data, len);

		for (i = 0; i < settings->n_ciphers_pairwise; i++)
			if (!cfg80211_supported_cipher_suite(
					&rdev->wiphy,
					settings->ciphers_pairwise[i]))
				return -EINVAL;
	}

	if (info->attrs[NL80211_ATTR_CIPHER_SUITE_GROUP]) {
		settings->cipher_group =
			nla_get_u32(info->attrs[NL80211_ATTR_CIPHER_SUITE_GROUP]);
		if (!cfg80211_supported_cipher_suite(&rdev->wiphy,
						     settings->cipher_group))
			return -EINVAL;
	}

	if (info->attrs[NL80211_ATTR_WPA_VERSIONS]) {
		settings->wpa_versions =
			nla_get_u32(info->attrs[NL80211_ATTR_WPA_VERSIONS]);
		if (!nl80211_valid_wpa_versions(settings->wpa_versions))
			return -EINVAL;
	}

	if (info->attrs[NL80211_ATTR_AKM_SUITES]) {
		void *data;
		int len;

		data = nla_data(info->attrs[NL80211_ATTR_AKM_SUITES]);
		len = nla_len(info->attrs[NL80211_ATTR_AKM_SUITES]);
		settings->n_akm_suites = len / sizeof(u32);

		if (len % sizeof(u32))
			return -EINVAL;

		if (settings->n_akm_suites > NL80211_MAX_NR_AKM_SUITES)
			return -EINVAL;

		memcpy(settings->akm_suites, data, len);
	}

	return 0;
}

static int nl80211_associate(struct sk_buff *skb, struct genl_info *info)
{
	struct cfg80211_registered_device *rdev = info->user_ptr[0];
	struct net_device *dev = info->user_ptr[1];
	struct ieee80211_channel *chan;
	struct cfg80211_assoc_request req = {};
	const u8 *bssid, *ssid;
	int err, ssid_len = 0;

	if (!is_valid_ie_attr(info->attrs[NL80211_ATTR_IE]))
		return -EINVAL;

	if (!info->attrs[NL80211_ATTR_MAC] ||
	    !info->attrs[NL80211_ATTR_SSID] ||
	    !info->attrs[NL80211_ATTR_WIPHY_FREQ])
		return -EINVAL;

	if (!rdev->ops->assoc)
		return -EOPNOTSUPP;

	if (dev->ieee80211_ptr->iftype != NL80211_IFTYPE_STATION &&
	    dev->ieee80211_ptr->iftype != NL80211_IFTYPE_P2P_CLIENT)
		return -EOPNOTSUPP;

	bssid = nla_data(info->attrs[NL80211_ATTR_MAC]);

	chan = nl80211_get_valid_chan(&rdev->wiphy,
				      info->attrs[NL80211_ATTR_WIPHY_FREQ]);
	if (!chan)
		return -EINVAL;

	ssid = nla_data(info->attrs[NL80211_ATTR_SSID]);
	ssid_len = nla_len(info->attrs[NL80211_ATTR_SSID]);

	if (info->attrs[NL80211_ATTR_IE]) {
		req.ie = nla_data(info->attrs[NL80211_ATTR_IE]);
		req.ie_len = nla_len(info->attrs[NL80211_ATTR_IE]);
	}

	if (info->attrs[NL80211_ATTR_USE_MFP]) {
		enum nl80211_mfp mfp =
			nla_get_u32(info->attrs[NL80211_ATTR_USE_MFP]);
		if (mfp == NL80211_MFP_REQUIRED)
			req.use_mfp = true;
		else if (mfp != NL80211_MFP_NO)
			return -EINVAL;
	}

	if (info->attrs[NL80211_ATTR_PREV_BSSID])
		req.prev_bssid = nla_data(info->attrs[NL80211_ATTR_PREV_BSSID]);

	if (nla_get_flag(info->attrs[NL80211_ATTR_DISABLE_HT]))
		req.flags |= ASSOC_REQ_DISABLE_HT;

	if (info->attrs[NL80211_ATTR_HT_CAPABILITY_MASK])
		memcpy(&req.ht_capa_mask,
		       nla_data(info->attrs[NL80211_ATTR_HT_CAPABILITY_MASK]),
		       sizeof(req.ht_capa_mask));

	if (info->attrs[NL80211_ATTR_HT_CAPABILITY]) {
		if (!info->attrs[NL80211_ATTR_HT_CAPABILITY_MASK])
			return -EINVAL;
		memcpy(&req.ht_capa,
		       nla_data(info->attrs[NL80211_ATTR_HT_CAPABILITY]),
		       sizeof(req.ht_capa));
	}

	if (nla_get_flag(info->attrs[NL80211_ATTR_DISABLE_VHT]))
		req.flags |= ASSOC_REQ_DISABLE_VHT;

	if (info->attrs[NL80211_ATTR_VHT_CAPABILITY_MASK])
		memcpy(&req.vht_capa_mask,
		       nla_data(info->attrs[NL80211_ATTR_VHT_CAPABILITY_MASK]),
		       sizeof(req.vht_capa_mask));

	if (info->attrs[NL80211_ATTR_VHT_CAPABILITY]) {
		if (!info->attrs[NL80211_ATTR_VHT_CAPABILITY_MASK])
			return -EINVAL;
		memcpy(&req.vht_capa,
		       nla_data(info->attrs[NL80211_ATTR_VHT_CAPABILITY]),
		       sizeof(req.vht_capa));
	}

	if (nla_get_flag(info->attrs[NL80211_ATTR_USE_RRM])) {
		if (!(rdev->wiphy.features &
		      NL80211_FEATURE_DS_PARAM_SET_IE_IN_PROBES) ||
		    !(rdev->wiphy.features & NL80211_FEATURE_QUIET))
			return -EINVAL;
		req.flags |= ASSOC_REQ_USE_RRM;
	}

	err = nl80211_crypto_settings(rdev, info, &req.crypto, 1);
	if (!err) {
		wdev_lock(dev->ieee80211_ptr);
		err = cfg80211_mlme_assoc(rdev, dev, chan, bssid,
					  ssid, ssid_len, &req);
		wdev_unlock(dev->ieee80211_ptr);
	}

	return err;
}

static int nl80211_deauthenticate(struct sk_buff *skb, struct genl_info *info)
{
	struct cfg80211_registered_device *rdev = info->user_ptr[0];
	struct net_device *dev = info->user_ptr[1];
	const u8 *ie = NULL, *bssid;
	int ie_len = 0, err;
	u16 reason_code;
	bool local_state_change;

	if (!is_valid_ie_attr(info->attrs[NL80211_ATTR_IE]))
		return -EINVAL;

	if (!info->attrs[NL80211_ATTR_MAC])
		return -EINVAL;

	if (!info->attrs[NL80211_ATTR_REASON_CODE])
		return -EINVAL;

	if (!rdev->ops->deauth)
		return -EOPNOTSUPP;

	if (dev->ieee80211_ptr->iftype != NL80211_IFTYPE_STATION &&
	    dev->ieee80211_ptr->iftype != NL80211_IFTYPE_P2P_CLIENT)
		return -EOPNOTSUPP;

	bssid = nla_data(info->attrs[NL80211_ATTR_MAC]);

	reason_code = nla_get_u16(info->attrs[NL80211_ATTR_REASON_CODE]);
	if (reason_code == 0) {
		/* Reason Code 0 is reserved */
		return -EINVAL;
	}

	if (info->attrs[NL80211_ATTR_IE]) {
		ie = nla_data(info->attrs[NL80211_ATTR_IE]);
		ie_len = nla_len(info->attrs[NL80211_ATTR_IE]);
	}

	local_state_change = !!info->attrs[NL80211_ATTR_LOCAL_STATE_CHANGE];

	wdev_lock(dev->ieee80211_ptr);
	err = cfg80211_mlme_deauth(rdev, dev, bssid, ie, ie_len, reason_code,
				   local_state_change);
	wdev_unlock(dev->ieee80211_ptr);
	return err;
}

static int nl80211_disassociate(struct sk_buff *skb, struct genl_info *info)
{
	struct cfg80211_registered_device *rdev = info->user_ptr[0];
	struct net_device *dev = info->user_ptr[1];
	const u8 *ie = NULL, *bssid;
	int ie_len = 0, err;
	u16 reason_code;
	bool local_state_change;

	if (!is_valid_ie_attr(info->attrs[NL80211_ATTR_IE]))
		return -EINVAL;

	if (!info->attrs[NL80211_ATTR_MAC])
		return -EINVAL;

	if (!info->attrs[NL80211_ATTR_REASON_CODE])
		return -EINVAL;

	if (!rdev->ops->disassoc)
		return -EOPNOTSUPP;

	if (dev->ieee80211_ptr->iftype != NL80211_IFTYPE_STATION &&
	    dev->ieee80211_ptr->iftype != NL80211_IFTYPE_P2P_CLIENT)
		return -EOPNOTSUPP;

	bssid = nla_data(info->attrs[NL80211_ATTR_MAC]);

	reason_code = nla_get_u16(info->attrs[NL80211_ATTR_REASON_CODE]);
	if (reason_code == 0) {
		/* Reason Code 0 is reserved */
		return -EINVAL;
	}

	if (info->attrs[NL80211_ATTR_IE]) {
		ie = nla_data(info->attrs[NL80211_ATTR_IE]);
		ie_len = nla_len(info->attrs[NL80211_ATTR_IE]);
	}

	local_state_change = !!info->attrs[NL80211_ATTR_LOCAL_STATE_CHANGE];

	wdev_lock(dev->ieee80211_ptr);
	err = cfg80211_mlme_disassoc(rdev, dev, bssid, ie, ie_len, reason_code,
				     local_state_change);
	wdev_unlock(dev->ieee80211_ptr);
	return err;
}

static bool
nl80211_parse_mcast_rate(struct cfg80211_registered_device *rdev,
			 int mcast_rate[IEEE80211_NUM_BANDS],
			 int rateval)
{
	struct wiphy *wiphy = &rdev->wiphy;
	bool found = false;
	int band, i;

	for (band = 0; band < IEEE80211_NUM_BANDS; band++) {
		struct ieee80211_supported_band *sband;

		sband = wiphy->bands[band];
		if (!sband)
			continue;

		for (i = 0; i < sband->n_bitrates; i++) {
			if (sband->bitrates[i].bitrate == rateval) {
				mcast_rate[band] = i + 1;
				found = true;
				break;
			}
		}
	}

	return found;
}

static int nl80211_join_ibss(struct sk_buff *skb, struct genl_info *info)
{
	struct cfg80211_registered_device *rdev = info->user_ptr[0];
	struct net_device *dev = info->user_ptr[1];
	struct cfg80211_ibss_params ibss;
	struct wiphy *wiphy;
	struct cfg80211_cached_keys *connkeys = NULL;
	int err;

	memset(&ibss, 0, sizeof(ibss));

	if (!is_valid_ie_attr(info->attrs[NL80211_ATTR_IE]))
		return -EINVAL;

	if (!info->attrs[NL80211_ATTR_SSID] ||
	    !nla_len(info->attrs[NL80211_ATTR_SSID]))
		return -EINVAL;

	ibss.beacon_interval = 100;

	if (info->attrs[NL80211_ATTR_BEACON_INTERVAL]) {
		ibss.beacon_interval =
			nla_get_u32(info->attrs[NL80211_ATTR_BEACON_INTERVAL]);
		if (ibss.beacon_interval < 1 || ibss.beacon_interval > 10000)
			return -EINVAL;
	}

	if (!rdev->ops->join_ibss)
		return -EOPNOTSUPP;

	if (dev->ieee80211_ptr->iftype != NL80211_IFTYPE_ADHOC)
		return -EOPNOTSUPP;

	wiphy = &rdev->wiphy;

	if (info->attrs[NL80211_ATTR_MAC]) {
		ibss.bssid = nla_data(info->attrs[NL80211_ATTR_MAC]);

		if (!is_valid_ether_addr(ibss.bssid))
			return -EINVAL;
	}
	ibss.ssid = nla_data(info->attrs[NL80211_ATTR_SSID]);
	ibss.ssid_len = nla_len(info->attrs[NL80211_ATTR_SSID]);

	if (info->attrs[NL80211_ATTR_IE]) {
		ibss.ie = nla_data(info->attrs[NL80211_ATTR_IE]);
		ibss.ie_len = nla_len(info->attrs[NL80211_ATTR_IE]);
	}

	err = nl80211_parse_chandef(rdev, info, &ibss.chandef);
	if (err)
		return err;

	if (!cfg80211_reg_can_beacon(&rdev->wiphy, &ibss.chandef,
				     NL80211_IFTYPE_ADHOC))
		return -EINVAL;

	switch (ibss.chandef.width) {
	case NL80211_CHAN_WIDTH_5:
	case NL80211_CHAN_WIDTH_10:
	case NL80211_CHAN_WIDTH_20_NOHT:
		break;
	case NL80211_CHAN_WIDTH_20:
	case NL80211_CHAN_WIDTH_40:
		if (rdev->wiphy.features & NL80211_FEATURE_HT_IBSS)
			break;
	default:
		return -EINVAL;
	}

	ibss.channel_fixed = !!info->attrs[NL80211_ATTR_FREQ_FIXED];
	ibss.privacy = !!info->attrs[NL80211_ATTR_PRIVACY];

	if (info->attrs[NL80211_ATTR_BSS_BASIC_RATES]) {
		u8 *rates =
			nla_data(info->attrs[NL80211_ATTR_BSS_BASIC_RATES]);
		int n_rates =
			nla_len(info->attrs[NL80211_ATTR_BSS_BASIC_RATES]);
		struct ieee80211_supported_band *sband =
			wiphy->bands[ibss.chandef.chan->band];

		err = ieee80211_get_ratemask(sband, rates, n_rates,
					     &ibss.basic_rates);
		if (err)
			return err;
	}

	if (info->attrs[NL80211_ATTR_HT_CAPABILITY_MASK])
		memcpy(&ibss.ht_capa_mask,
		       nla_data(info->attrs[NL80211_ATTR_HT_CAPABILITY_MASK]),
		       sizeof(ibss.ht_capa_mask));

	if (info->attrs[NL80211_ATTR_HT_CAPABILITY]) {
		if (!info->attrs[NL80211_ATTR_HT_CAPABILITY_MASK])
			return -EINVAL;
		memcpy(&ibss.ht_capa,
		       nla_data(info->attrs[NL80211_ATTR_HT_CAPABILITY]),
		       sizeof(ibss.ht_capa));
	}

	if (info->attrs[NL80211_ATTR_MCAST_RATE] &&
	    !nl80211_parse_mcast_rate(rdev, ibss.mcast_rate,
			nla_get_u32(info->attrs[NL80211_ATTR_MCAST_RATE])))
		return -EINVAL;

	if (ibss.privacy && info->attrs[NL80211_ATTR_KEYS]) {
		bool no_ht = false;

		connkeys = nl80211_parse_connkeys(rdev,
					  info->attrs[NL80211_ATTR_KEYS],
					  &no_ht);
		if (IS_ERR(connkeys))
			return PTR_ERR(connkeys);

		if ((ibss.chandef.width != NL80211_CHAN_WIDTH_20_NOHT) &&
		    no_ht) {
			kfree(connkeys);
			return -EINVAL;
		}
	}

	ibss.control_port =
		nla_get_flag(info->attrs[NL80211_ATTR_CONTROL_PORT]);

	ibss.userspace_handles_dfs =
		nla_get_flag(info->attrs[NL80211_ATTR_HANDLE_DFS]);

	err = cfg80211_join_ibss(rdev, dev, &ibss, connkeys);
	if (err)
		kzfree(connkeys);
	return err;
}

static int nl80211_leave_ibss(struct sk_buff *skb, struct genl_info *info)
{
	struct cfg80211_registered_device *rdev = info->user_ptr[0];
	struct net_device *dev = info->user_ptr[1];

	if (!rdev->ops->leave_ibss)
		return -EOPNOTSUPP;

	if (dev->ieee80211_ptr->iftype != NL80211_IFTYPE_ADHOC)
		return -EOPNOTSUPP;

	return cfg80211_leave_ibss(rdev, dev, false);
}

static int nl80211_set_mcast_rate(struct sk_buff *skb, struct genl_info *info)
{
	struct cfg80211_registered_device *rdev = info->user_ptr[0];
	struct net_device *dev = info->user_ptr[1];
	int mcast_rate[IEEE80211_NUM_BANDS];
	u32 nla_rate;
	int err;

	if (dev->ieee80211_ptr->iftype != NL80211_IFTYPE_ADHOC &&
	    dev->ieee80211_ptr->iftype != NL80211_IFTYPE_MESH_POINT)
		return -EOPNOTSUPP;

	if (!rdev->ops->set_mcast_rate)
		return -EOPNOTSUPP;

	memset(mcast_rate, 0, sizeof(mcast_rate));

	if (!info->attrs[NL80211_ATTR_MCAST_RATE])
		return -EINVAL;

	nla_rate = nla_get_u32(info->attrs[NL80211_ATTR_MCAST_RATE]);
	if (!nl80211_parse_mcast_rate(rdev, mcast_rate, nla_rate))
		return -EINVAL;

	err = rdev->ops->set_mcast_rate(&rdev->wiphy, dev, mcast_rate);

	return err;
}

static struct sk_buff *
__cfg80211_alloc_vendor_skb(struct cfg80211_registered_device *rdev,
			    int approxlen, u32 portid, u32 seq,
			    enum nl80211_commands cmd,
			    enum nl80211_attrs attr,
			    const struct nl80211_vendor_cmd_info *info,
			    gfp_t gfp)
{
	struct sk_buff *skb;
	void *hdr;
	struct nlattr *data;

	skb = nlmsg_new(approxlen + 100, gfp);
	if (!skb)
		return NULL;

	hdr = nl80211hdr_put(skb, portid, seq, 0, cmd);
	if (!hdr) {
		kfree_skb(skb);
		return NULL;
	}

	if (nla_put_u32(skb, NL80211_ATTR_WIPHY, rdev->wiphy_idx))
		goto nla_put_failure;

	if (info) {
		if (nla_put_u32(skb, NL80211_ATTR_VENDOR_ID,
				info->vendor_id))
			goto nla_put_failure;
		if (nla_put_u32(skb, NL80211_ATTR_VENDOR_SUBCMD,
				info->subcmd))
			goto nla_put_failure;
	}

	data = nla_nest_start(skb, attr);

	((void **)skb->cb)[0] = rdev;
	((void **)skb->cb)[1] = hdr;
	((void **)skb->cb)[2] = data;

	return skb;

 nla_put_failure:
	kfree_skb(skb);
	return NULL;
}

struct sk_buff *__cfg80211_alloc_event_skb(struct wiphy *wiphy,
					   enum nl80211_commands cmd,
					   enum nl80211_attrs attr,
					   int vendor_event_idx,
					   int approxlen, gfp_t gfp)
{
	struct cfg80211_registered_device *rdev = wiphy_to_rdev(wiphy);
	const struct nl80211_vendor_cmd_info *info;

	switch (cmd) {
	case NL80211_CMD_TESTMODE:
		if (WARN_ON(vendor_event_idx != -1))
			return NULL;
		info = NULL;
		break;
	case NL80211_CMD_VENDOR:
		if (WARN_ON(vendor_event_idx < 0 ||
			    vendor_event_idx >= wiphy->n_vendor_events))
			return NULL;
		info = &wiphy->vendor_events[vendor_event_idx];
		break;
	default:
		WARN_ON(1);
		return NULL;
	}

	return __cfg80211_alloc_vendor_skb(rdev, approxlen, 0, 0,
					   cmd, attr, info, gfp);
}
EXPORT_SYMBOL(__cfg80211_alloc_event_skb);

void __cfg80211_send_event_skb(struct sk_buff *skb, gfp_t gfp)
{
	struct cfg80211_registered_device *rdev = ((void **)skb->cb)[0];
	void *hdr = ((void **)skb->cb)[1];
	struct nlattr *data = ((void **)skb->cb)[2];
	enum nl80211_multicast_groups mcgrp = NL80211_MCGRP_TESTMODE;

	/* clear CB data for netlink core to own from now on */
	memset(skb->cb, 0, sizeof(skb->cb));

	nla_nest_end(skb, data);
	genlmsg_end(skb, hdr);

	if (data->nla_type == NL80211_ATTR_VENDOR_DATA)
		mcgrp = NL80211_MCGRP_VENDOR;

	genlmsg_multicast_netns(&nl80211_fam, wiphy_net(&rdev->wiphy), skb, 0,
				mcgrp, gfp);
}
EXPORT_SYMBOL(__cfg80211_send_event_skb);

#ifdef CONFIG_NL80211_TESTMODE
static int nl80211_testmode_do(struct sk_buff *skb, struct genl_info *info)
{
	struct cfg80211_registered_device *rdev = info->user_ptr[0];
	struct wireless_dev *wdev =
		__cfg80211_wdev_from_attrs(genl_info_net(info), info->attrs);
	int err;

	if (!rdev->ops->testmode_cmd)
		return -EOPNOTSUPP;

	if (IS_ERR(wdev)) {
		err = PTR_ERR(wdev);
		if (err != -EINVAL)
			return err;
		wdev = NULL;
	} else if (wdev->wiphy != &rdev->wiphy) {
		return -EINVAL;
	}

	if (!info->attrs[NL80211_ATTR_TESTDATA])
		return -EINVAL;

	rdev->cur_cmd_info = info;
	err = rdev_testmode_cmd(rdev, wdev,
				nla_data(info->attrs[NL80211_ATTR_TESTDATA]),
				nla_len(info->attrs[NL80211_ATTR_TESTDATA]));
	rdev->cur_cmd_info = NULL;

	return err;
}

static int nl80211_testmode_dump(struct sk_buff *skb,
				 struct netlink_callback *cb)
{
	struct cfg80211_registered_device *rdev;
	int err;
	long phy_idx;
	void *data = NULL;
	int data_len = 0;

	rtnl_lock();

	if (cb->args[0]) {
		/*
		 * 0 is a valid index, but not valid for args[0],
		 * so we need to offset by 1.
		 */
		phy_idx = cb->args[0] - 1;
	} else {
		err = nlmsg_parse(cb->nlh, GENL_HDRLEN + nl80211_fam.hdrsize,
				  nl80211_fam.attrbuf, nl80211_fam.maxattr,
				  nl80211_policy);
		if (err)
			goto out_err;

		rdev = __cfg80211_rdev_from_attrs(sock_net(skb->sk),
						  nl80211_fam.attrbuf);
		if (IS_ERR(rdev)) {
			err = PTR_ERR(rdev);
			goto out_err;
		}
		phy_idx = rdev->wiphy_idx;
		rdev = NULL;

		if (nl80211_fam.attrbuf[NL80211_ATTR_TESTDATA])
			cb->args[1] =
				(long)nl80211_fam.attrbuf[NL80211_ATTR_TESTDATA];
	}

	if (cb->args[1]) {
		data = nla_data((void *)cb->args[1]);
		data_len = nla_len((void *)cb->args[1]);
	}

	rdev = cfg80211_rdev_by_wiphy_idx(phy_idx);
	if (!rdev) {
		err = -ENOENT;
		goto out_err;
	}

	if (!rdev->ops->testmode_dump) {
		err = -EOPNOTSUPP;
		goto out_err;
	}

	while (1) {
		void *hdr = nl80211hdr_put(skb, NETLINK_CB(cb->skb).portid,
					   cb->nlh->nlmsg_seq, NLM_F_MULTI,
					   NL80211_CMD_TESTMODE);
		struct nlattr *tmdata;

		if (!hdr)
			break;

		if (nla_put_u32(skb, NL80211_ATTR_WIPHY, phy_idx)) {
			genlmsg_cancel(skb, hdr);
			break;
		}

		tmdata = nla_nest_start(skb, NL80211_ATTR_TESTDATA);
		if (!tmdata) {
			genlmsg_cancel(skb, hdr);
			break;
		}
		err = rdev_testmode_dump(rdev, skb, cb, data, data_len);
		nla_nest_end(skb, tmdata);

		if (err == -ENOBUFS || err == -ENOENT) {
			genlmsg_cancel(skb, hdr);
			break;
		} else if (err) {
			genlmsg_cancel(skb, hdr);
			goto out_err;
		}

		genlmsg_end(skb, hdr);
	}

	err = skb->len;
	/* see above */
	cb->args[0] = phy_idx + 1;
 out_err:
	rtnl_unlock();
	return err;
}
#endif

static int nl80211_connect(struct sk_buff *skb, struct genl_info *info)
{
	struct cfg80211_registered_device *rdev = info->user_ptr[0];
	struct net_device *dev = info->user_ptr[1];
	struct cfg80211_connect_params connect;
	struct wiphy *wiphy;
	struct cfg80211_cached_keys *connkeys = NULL;
	int err;

	memset(&connect, 0, sizeof(connect));

	if (!is_valid_ie_attr(info->attrs[NL80211_ATTR_IE]))
		return -EINVAL;

	if (!info->attrs[NL80211_ATTR_SSID] ||
	    !nla_len(info->attrs[NL80211_ATTR_SSID]))
		return -EINVAL;

	if (info->attrs[NL80211_ATTR_AUTH_TYPE]) {
		connect.auth_type =
			nla_get_u32(info->attrs[NL80211_ATTR_AUTH_TYPE]);
		if (!nl80211_valid_auth_type(rdev, connect.auth_type,
					     NL80211_CMD_CONNECT))
			return -EINVAL;
	} else
		connect.auth_type = NL80211_AUTHTYPE_AUTOMATIC;

	connect.privacy = info->attrs[NL80211_ATTR_PRIVACY];

	err = nl80211_crypto_settings(rdev, info, &connect.crypto,
				      NL80211_MAX_NR_CIPHER_SUITES);
	if (err)
		return err;

	if (dev->ieee80211_ptr->iftype != NL80211_IFTYPE_STATION &&
	    dev->ieee80211_ptr->iftype != NL80211_IFTYPE_P2P_CLIENT)
		return -EOPNOTSUPP;

	wiphy = &rdev->wiphy;

	connect.bg_scan_period = -1;
	if (info->attrs[NL80211_ATTR_BG_SCAN_PERIOD] &&
		(wiphy->flags & WIPHY_FLAG_SUPPORTS_FW_ROAM)) {
		connect.bg_scan_period =
			nla_get_u16(info->attrs[NL80211_ATTR_BG_SCAN_PERIOD]);
	}

	if (info->attrs[NL80211_ATTR_MAC])
		connect.bssid = nla_data(info->attrs[NL80211_ATTR_MAC]);
	else if (info->attrs[NL80211_ATTR_MAC_HINT])
		connect.bssid_hint =
			nla_data(info->attrs[NL80211_ATTR_MAC_HINT]);
	connect.ssid = nla_data(info->attrs[NL80211_ATTR_SSID]);
	connect.ssid_len = nla_len(info->attrs[NL80211_ATTR_SSID]);

	if (info->attrs[NL80211_ATTR_IE]) {
		connect.ie = nla_data(info->attrs[NL80211_ATTR_IE]);
		connect.ie_len = nla_len(info->attrs[NL80211_ATTR_IE]);
	}

	if (info->attrs[NL80211_ATTR_USE_MFP]) {
		connect.mfp = nla_get_u32(info->attrs[NL80211_ATTR_USE_MFP]);
		if (connect.mfp != NL80211_MFP_REQUIRED &&
		    connect.mfp != NL80211_MFP_NO)
			return -EINVAL;
	} else {
		connect.mfp = NL80211_MFP_NO;
	}

	if (info->attrs[NL80211_ATTR_WIPHY_FREQ]) {
		connect.channel = nl80211_get_valid_chan(
			wiphy, info->attrs[NL80211_ATTR_WIPHY_FREQ]);
		if (!connect.channel)
			return -EINVAL;
	} else if (info->attrs[NL80211_ATTR_WIPHY_FREQ_HINT]) {
		connect.channel_hint = nl80211_get_valid_chan(
			wiphy, info->attrs[NL80211_ATTR_WIPHY_FREQ_HINT]);
		if (!connect.channel_hint)
			return -EINVAL;
	}

	if (connect.privacy && info->attrs[NL80211_ATTR_KEYS]) {
		connkeys = nl80211_parse_connkeys(rdev,
					  info->attrs[NL80211_ATTR_KEYS], NULL);
		if (IS_ERR(connkeys))
			return PTR_ERR(connkeys);
	}

	if (nla_get_flag(info->attrs[NL80211_ATTR_DISABLE_HT]))
		connect.flags |= ASSOC_REQ_DISABLE_HT;

	if (info->attrs[NL80211_ATTR_HT_CAPABILITY_MASK])
		memcpy(&connect.ht_capa_mask,
		       nla_data(info->attrs[NL80211_ATTR_HT_CAPABILITY_MASK]),
		       sizeof(connect.ht_capa_mask));

	if (info->attrs[NL80211_ATTR_HT_CAPABILITY]) {
		if (!info->attrs[NL80211_ATTR_HT_CAPABILITY_MASK]) {
			kzfree(connkeys);
			return -EINVAL;
		}
		memcpy(&connect.ht_capa,
		       nla_data(info->attrs[NL80211_ATTR_HT_CAPABILITY]),
		       sizeof(connect.ht_capa));
	}

	if (nla_get_flag(info->attrs[NL80211_ATTR_DISABLE_VHT]))
		connect.flags |= ASSOC_REQ_DISABLE_VHT;

	if (info->attrs[NL80211_ATTR_VHT_CAPABILITY_MASK])
		memcpy(&connect.vht_capa_mask,
		       nla_data(info->attrs[NL80211_ATTR_VHT_CAPABILITY_MASK]),
		       sizeof(connect.vht_capa_mask));

	if (info->attrs[NL80211_ATTR_VHT_CAPABILITY]) {
		if (!info->attrs[NL80211_ATTR_VHT_CAPABILITY_MASK]) {
			kzfree(connkeys);
			return -EINVAL;
		}
		memcpy(&connect.vht_capa,
		       nla_data(info->attrs[NL80211_ATTR_VHT_CAPABILITY]),
		       sizeof(connect.vht_capa));
	}

	if (nla_get_flag(info->attrs[NL80211_ATTR_USE_RRM])) {
		if (!(rdev->wiphy.features &
		      NL80211_FEATURE_DS_PARAM_SET_IE_IN_PROBES) ||
		    !(rdev->wiphy.features & NL80211_FEATURE_QUIET))
			return -EINVAL;
		connect.flags |= ASSOC_REQ_USE_RRM;
	}

	wdev_lock(dev->ieee80211_ptr);
	err = cfg80211_connect(rdev, dev, &connect, connkeys, NULL);
	wdev_unlock(dev->ieee80211_ptr);
	if (err)
		kzfree(connkeys);
	return err;
}

static int nl80211_disconnect(struct sk_buff *skb, struct genl_info *info)
{
	struct cfg80211_registered_device *rdev = info->user_ptr[0];
	struct net_device *dev = info->user_ptr[1];
	u16 reason;
	int ret;

	if (!info->attrs[NL80211_ATTR_REASON_CODE])
		reason = WLAN_REASON_DEAUTH_LEAVING;
	else
		reason = nla_get_u16(info->attrs[NL80211_ATTR_REASON_CODE]);

	if (reason == 0)
		return -EINVAL;

	if (dev->ieee80211_ptr->iftype != NL80211_IFTYPE_STATION &&
	    dev->ieee80211_ptr->iftype != NL80211_IFTYPE_P2P_CLIENT)
		return -EOPNOTSUPP;

	wdev_lock(dev->ieee80211_ptr);
	ret = cfg80211_disconnect(rdev, dev, reason, true);
	wdev_unlock(dev->ieee80211_ptr);
	return ret;
}

static int nl80211_wiphy_netns(struct sk_buff *skb, struct genl_info *info)
{
	struct cfg80211_registered_device *rdev = info->user_ptr[0];
	struct net *net;
	int err;
	u32 pid;

	if (!info->attrs[NL80211_ATTR_PID])
		return -EINVAL;

	pid = nla_get_u32(info->attrs[NL80211_ATTR_PID]);

	net = get_net_ns_by_pid(pid);
	if (IS_ERR(net))
		return PTR_ERR(net);

	err = 0;

	/* check if anything to do */
	if (!net_eq(wiphy_net(&rdev->wiphy), net))
		err = cfg80211_switch_netns(rdev, net);

	put_net(net);
	return err;
}

static int nl80211_setdel_pmksa(struct sk_buff *skb, struct genl_info *info)
{
	struct cfg80211_registered_device *rdev = info->user_ptr[0];
	int (*rdev_ops)(struct wiphy *wiphy, struct net_device *dev,
			struct cfg80211_pmksa *pmksa) = NULL;
	struct net_device *dev = info->user_ptr[1];
	struct cfg80211_pmksa pmksa;

	memset(&pmksa, 0, sizeof(struct cfg80211_pmksa));

	if (!info->attrs[NL80211_ATTR_MAC])
		return -EINVAL;

	if (!info->attrs[NL80211_ATTR_PMKID])
		return -EINVAL;

	pmksa.pmkid = nla_data(info->attrs[NL80211_ATTR_PMKID]);
	pmksa.bssid = nla_data(info->attrs[NL80211_ATTR_MAC]);

	if (dev->ieee80211_ptr->iftype != NL80211_IFTYPE_STATION &&
	    dev->ieee80211_ptr->iftype != NL80211_IFTYPE_P2P_CLIENT)
		return -EOPNOTSUPP;

	switch (info->genlhdr->cmd) {
	case NL80211_CMD_SET_PMKSA:
		rdev_ops = rdev->ops->set_pmksa;
		break;
	case NL80211_CMD_DEL_PMKSA:
		rdev_ops = rdev->ops->del_pmksa;
		break;
	default:
		WARN_ON(1);
		break;
	}

	if (!rdev_ops)
		return -EOPNOTSUPP;

	return rdev_ops(&rdev->wiphy, dev, &pmksa);
}

static int nl80211_flush_pmksa(struct sk_buff *skb, struct genl_info *info)
{
	struct cfg80211_registered_device *rdev = info->user_ptr[0];
	struct net_device *dev = info->user_ptr[1];

	if (dev->ieee80211_ptr->iftype != NL80211_IFTYPE_STATION &&
	    dev->ieee80211_ptr->iftype != NL80211_IFTYPE_P2P_CLIENT)
		return -EOPNOTSUPP;

	if (!rdev->ops->flush_pmksa)
		return -EOPNOTSUPP;

	return rdev_flush_pmksa(rdev, dev);
}

static int nl80211_tdls_mgmt(struct sk_buff *skb, struct genl_info *info)
{
	struct cfg80211_registered_device *rdev = info->user_ptr[0];
	struct net_device *dev = info->user_ptr[1];
	u8 action_code, dialog_token;
	u32 peer_capability = 0;
	u16 status_code;
	u8 *peer;
	bool initiator;

	if (!(rdev->wiphy.flags & WIPHY_FLAG_SUPPORTS_TDLS) ||
	    !rdev->ops->tdls_mgmt)
		return -EOPNOTSUPP;

	if (!info->attrs[NL80211_ATTR_TDLS_ACTION] ||
	    !info->attrs[NL80211_ATTR_STATUS_CODE] ||
	    !info->attrs[NL80211_ATTR_TDLS_DIALOG_TOKEN] ||
	    !info->attrs[NL80211_ATTR_IE] ||
	    !info->attrs[NL80211_ATTR_MAC])
		return -EINVAL;

	peer = nla_data(info->attrs[NL80211_ATTR_MAC]);
	action_code = nla_get_u8(info->attrs[NL80211_ATTR_TDLS_ACTION]);
	status_code = nla_get_u16(info->attrs[NL80211_ATTR_STATUS_CODE]);
	dialog_token = nla_get_u8(info->attrs[NL80211_ATTR_TDLS_DIALOG_TOKEN]);
	initiator = nla_get_flag(info->attrs[NL80211_ATTR_TDLS_INITIATOR]);
	if (info->attrs[NL80211_ATTR_TDLS_PEER_CAPABILITY])
		peer_capability =
			nla_get_u32(info->attrs[NL80211_ATTR_TDLS_PEER_CAPABILITY]);

	return rdev_tdls_mgmt(rdev, dev, peer, action_code,
			      dialog_token, status_code, peer_capability,
			      initiator,
			      nla_data(info->attrs[NL80211_ATTR_IE]),
			      nla_len(info->attrs[NL80211_ATTR_IE]));
}

static int nl80211_tdls_oper(struct sk_buff *skb, struct genl_info *info)
{
	struct cfg80211_registered_device *rdev = info->user_ptr[0];
	struct net_device *dev = info->user_ptr[1];
	enum nl80211_tdls_operation operation;
	u8 *peer;

	if (!(rdev->wiphy.flags & WIPHY_FLAG_SUPPORTS_TDLS) ||
	    !rdev->ops->tdls_oper)
		return -EOPNOTSUPP;

	if (!info->attrs[NL80211_ATTR_TDLS_OPERATION] ||
	    !info->attrs[NL80211_ATTR_MAC])
		return -EINVAL;

	operation = nla_get_u8(info->attrs[NL80211_ATTR_TDLS_OPERATION]);
	peer = nla_data(info->attrs[NL80211_ATTR_MAC]);

	return rdev_tdls_oper(rdev, dev, peer, operation);
}

static int nl80211_remain_on_channel(struct sk_buff *skb,
				     struct genl_info *info)
{
	struct cfg80211_registered_device *rdev = info->user_ptr[0];
	struct wireless_dev *wdev = info->user_ptr[1];
	struct cfg80211_chan_def chandef;
	struct sk_buff *msg;
	void *hdr;
	u64 cookie;
	u32 duration;
	int err;

	if (!info->attrs[NL80211_ATTR_WIPHY_FREQ] ||
	    !info->attrs[NL80211_ATTR_DURATION])
		return -EINVAL;

	duration = nla_get_u32(info->attrs[NL80211_ATTR_DURATION]);

	if (!rdev->ops->remain_on_channel ||
	    !(rdev->wiphy.flags & WIPHY_FLAG_HAS_REMAIN_ON_CHANNEL))
		return -EOPNOTSUPP;

	/*
	 * We should be on that channel for at least a minimum amount of
	 * time (10ms) but no longer than the driver supports.
	 */
	if (duration < NL80211_MIN_REMAIN_ON_CHANNEL_TIME ||
	    duration > rdev->wiphy.max_remain_on_channel_duration)
		return -EINVAL;

	err = nl80211_parse_chandef(rdev, info, &chandef);
	if (err)
		return err;

	msg = nlmsg_new(NLMSG_DEFAULT_SIZE, GFP_KERNEL);
	if (!msg)
		return -ENOMEM;

	hdr = nl80211hdr_put(msg, info->snd_portid, info->snd_seq, 0,
			     NL80211_CMD_REMAIN_ON_CHANNEL);
	if (!hdr) {
		err = -ENOBUFS;
		goto free_msg;
	}

	err = rdev_remain_on_channel(rdev, wdev, chandef.chan,
				     duration, &cookie);

	if (err)
		goto free_msg;

	if (nla_put_u64(msg, NL80211_ATTR_COOKIE, cookie))
		goto nla_put_failure;

	genlmsg_end(msg, hdr);

	return genlmsg_reply(msg, info);

 nla_put_failure:
	err = -ENOBUFS;
 free_msg:
	nlmsg_free(msg);
	return err;
}

static int nl80211_cancel_remain_on_channel(struct sk_buff *skb,
					    struct genl_info *info)
{
	struct cfg80211_registered_device *rdev = info->user_ptr[0];
	struct wireless_dev *wdev = info->user_ptr[1];
	u64 cookie;

	if (!info->attrs[NL80211_ATTR_COOKIE])
		return -EINVAL;

	if (!rdev->ops->cancel_remain_on_channel)
		return -EOPNOTSUPP;

	cookie = nla_get_u64(info->attrs[NL80211_ATTR_COOKIE]);

	return rdev_cancel_remain_on_channel(rdev, wdev, cookie);
}

static u32 rateset_to_mask(struct ieee80211_supported_band *sband,
			   u8 *rates, u8 rates_len)
{
	u8 i;
	u32 mask = 0;

	for (i = 0; i < rates_len; i++) {
		int rate = (rates[i] & 0x7f) * 5;
		int ridx;
		for (ridx = 0; ridx < sband->n_bitrates; ridx++) {
			struct ieee80211_rate *srate =
				&sband->bitrates[ridx];
			if (rate == srate->bitrate) {
				mask |= 1 << ridx;
				break;
			}
		}
		if (ridx == sband->n_bitrates)
			return 0; /* rate not found */
	}

	return mask;
}

static bool ht_rateset_to_mask(struct ieee80211_supported_band *sband,
			       u8 *rates, u8 rates_len,
			       u8 mcs[IEEE80211_HT_MCS_MASK_LEN])
{
	u8 i;

	memset(mcs, 0, IEEE80211_HT_MCS_MASK_LEN);

	for (i = 0; i < rates_len; i++) {
		int ridx, rbit;

		ridx = rates[i] / 8;
		rbit = BIT(rates[i] % 8);

		/* check validity */
		if ((ridx < 0) || (ridx >= IEEE80211_HT_MCS_MASK_LEN))
			return false;

		/* check availability */
		if (sband->ht_cap.mcs.rx_mask[ridx] & rbit)
			mcs[ridx] |= rbit;
		else
			return false;
	}

	return true;
}

static u16 vht_mcs_map_to_mcs_mask(u8 vht_mcs_map)
{
	u16 mcs_mask = 0;

	switch (vht_mcs_map) {
	case IEEE80211_VHT_MCS_NOT_SUPPORTED:
		break;
	case IEEE80211_VHT_MCS_SUPPORT_0_7:
		mcs_mask = 0x00FF;
		break;
	case IEEE80211_VHT_MCS_SUPPORT_0_8:
		mcs_mask = 0x01FF;
		break;
	case IEEE80211_VHT_MCS_SUPPORT_0_9:
		mcs_mask = 0x03FF;
		break;
	default:
		break;
	}

	return mcs_mask;
}

static void vht_build_mcs_mask(u16 vht_mcs_map,
			       u16 vht_mcs_mask[NL80211_VHT_NSS_MAX])
{
	u8 nss;

	for (nss = 0; nss < NL80211_VHT_NSS_MAX; nss++) {
		vht_mcs_mask[nss] = vht_mcs_map_to_mcs_mask(vht_mcs_map & 0x03);
		vht_mcs_map >>= 2;
	}
}

static bool vht_set_mcs_mask(struct ieee80211_supported_band *sband,
			     struct nl80211_txrate_vht *txrate,
			     u16 mcs[NL80211_VHT_NSS_MAX])
{
	u16 tx_mcs_map = le16_to_cpu(sband->vht_cap.vht_mcs.tx_mcs_map);
	u16 tx_mcs_mask[NL80211_VHT_NSS_MAX] = {};
	u8 i;

	if (!sband->vht_cap.vht_supported)
		return false;

	memset(mcs, 0, sizeof(u16) * NL80211_VHT_NSS_MAX);

	/* Build vht_mcs_mask from VHT capabilities */
	vht_build_mcs_mask(tx_mcs_map, tx_mcs_mask);

	for (i = 0; i < NL80211_VHT_NSS_MAX; i++) {
		if ((tx_mcs_mask[i] & txrate->mcs[i]) == txrate->mcs[i])
			mcs[i] = txrate->mcs[i];
		else
			return false;
	}

	return true;
}

static const struct nla_policy nl80211_txattr_policy[NL80211_TXRATE_MAX + 1] = {
	[NL80211_TXRATE_LEGACY] = { .type = NLA_BINARY,
				    .len = NL80211_MAX_SUPP_RATES },
	[NL80211_TXRATE_HT] = { .type = NLA_BINARY,
				.len = NL80211_MAX_SUPP_HT_RATES },
	[NL80211_TXRATE_VHT] = { .len = sizeof(struct nl80211_txrate_vht)},
	[NL80211_TXRATE_GI] = { .type = NLA_U8 },
};

static int nl80211_set_tx_bitrate_mask(struct sk_buff *skb,
				       struct genl_info *info)
{
	struct nlattr *tb[NL80211_TXRATE_MAX + 1];
	struct cfg80211_registered_device *rdev = info->user_ptr[0];
	struct cfg80211_bitrate_mask mask;
	int rem, i;
	struct net_device *dev = info->user_ptr[1];
	struct nlattr *tx_rates;
	struct ieee80211_supported_band *sband;
	u16 vht_tx_mcs_map;

	if (!rdev->ops->set_bitrate_mask)
		return -EOPNOTSUPP;

	memset(&mask, 0, sizeof(mask));
	/* Default to all rates enabled */
	for (i = 0; i < IEEE80211_NUM_BANDS; i++) {
		sband = rdev->wiphy.bands[i];

		if (!sband)
			continue;

		mask.control[i].legacy = (1 << sband->n_bitrates) - 1;
		memcpy(mask.control[i].ht_mcs,
		       sband->ht_cap.mcs.rx_mask,
		       sizeof(mask.control[i].ht_mcs));

		if (!sband->vht_cap.vht_supported)
			continue;

		vht_tx_mcs_map = le16_to_cpu(sband->vht_cap.vht_mcs.tx_mcs_map);
		vht_build_mcs_mask(vht_tx_mcs_map, mask.control[i].vht_mcs);
	}

	/* if no rates are given set it back to the defaults */
	if (!info->attrs[NL80211_ATTR_TX_RATES])
		goto out;

	/*
	 * The nested attribute uses enum nl80211_band as the index. This maps
	 * directly to the enum ieee80211_band values used in cfg80211.
	 */
	BUILD_BUG_ON(NL80211_MAX_SUPP_HT_RATES > IEEE80211_HT_MCS_MASK_LEN * 8);
	nla_for_each_nested(tx_rates, info->attrs[NL80211_ATTR_TX_RATES], rem) {
		enum ieee80211_band band = nla_type(tx_rates);
		int err;

		if (band < 0 || band >= IEEE80211_NUM_BANDS)
			return -EINVAL;
		sband = rdev->wiphy.bands[band];
		if (sband == NULL)
			return -EINVAL;
		err = nla_parse(tb, NL80211_TXRATE_MAX, nla_data(tx_rates),
				nla_len(tx_rates), nl80211_txattr_policy);
		if (err)
			return err;
		if (tb[NL80211_TXRATE_LEGACY]) {
			mask.control[band].legacy = rateset_to_mask(
				sband,
				nla_data(tb[NL80211_TXRATE_LEGACY]),
				nla_len(tb[NL80211_TXRATE_LEGACY]));
			if ((mask.control[band].legacy == 0) &&
			    nla_len(tb[NL80211_TXRATE_LEGACY]))
				return -EINVAL;
		}
		if (tb[NL80211_TXRATE_HT]) {
			if (!ht_rateset_to_mask(
					sband,
					nla_data(tb[NL80211_TXRATE_HT]),
					nla_len(tb[NL80211_TXRATE_HT]),
					mask.control[band].ht_mcs))
				return -EINVAL;
		}
		if (tb[NL80211_TXRATE_VHT]) {
			if (!vht_set_mcs_mask(
					sband,
					nla_data(tb[NL80211_TXRATE_VHT]),
					mask.control[band].vht_mcs))
				return -EINVAL;
		}
		if (tb[NL80211_TXRATE_GI]) {
			mask.control[band].gi =
				nla_get_u8(tb[NL80211_TXRATE_GI]);
			if (mask.control[band].gi > NL80211_TXRATE_FORCE_LGI)
				return -EINVAL;
		}

		if (mask.control[band].legacy == 0) {
			/* don't allow empty legacy rates if HT or VHT
			 * are not even supported.
			 */
			if (!(rdev->wiphy.bands[band]->ht_cap.ht_supported ||
			      rdev->wiphy.bands[band]->vht_cap.vht_supported))
				return -EINVAL;

			for (i = 0; i < IEEE80211_HT_MCS_MASK_LEN; i++)
				if (mask.control[band].ht_mcs[i])
					goto out;

			for (i = 0; i < NL80211_VHT_NSS_MAX; i++)
				if (mask.control[band].vht_mcs[i])
					goto out;

			/* legacy and mcs rates may not be both empty */
			return -EINVAL;
		}
	}

out:
	return rdev_set_bitrate_mask(rdev, dev, NULL, &mask);
}

static int nl80211_register_mgmt(struct sk_buff *skb, struct genl_info *info)
{
	struct cfg80211_registered_device *rdev = info->user_ptr[0];
	struct wireless_dev *wdev = info->user_ptr[1];
	u16 frame_type = IEEE80211_FTYPE_MGMT | IEEE80211_STYPE_ACTION;

	if (!info->attrs[NL80211_ATTR_FRAME_MATCH])
		return -EINVAL;

	if (info->attrs[NL80211_ATTR_FRAME_TYPE])
		frame_type = nla_get_u16(info->attrs[NL80211_ATTR_FRAME_TYPE]);

	switch (wdev->iftype) {
	case NL80211_IFTYPE_STATION:
	case NL80211_IFTYPE_ADHOC:
	case NL80211_IFTYPE_P2P_CLIENT:
	case NL80211_IFTYPE_AP:
	case NL80211_IFTYPE_AP_VLAN:
	case NL80211_IFTYPE_MESH_POINT:
	case NL80211_IFTYPE_P2P_GO:
	case NL80211_IFTYPE_P2P_DEVICE:
		break;
	default:
		return -EOPNOTSUPP;
	}

	/* not much point in registering if we can't reply */
	if (!rdev->ops->mgmt_tx)
		return -EOPNOTSUPP;

	return cfg80211_mlme_register_mgmt(wdev, info->snd_portid, frame_type,
			nla_data(info->attrs[NL80211_ATTR_FRAME_MATCH]),
			nla_len(info->attrs[NL80211_ATTR_FRAME_MATCH]));
}

static int nl80211_tx_mgmt(struct sk_buff *skb, struct genl_info *info)
{
	struct cfg80211_registered_device *rdev = info->user_ptr[0];
	struct wireless_dev *wdev = info->user_ptr[1];
	struct cfg80211_chan_def chandef;
	int err;
	void *hdr = NULL;
	u64 cookie;
	struct sk_buff *msg = NULL;
	struct cfg80211_mgmt_tx_params params = {
		.dont_wait_for_ack =
			info->attrs[NL80211_ATTR_DONT_WAIT_FOR_ACK],
	};

	if (!info->attrs[NL80211_ATTR_FRAME])
		return -EINVAL;

	if (!rdev->ops->mgmt_tx)
		return -EOPNOTSUPP;

	switch (wdev->iftype) {
	case NL80211_IFTYPE_P2P_DEVICE:
		if (!info->attrs[NL80211_ATTR_WIPHY_FREQ])
			return -EINVAL;
	case NL80211_IFTYPE_STATION:
	case NL80211_IFTYPE_ADHOC:
	case NL80211_IFTYPE_P2P_CLIENT:
	case NL80211_IFTYPE_AP:
	case NL80211_IFTYPE_AP_VLAN:
	case NL80211_IFTYPE_MESH_POINT:
	case NL80211_IFTYPE_P2P_GO:
		break;
	default:
		return -EOPNOTSUPP;
	}

	if (info->attrs[NL80211_ATTR_DURATION]) {
		if (!(rdev->wiphy.flags & WIPHY_FLAG_OFFCHAN_TX))
			return -EINVAL;
		params.wait = nla_get_u32(info->attrs[NL80211_ATTR_DURATION]);

		/*
		 * We should wait on the channel for at least a minimum amount
		 * of time (10ms) but no longer than the driver supports.
		 */
		if (params.wait < NL80211_MIN_REMAIN_ON_CHANNEL_TIME ||
		    params.wait > rdev->wiphy.max_remain_on_channel_duration)
			return -EINVAL;

	}

	params.offchan = info->attrs[NL80211_ATTR_OFFCHANNEL_TX_OK];

	if (params.offchan && !(rdev->wiphy.flags & WIPHY_FLAG_OFFCHAN_TX))
		return -EINVAL;

	params.no_cck = nla_get_flag(info->attrs[NL80211_ATTR_TX_NO_CCK_RATE]);

	/* get the channel if any has been specified, otherwise pass NULL to
	 * the driver. The latter will use the current one
	 */
	chandef.chan = NULL;
	if (info->attrs[NL80211_ATTR_WIPHY_FREQ]) {
		err = nl80211_parse_chandef(rdev, info, &chandef);
		if (err)
			return err;
	}

	if (!chandef.chan && params.offchan)
		return -EINVAL;

	params.buf = nla_data(info->attrs[NL80211_ATTR_FRAME]);
	params.len = nla_len(info->attrs[NL80211_ATTR_FRAME]);

	if (info->attrs[NL80211_ATTR_CSA_C_OFFSETS_TX]) {
		int len = nla_len(info->attrs[NL80211_ATTR_CSA_C_OFFSETS_TX]);
		int i;

		if (len % sizeof(u16))
			return -EINVAL;

		params.n_csa_offsets = len / sizeof(u16);
		params.csa_offsets =
			nla_data(info->attrs[NL80211_ATTR_CSA_C_OFFSETS_TX]);

		/* check that all the offsets fit the frame */
		for (i = 0; i < params.n_csa_offsets; i++) {
			if (params.csa_offsets[i] >= params.len)
				return -EINVAL;
		}
	}

	if (!params.dont_wait_for_ack) {
		msg = nlmsg_new(NLMSG_DEFAULT_SIZE, GFP_KERNEL);
		if (!msg)
			return -ENOMEM;

		hdr = nl80211hdr_put(msg, info->snd_portid, info->snd_seq, 0,
				     NL80211_CMD_FRAME);
		if (!hdr) {
			err = -ENOBUFS;
			goto free_msg;
		}
	}

	params.chan = chandef.chan;
	err = cfg80211_mlme_mgmt_tx(rdev, wdev, &params, &cookie);
	if (err)
		goto free_msg;

	if (msg) {
		if (nla_put_u64(msg, NL80211_ATTR_COOKIE, cookie))
			goto nla_put_failure;

		genlmsg_end(msg, hdr);
		return genlmsg_reply(msg, info);
	}

	return 0;

 nla_put_failure:
	err = -ENOBUFS;
 free_msg:
	nlmsg_free(msg);
	return err;
}

static int nl80211_tx_mgmt_cancel_wait(struct sk_buff *skb, struct genl_info *info)
{
	struct cfg80211_registered_device *rdev = info->user_ptr[0];
	struct wireless_dev *wdev = info->user_ptr[1];
	u64 cookie;

	if (!info->attrs[NL80211_ATTR_COOKIE])
		return -EINVAL;

	if (!rdev->ops->mgmt_tx_cancel_wait)
		return -EOPNOTSUPP;

	switch (wdev->iftype) {
	case NL80211_IFTYPE_STATION:
	case NL80211_IFTYPE_ADHOC:
	case NL80211_IFTYPE_P2P_CLIENT:
	case NL80211_IFTYPE_AP:
	case NL80211_IFTYPE_AP_VLAN:
	case NL80211_IFTYPE_P2P_GO:
	case NL80211_IFTYPE_P2P_DEVICE:
		break;
	default:
		return -EOPNOTSUPP;
	}

	cookie = nla_get_u64(info->attrs[NL80211_ATTR_COOKIE]);

	return rdev_mgmt_tx_cancel_wait(rdev, wdev, cookie);
}

static int nl80211_set_power_save(struct sk_buff *skb, struct genl_info *info)
{
	struct cfg80211_registered_device *rdev = info->user_ptr[0];
	struct wireless_dev *wdev;
	struct net_device *dev = info->user_ptr[1];
	u8 ps_state;
	bool state;
	int err;

	if (!info->attrs[NL80211_ATTR_PS_STATE])
		return -EINVAL;

	ps_state = nla_get_u32(info->attrs[NL80211_ATTR_PS_STATE]);

	if (ps_state != NL80211_PS_DISABLED && ps_state != NL80211_PS_ENABLED)
		return -EINVAL;

	wdev = dev->ieee80211_ptr;

	if (!rdev->ops->set_power_mgmt)
		return -EOPNOTSUPP;

	state = (ps_state == NL80211_PS_ENABLED) ? true : false;

	if (state == wdev->ps)
		return 0;

	err = rdev_set_power_mgmt(rdev, dev, state, wdev->ps_timeout);
	if (!err)
		wdev->ps = state;
	return err;
}

static int nl80211_get_power_save(struct sk_buff *skb, struct genl_info *info)
{
	struct cfg80211_registered_device *rdev = info->user_ptr[0];
	enum nl80211_ps_state ps_state;
	struct wireless_dev *wdev;
	struct net_device *dev = info->user_ptr[1];
	struct sk_buff *msg;
	void *hdr;
	int err;

	wdev = dev->ieee80211_ptr;

	if (!rdev->ops->set_power_mgmt)
		return -EOPNOTSUPP;

	msg = nlmsg_new(NLMSG_DEFAULT_SIZE, GFP_KERNEL);
	if (!msg)
		return -ENOMEM;

	hdr = nl80211hdr_put(msg, info->snd_portid, info->snd_seq, 0,
			     NL80211_CMD_GET_POWER_SAVE);
	if (!hdr) {
		err = -ENOBUFS;
		goto free_msg;
	}

	if (wdev->ps)
		ps_state = NL80211_PS_ENABLED;
	else
		ps_state = NL80211_PS_DISABLED;

	if (nla_put_u32(msg, NL80211_ATTR_PS_STATE, ps_state))
		goto nla_put_failure;

	genlmsg_end(msg, hdr);
	return genlmsg_reply(msg, info);

 nla_put_failure:
	err = -ENOBUFS;
 free_msg:
	nlmsg_free(msg);
	return err;
}

static const struct nla_policy
nl80211_attr_cqm_policy[NL80211_ATTR_CQM_MAX + 1] = {
	[NL80211_ATTR_CQM_RSSI_THOLD] = { .type = NLA_U32 },
	[NL80211_ATTR_CQM_RSSI_HYST] = { .type = NLA_U32 },
	[NL80211_ATTR_CQM_RSSI_THRESHOLD_EVENT] = { .type = NLA_U32 },
	[NL80211_ATTR_CQM_TXE_RATE] = { .type = NLA_U32 },
	[NL80211_ATTR_CQM_TXE_PKTS] = { .type = NLA_U32 },
	[NL80211_ATTR_CQM_TXE_INTVL] = { .type = NLA_U32 },
};

static int nl80211_set_cqm_txe(struct genl_info *info,
			       u32 rate, u32 pkts, u32 intvl)
{
	struct cfg80211_registered_device *rdev = info->user_ptr[0];
	struct net_device *dev = info->user_ptr[1];
	struct wireless_dev *wdev = dev->ieee80211_ptr;

	if (rate > 100 || intvl > NL80211_CQM_TXE_MAX_INTVL)
		return -EINVAL;

	if (!rdev->ops->set_cqm_txe_config)
		return -EOPNOTSUPP;

	if (wdev->iftype != NL80211_IFTYPE_STATION &&
	    wdev->iftype != NL80211_IFTYPE_P2P_CLIENT)
		return -EOPNOTSUPP;

	return rdev_set_cqm_txe_config(rdev, dev, rate, pkts, intvl);
}

static int nl80211_set_cqm_rssi(struct genl_info *info,
				s32 threshold, u32 hysteresis)
{
	struct cfg80211_registered_device *rdev = info->user_ptr[0];
	struct net_device *dev = info->user_ptr[1];
	struct wireless_dev *wdev = dev->ieee80211_ptr;

	if (threshold > 0)
		return -EINVAL;

	/* disabling - hysteresis should also be zero then */
	if (threshold == 0)
		hysteresis = 0;

	if (!rdev->ops->set_cqm_rssi_config)
		return -EOPNOTSUPP;

	if (wdev->iftype != NL80211_IFTYPE_STATION &&
	    wdev->iftype != NL80211_IFTYPE_P2P_CLIENT)
		return -EOPNOTSUPP;

	return rdev_set_cqm_rssi_config(rdev, dev, threshold, hysteresis);
}

static int nl80211_set_cqm(struct sk_buff *skb, struct genl_info *info)
{
	struct nlattr *attrs[NL80211_ATTR_CQM_MAX + 1];
	struct nlattr *cqm;
	int err;

	cqm = info->attrs[NL80211_ATTR_CQM];
	if (!cqm)
		return -EINVAL;

	err = nla_parse_nested(attrs, NL80211_ATTR_CQM_MAX, cqm,
			       nl80211_attr_cqm_policy);
	if (err)
		return err;

	if (attrs[NL80211_ATTR_CQM_RSSI_THOLD] &&
	    attrs[NL80211_ATTR_CQM_RSSI_HYST]) {
		s32 threshold = nla_get_s32(attrs[NL80211_ATTR_CQM_RSSI_THOLD]);
		u32 hysteresis = nla_get_u32(attrs[NL80211_ATTR_CQM_RSSI_HYST]);

		return nl80211_set_cqm_rssi(info, threshold, hysteresis);
	}

	if (attrs[NL80211_ATTR_CQM_TXE_RATE] &&
	    attrs[NL80211_ATTR_CQM_TXE_PKTS] &&
	    attrs[NL80211_ATTR_CQM_TXE_INTVL]) {
		u32 rate = nla_get_u32(attrs[NL80211_ATTR_CQM_TXE_RATE]);
		u32 pkts = nla_get_u32(attrs[NL80211_ATTR_CQM_TXE_PKTS]);
		u32 intvl = nla_get_u32(attrs[NL80211_ATTR_CQM_TXE_INTVL]);

		return nl80211_set_cqm_txe(info, rate, pkts, intvl);
	}

	return -EINVAL;
}

static int nl80211_join_ocb(struct sk_buff *skb, struct genl_info *info)
{
	struct cfg80211_registered_device *rdev = info->user_ptr[0];
	struct net_device *dev = info->user_ptr[1];
	struct ocb_setup setup = {};
	int err;

	err = nl80211_parse_chandef(rdev, info, &setup.chandef);
	if (err)
		return err;

	return cfg80211_join_ocb(rdev, dev, &setup);
}

static int nl80211_leave_ocb(struct sk_buff *skb, struct genl_info *info)
{
	struct cfg80211_registered_device *rdev = info->user_ptr[0];
	struct net_device *dev = info->user_ptr[1];

	return cfg80211_leave_ocb(rdev, dev);
}

static int nl80211_join_mesh(struct sk_buff *skb, struct genl_info *info)
{
	struct cfg80211_registered_device *rdev = info->user_ptr[0];
	struct net_device *dev = info->user_ptr[1];
	struct mesh_config cfg;
	struct mesh_setup setup;
	int err;

	/* start with default */
	memcpy(&cfg, &default_mesh_config, sizeof(cfg));
	memcpy(&setup, &default_mesh_setup, sizeof(setup));

	if (info->attrs[NL80211_ATTR_MESH_CONFIG]) {
		/* and parse parameters if given */
		err = nl80211_parse_mesh_config(info, &cfg, NULL);
		if (err)
			return err;
	}

	if (!info->attrs[NL80211_ATTR_MESH_ID] ||
	    !nla_len(info->attrs[NL80211_ATTR_MESH_ID]))
		return -EINVAL;

	setup.mesh_id = nla_data(info->attrs[NL80211_ATTR_MESH_ID]);
	setup.mesh_id_len = nla_len(info->attrs[NL80211_ATTR_MESH_ID]);

	if (info->attrs[NL80211_ATTR_MCAST_RATE] &&
	    !nl80211_parse_mcast_rate(rdev, setup.mcast_rate,
			    nla_get_u32(info->attrs[NL80211_ATTR_MCAST_RATE])))
			return -EINVAL;

	if (info->attrs[NL80211_ATTR_BEACON_INTERVAL]) {
		setup.beacon_interval =
			nla_get_u32(info->attrs[NL80211_ATTR_BEACON_INTERVAL]);
		if (setup.beacon_interval < 10 ||
		    setup.beacon_interval > 10000)
			return -EINVAL;
	}

	if (info->attrs[NL80211_ATTR_DTIM_PERIOD]) {
		setup.dtim_period =
			nla_get_u32(info->attrs[NL80211_ATTR_DTIM_PERIOD]);
		if (setup.dtim_period < 1 || setup.dtim_period > 100)
			return -EINVAL;
	}

	if (info->attrs[NL80211_ATTR_MESH_SETUP]) {
		/* parse additional setup parameters if given */
		err = nl80211_parse_mesh_setup(info, &setup);
		if (err)
			return err;
	}

	if (setup.user_mpm)
		cfg.auto_open_plinks = false;

	if (info->attrs[NL80211_ATTR_WIPHY_FREQ]) {
		err = nl80211_parse_chandef(rdev, info, &setup.chandef);
		if (err)
			return err;
	} else {
		/* cfg80211_join_mesh() will sort it out */
		setup.chandef.chan = NULL;
	}

	if (info->attrs[NL80211_ATTR_BSS_BASIC_RATES]) {
		u8 *rates = nla_data(info->attrs[NL80211_ATTR_BSS_BASIC_RATES]);
		int n_rates =
			nla_len(info->attrs[NL80211_ATTR_BSS_BASIC_RATES]);
		struct ieee80211_supported_band *sband;

		if (!setup.chandef.chan)
			return -EINVAL;

		sband = rdev->wiphy.bands[setup.chandef.chan->band];

		err = ieee80211_get_ratemask(sband, rates, n_rates,
					     &setup.basic_rates);
		if (err)
			return err;
	}

	return cfg80211_join_mesh(rdev, dev, &setup, &cfg);
}

static int nl80211_leave_mesh(struct sk_buff *skb, struct genl_info *info)
{
	struct cfg80211_registered_device *rdev = info->user_ptr[0];
	struct net_device *dev = info->user_ptr[1];

	return cfg80211_leave_mesh(rdev, dev);
}

#ifdef CONFIG_PM
static int nl80211_send_wowlan_patterns(struct sk_buff *msg,
					struct cfg80211_registered_device *rdev)
{
	struct cfg80211_wowlan *wowlan = rdev->wiphy.wowlan_config;
	struct nlattr *nl_pats, *nl_pat;
	int i, pat_len;

	if (!wowlan->n_patterns)
		return 0;

	nl_pats = nla_nest_start(msg, NL80211_WOWLAN_TRIG_PKT_PATTERN);
	if (!nl_pats)
		return -ENOBUFS;

	for (i = 0; i < wowlan->n_patterns; i++) {
		nl_pat = nla_nest_start(msg, i + 1);
		if (!nl_pat)
			return -ENOBUFS;
		pat_len = wowlan->patterns[i].pattern_len;
		if (nla_put(msg, NL80211_PKTPAT_MASK, DIV_ROUND_UP(pat_len, 8),
			    wowlan->patterns[i].mask) ||
		    nla_put(msg, NL80211_PKTPAT_PATTERN, pat_len,
			    wowlan->patterns[i].pattern) ||
		    nla_put_u32(msg, NL80211_PKTPAT_OFFSET,
				wowlan->patterns[i].pkt_offset))
			return -ENOBUFS;
		nla_nest_end(msg, nl_pat);
	}
	nla_nest_end(msg, nl_pats);

	return 0;
}

static int nl80211_send_wowlan_tcp(struct sk_buff *msg,
				   struct cfg80211_wowlan_tcp *tcp)
{
	struct nlattr *nl_tcp;

	if (!tcp)
		return 0;

	nl_tcp = nla_nest_start(msg, NL80211_WOWLAN_TRIG_TCP_CONNECTION);
	if (!nl_tcp)
		return -ENOBUFS;

	if (nla_put_be32(msg, NL80211_WOWLAN_TCP_SRC_IPV4, tcp->src) ||
	    nla_put_be32(msg, NL80211_WOWLAN_TCP_DST_IPV4, tcp->dst) ||
	    nla_put(msg, NL80211_WOWLAN_TCP_DST_MAC, ETH_ALEN, tcp->dst_mac) ||
	    nla_put_u16(msg, NL80211_WOWLAN_TCP_SRC_PORT, tcp->src_port) ||
	    nla_put_u16(msg, NL80211_WOWLAN_TCP_DST_PORT, tcp->dst_port) ||
	    nla_put(msg, NL80211_WOWLAN_TCP_DATA_PAYLOAD,
		    tcp->payload_len, tcp->payload) ||
	    nla_put_u32(msg, NL80211_WOWLAN_TCP_DATA_INTERVAL,
			tcp->data_interval) ||
	    nla_put(msg, NL80211_WOWLAN_TCP_WAKE_PAYLOAD,
		    tcp->wake_len, tcp->wake_data) ||
	    nla_put(msg, NL80211_WOWLAN_TCP_WAKE_MASK,
		    DIV_ROUND_UP(tcp->wake_len, 8), tcp->wake_mask))
		return -ENOBUFS;

	if (tcp->payload_seq.len &&
	    nla_put(msg, NL80211_WOWLAN_TCP_DATA_PAYLOAD_SEQ,
		    sizeof(tcp->payload_seq), &tcp->payload_seq))
		return -ENOBUFS;

	if (tcp->payload_tok.len &&
	    nla_put(msg, NL80211_WOWLAN_TCP_DATA_PAYLOAD_TOKEN,
		    sizeof(tcp->payload_tok) + tcp->tokens_size,
		    &tcp->payload_tok))
		return -ENOBUFS;

	nla_nest_end(msg, nl_tcp);

	return 0;
}

static int nl80211_get_wowlan(struct sk_buff *skb, struct genl_info *info)
{
	struct cfg80211_registered_device *rdev = info->user_ptr[0];
	struct sk_buff *msg;
	void *hdr;
	u32 size = NLMSG_DEFAULT_SIZE;

	if (!rdev->wiphy.wowlan)
		return -EOPNOTSUPP;

	if (rdev->wiphy.wowlan_config && rdev->wiphy.wowlan_config->tcp) {
		/* adjust size to have room for all the data */
		size += rdev->wiphy.wowlan_config->tcp->tokens_size +
			rdev->wiphy.wowlan_config->tcp->payload_len +
			rdev->wiphy.wowlan_config->tcp->wake_len +
			rdev->wiphy.wowlan_config->tcp->wake_len / 8;
	}

	msg = nlmsg_new(size, GFP_KERNEL);
	if (!msg)
		return -ENOMEM;

	hdr = nl80211hdr_put(msg, info->snd_portid, info->snd_seq, 0,
			     NL80211_CMD_GET_WOWLAN);
	if (!hdr)
		goto nla_put_failure;

	if (rdev->wiphy.wowlan_config) {
		struct nlattr *nl_wowlan;

		nl_wowlan = nla_nest_start(msg, NL80211_ATTR_WOWLAN_TRIGGERS);
		if (!nl_wowlan)
			goto nla_put_failure;

		if ((rdev->wiphy.wowlan_config->any &&
		     nla_put_flag(msg, NL80211_WOWLAN_TRIG_ANY)) ||
		    (rdev->wiphy.wowlan_config->disconnect &&
		     nla_put_flag(msg, NL80211_WOWLAN_TRIG_DISCONNECT)) ||
		    (rdev->wiphy.wowlan_config->magic_pkt &&
		     nla_put_flag(msg, NL80211_WOWLAN_TRIG_MAGIC_PKT)) ||
		    (rdev->wiphy.wowlan_config->gtk_rekey_failure &&
		     nla_put_flag(msg, NL80211_WOWLAN_TRIG_GTK_REKEY_FAILURE)) ||
		    (rdev->wiphy.wowlan_config->eap_identity_req &&
		     nla_put_flag(msg, NL80211_WOWLAN_TRIG_EAP_IDENT_REQUEST)) ||
		    (rdev->wiphy.wowlan_config->four_way_handshake &&
		     nla_put_flag(msg, NL80211_WOWLAN_TRIG_4WAY_HANDSHAKE)) ||
		    (rdev->wiphy.wowlan_config->rfkill_release &&
		     nla_put_flag(msg, NL80211_WOWLAN_TRIG_RFKILL_RELEASE)))
			goto nla_put_failure;

		if (nl80211_send_wowlan_patterns(msg, rdev))
			goto nla_put_failure;

		if (nl80211_send_wowlan_tcp(msg,
					    rdev->wiphy.wowlan_config->tcp))
			goto nla_put_failure;

		nla_nest_end(msg, nl_wowlan);
	}

	genlmsg_end(msg, hdr);
	return genlmsg_reply(msg, info);

nla_put_failure:
	nlmsg_free(msg);
	return -ENOBUFS;
}

static int nl80211_parse_wowlan_tcp(struct cfg80211_registered_device *rdev,
				    struct nlattr *attr,
				    struct cfg80211_wowlan *trig)
{
	struct nlattr *tb[NUM_NL80211_WOWLAN_TCP];
	struct cfg80211_wowlan_tcp *cfg;
	struct nl80211_wowlan_tcp_data_token *tok = NULL;
	struct nl80211_wowlan_tcp_data_seq *seq = NULL;
	u32 size;
	u32 data_size, wake_size, tokens_size = 0, wake_mask_size;
	int err, port;

	if (!rdev->wiphy.wowlan->tcp)
		return -EINVAL;

	err = nla_parse(tb, MAX_NL80211_WOWLAN_TCP,
			nla_data(attr), nla_len(attr),
			nl80211_wowlan_tcp_policy);
	if (err)
		return err;

	if (!tb[NL80211_WOWLAN_TCP_SRC_IPV4] ||
	    !tb[NL80211_WOWLAN_TCP_DST_IPV4] ||
	    !tb[NL80211_WOWLAN_TCP_DST_MAC] ||
	    !tb[NL80211_WOWLAN_TCP_DST_PORT] ||
	    !tb[NL80211_WOWLAN_TCP_DATA_PAYLOAD] ||
	    !tb[NL80211_WOWLAN_TCP_DATA_INTERVAL] ||
	    !tb[NL80211_WOWLAN_TCP_WAKE_PAYLOAD] ||
	    !tb[NL80211_WOWLAN_TCP_WAKE_MASK])
		return -EINVAL;

	data_size = nla_len(tb[NL80211_WOWLAN_TCP_DATA_PAYLOAD]);
	if (data_size > rdev->wiphy.wowlan->tcp->data_payload_max)
		return -EINVAL;

	if (nla_get_u32(tb[NL80211_WOWLAN_TCP_DATA_INTERVAL]) >
			rdev->wiphy.wowlan->tcp->data_interval_max ||
	    nla_get_u32(tb[NL80211_WOWLAN_TCP_DATA_INTERVAL]) == 0)
		return -EINVAL;

	wake_size = nla_len(tb[NL80211_WOWLAN_TCP_WAKE_PAYLOAD]);
	if (wake_size > rdev->wiphy.wowlan->tcp->wake_payload_max)
		return -EINVAL;

	wake_mask_size = nla_len(tb[NL80211_WOWLAN_TCP_WAKE_MASK]);
	if (wake_mask_size != DIV_ROUND_UP(wake_size, 8))
		return -EINVAL;

	if (tb[NL80211_WOWLAN_TCP_DATA_PAYLOAD_TOKEN]) {
		u32 tokln = nla_len(tb[NL80211_WOWLAN_TCP_DATA_PAYLOAD_TOKEN]);

		tok = nla_data(tb[NL80211_WOWLAN_TCP_DATA_PAYLOAD_TOKEN]);
		tokens_size = tokln - sizeof(*tok);

		if (!tok->len || tokens_size % tok->len)
			return -EINVAL;
		if (!rdev->wiphy.wowlan->tcp->tok)
			return -EINVAL;
		if (tok->len > rdev->wiphy.wowlan->tcp->tok->max_len)
			return -EINVAL;
		if (tok->len < rdev->wiphy.wowlan->tcp->tok->min_len)
			return -EINVAL;
		if (tokens_size > rdev->wiphy.wowlan->tcp->tok->bufsize)
			return -EINVAL;
		if (tok->offset + tok->len > data_size)
			return -EINVAL;
	}

	if (tb[NL80211_WOWLAN_TCP_DATA_PAYLOAD_SEQ]) {
		seq = nla_data(tb[NL80211_WOWLAN_TCP_DATA_PAYLOAD_SEQ]);
		if (!rdev->wiphy.wowlan->tcp->seq)
			return -EINVAL;
		if (seq->len == 0 || seq->len > 4)
			return -EINVAL;
		if (seq->len + seq->offset > data_size)
			return -EINVAL;
	}

	size = sizeof(*cfg);
	size += data_size;
	size += wake_size + wake_mask_size;
	size += tokens_size;

	cfg = kzalloc(size, GFP_KERNEL);
	if (!cfg)
		return -ENOMEM;
	cfg->src = nla_get_be32(tb[NL80211_WOWLAN_TCP_SRC_IPV4]);
	cfg->dst = nla_get_be32(tb[NL80211_WOWLAN_TCP_DST_IPV4]);
	memcpy(cfg->dst_mac, nla_data(tb[NL80211_WOWLAN_TCP_DST_MAC]),
	       ETH_ALEN);
	if (tb[NL80211_WOWLAN_TCP_SRC_PORT])
		port = nla_get_u16(tb[NL80211_WOWLAN_TCP_SRC_PORT]);
	else
		port = 0;
#ifdef CONFIG_INET
	/* allocate a socket and port for it and use it */
	err = __sock_create(wiphy_net(&rdev->wiphy), PF_INET, SOCK_STREAM,
			    IPPROTO_TCP, &cfg->sock, 1);
	if (err) {
		kfree(cfg);
		return err;
	}
	if (inet_csk_get_port(cfg->sock->sk, port)) {
		sock_release(cfg->sock);
		kfree(cfg);
		return -EADDRINUSE;
	}
	cfg->src_port = inet_sk(cfg->sock->sk)->inet_num;
#else
	if (!port) {
		kfree(cfg);
		return -EINVAL;
	}
	cfg->src_port = port;
#endif

	cfg->dst_port = nla_get_u16(tb[NL80211_WOWLAN_TCP_DST_PORT]);
	cfg->payload_len = data_size;
	cfg->payload = (u8 *)cfg + sizeof(*cfg) + tokens_size;
	memcpy((void *)cfg->payload,
	       nla_data(tb[NL80211_WOWLAN_TCP_DATA_PAYLOAD]),
	       data_size);
	if (seq)
		cfg->payload_seq = *seq;
	cfg->data_interval = nla_get_u32(tb[NL80211_WOWLAN_TCP_DATA_INTERVAL]);
	cfg->wake_len = wake_size;
	cfg->wake_data = (u8 *)cfg + sizeof(*cfg) + tokens_size + data_size;
	memcpy((void *)cfg->wake_data,
	       nla_data(tb[NL80211_WOWLAN_TCP_WAKE_PAYLOAD]),
	       wake_size);
	cfg->wake_mask = (u8 *)cfg + sizeof(*cfg) + tokens_size +
			 data_size + wake_size;
	memcpy((void *)cfg->wake_mask,
	       nla_data(tb[NL80211_WOWLAN_TCP_WAKE_MASK]),
	       wake_mask_size);
	if (tok) {
		cfg->tokens_size = tokens_size;
		memcpy(&cfg->payload_tok, tok, sizeof(*tok) + tokens_size);
	}

	trig->tcp = cfg;

	return 0;
}

static int nl80211_parse_wowlan_nd(struct cfg80211_registered_device *rdev,
				   const struct wiphy_wowlan_support *wowlan,
				   struct nlattr *attr,
				   struct cfg80211_wowlan *trig)
<<<<<<< HEAD
{
	struct nlattr **tb;
	int err;

	tb = kzalloc(NUM_NL80211_ATTR * sizeof(*tb), GFP_KERNEL);
	if (!tb)
		return -ENOMEM;

	if (!(wowlan->flags & WIPHY_WOWLAN_NET_DETECT)) {
		err = -EOPNOTSUPP;
		goto out;
	}

	err = nla_parse(tb, NL80211_ATTR_MAX,
			nla_data(attr), nla_len(attr),
			nl80211_policy);
	if (err)
		goto out;

	trig->nd_config = nl80211_parse_sched_scan(&rdev->wiphy, NULL, tb);
	err = PTR_ERR_OR_ZERO(trig->nd_config);
	if (err)
		trig->nd_config = NULL;

out:
	kfree(tb);
	return err;
}

static int nl80211_set_wowlan(struct sk_buff *skb, struct genl_info *info)
=======
>>>>>>> 81c41260
{
	struct nlattr **tb;
	int err;

	tb = kzalloc(NUM_NL80211_ATTR * sizeof(*tb), GFP_KERNEL);
	if (!tb)
		return -ENOMEM;

	if (!(wowlan->flags & WIPHY_WOWLAN_NET_DETECT)) {
		err = -EOPNOTSUPP;
		goto out;
	}

	err = nla_parse(tb, NL80211_ATTR_MAX,
			nla_data(attr), nla_len(attr),
			nl80211_policy);
	if (err)
		goto out;

	trig->nd_config = nl80211_parse_sched_scan(&rdev->wiphy, NULL, tb);
	err = PTR_ERR_OR_ZERO(trig->nd_config);
	if (err)
		trig->nd_config = NULL;

out:
	kfree(tb);
	return err;
}

static int nl80211_set_wowlan(struct sk_buff *skb, struct genl_info *info)
{
	struct cfg80211_registered_device *rdev = info->user_ptr[0];
	struct nlattr *tb[NUM_NL80211_WOWLAN_TRIG];
	struct cfg80211_wowlan new_triggers = {};
	struct cfg80211_wowlan *ntrig;
	const struct wiphy_wowlan_support *wowlan = rdev->wiphy.wowlan;
	int err, i;
	bool prev_enabled = rdev->wiphy.wowlan_config;

	if (!wowlan)
		return -EOPNOTSUPP;

	if (!info->attrs[NL80211_ATTR_WOWLAN_TRIGGERS]) {
		cfg80211_rdev_free_wowlan(rdev);
		rdev->wiphy.wowlan_config = NULL;
		goto set_wakeup;
	}

	err = nla_parse(tb, MAX_NL80211_WOWLAN_TRIG,
			nla_data(info->attrs[NL80211_ATTR_WOWLAN_TRIGGERS]),
			nla_len(info->attrs[NL80211_ATTR_WOWLAN_TRIGGERS]),
			nl80211_wowlan_policy);
	if (err)
		return err;

	if (tb[NL80211_WOWLAN_TRIG_ANY]) {
		if (!(wowlan->flags & WIPHY_WOWLAN_ANY))
			return -EINVAL;
		new_triggers.any = true;
	}

	if (tb[NL80211_WOWLAN_TRIG_DISCONNECT]) {
		if (!(wowlan->flags & WIPHY_WOWLAN_DISCONNECT))
			return -EINVAL;
		new_triggers.disconnect = true;
	}

	if (tb[NL80211_WOWLAN_TRIG_MAGIC_PKT]) {
		if (!(wowlan->flags & WIPHY_WOWLAN_MAGIC_PKT))
			return -EINVAL;
		new_triggers.magic_pkt = true;
	}

	if (tb[NL80211_WOWLAN_TRIG_GTK_REKEY_SUPPORTED])
		return -EINVAL;

	if (tb[NL80211_WOWLAN_TRIG_GTK_REKEY_FAILURE]) {
		if (!(wowlan->flags & WIPHY_WOWLAN_GTK_REKEY_FAILURE))
			return -EINVAL;
		new_triggers.gtk_rekey_failure = true;
	}

	if (tb[NL80211_WOWLAN_TRIG_EAP_IDENT_REQUEST]) {
		if (!(wowlan->flags & WIPHY_WOWLAN_EAP_IDENTITY_REQ))
			return -EINVAL;
		new_triggers.eap_identity_req = true;
	}

	if (tb[NL80211_WOWLAN_TRIG_4WAY_HANDSHAKE]) {
		if (!(wowlan->flags & WIPHY_WOWLAN_4WAY_HANDSHAKE))
			return -EINVAL;
		new_triggers.four_way_handshake = true;
	}

	if (tb[NL80211_WOWLAN_TRIG_RFKILL_RELEASE]) {
		if (!(wowlan->flags & WIPHY_WOWLAN_RFKILL_RELEASE))
			return -EINVAL;
		new_triggers.rfkill_release = true;
	}

	if (tb[NL80211_WOWLAN_TRIG_PKT_PATTERN]) {
		struct nlattr *pat;
		int n_patterns = 0;
		int rem, pat_len, mask_len, pkt_offset;
		struct nlattr *pat_tb[NUM_NL80211_PKTPAT];

		nla_for_each_nested(pat, tb[NL80211_WOWLAN_TRIG_PKT_PATTERN],
				    rem)
			n_patterns++;
		if (n_patterns > wowlan->n_patterns)
			return -EINVAL;

		new_triggers.patterns = kcalloc(n_patterns,
						sizeof(new_triggers.patterns[0]),
						GFP_KERNEL);
		if (!new_triggers.patterns)
			return -ENOMEM;

		new_triggers.n_patterns = n_patterns;
		i = 0;

		nla_for_each_nested(pat, tb[NL80211_WOWLAN_TRIG_PKT_PATTERN],
				    rem) {
			u8 *mask_pat;

			nla_parse(pat_tb, MAX_NL80211_PKTPAT, nla_data(pat),
				  nla_len(pat), NULL);
			err = -EINVAL;
			if (!pat_tb[NL80211_PKTPAT_MASK] ||
			    !pat_tb[NL80211_PKTPAT_PATTERN])
				goto error;
			pat_len = nla_len(pat_tb[NL80211_PKTPAT_PATTERN]);
			mask_len = DIV_ROUND_UP(pat_len, 8);
			if (nla_len(pat_tb[NL80211_PKTPAT_MASK]) != mask_len)
				goto error;
			if (pat_len > wowlan->pattern_max_len ||
			    pat_len < wowlan->pattern_min_len)
				goto error;

			if (!pat_tb[NL80211_PKTPAT_OFFSET])
				pkt_offset = 0;
			else
				pkt_offset = nla_get_u32(
					pat_tb[NL80211_PKTPAT_OFFSET]);
			if (pkt_offset > wowlan->max_pkt_offset)
				goto error;
			new_triggers.patterns[i].pkt_offset = pkt_offset;

			mask_pat = kmalloc(mask_len + pat_len, GFP_KERNEL);
			if (!mask_pat) {
				err = -ENOMEM;
				goto error;
			}
			new_triggers.patterns[i].mask = mask_pat;
			memcpy(mask_pat, nla_data(pat_tb[NL80211_PKTPAT_MASK]),
			       mask_len);
			mask_pat += mask_len;
			new_triggers.patterns[i].pattern = mask_pat;
			new_triggers.patterns[i].pattern_len = pat_len;
			memcpy(mask_pat,
			       nla_data(pat_tb[NL80211_PKTPAT_PATTERN]),
			       pat_len);
			i++;
		}
	}

	if (tb[NL80211_WOWLAN_TRIG_TCP_CONNECTION]) {
		err = nl80211_parse_wowlan_tcp(
			rdev, tb[NL80211_WOWLAN_TRIG_TCP_CONNECTION],
			&new_triggers);
		if (err)
			goto error;
	}

	if (tb[NL80211_WOWLAN_TRIG_NET_DETECT]) {
		err = nl80211_parse_wowlan_nd(
			rdev, wowlan, tb[NL80211_WOWLAN_TRIG_NET_DETECT],
			&new_triggers);
		if (err)
			goto error;
	}

	ntrig = kmemdup(&new_triggers, sizeof(new_triggers), GFP_KERNEL);
	if (!ntrig) {
		err = -ENOMEM;
		goto error;
	}
	cfg80211_rdev_free_wowlan(rdev);
	rdev->wiphy.wowlan_config = ntrig;

 set_wakeup:
	if (rdev->ops->set_wakeup &&
	    prev_enabled != !!rdev->wiphy.wowlan_config)
		rdev_set_wakeup(rdev, rdev->wiphy.wowlan_config);

	return 0;
 error:
	for (i = 0; i < new_triggers.n_patterns; i++)
		kfree(new_triggers.patterns[i].mask);
	kfree(new_triggers.patterns);
	if (new_triggers.tcp && new_triggers.tcp->sock)
		sock_release(new_triggers.tcp->sock);
	kfree(new_triggers.tcp);
	return err;
}
#endif

static int nl80211_send_coalesce_rules(struct sk_buff *msg,
				       struct cfg80211_registered_device *rdev)
{
	struct nlattr *nl_pats, *nl_pat, *nl_rule, *nl_rules;
	int i, j, pat_len;
	struct cfg80211_coalesce_rules *rule;

	if (!rdev->coalesce->n_rules)
		return 0;

	nl_rules = nla_nest_start(msg, NL80211_ATTR_COALESCE_RULE);
	if (!nl_rules)
		return -ENOBUFS;

	for (i = 0; i < rdev->coalesce->n_rules; i++) {
		nl_rule = nla_nest_start(msg, i + 1);
		if (!nl_rule)
			return -ENOBUFS;

		rule = &rdev->coalesce->rules[i];
		if (nla_put_u32(msg, NL80211_ATTR_COALESCE_RULE_DELAY,
				rule->delay))
			return -ENOBUFS;

		if (nla_put_u32(msg, NL80211_ATTR_COALESCE_RULE_CONDITION,
				rule->condition))
			return -ENOBUFS;

		nl_pats = nla_nest_start(msg,
				NL80211_ATTR_COALESCE_RULE_PKT_PATTERN);
		if (!nl_pats)
			return -ENOBUFS;

		for (j = 0; j < rule->n_patterns; j++) {
			nl_pat = nla_nest_start(msg, j + 1);
			if (!nl_pat)
				return -ENOBUFS;
			pat_len = rule->patterns[j].pattern_len;
			if (nla_put(msg, NL80211_PKTPAT_MASK,
				    DIV_ROUND_UP(pat_len, 8),
				    rule->patterns[j].mask) ||
			    nla_put(msg, NL80211_PKTPAT_PATTERN, pat_len,
				    rule->patterns[j].pattern) ||
			    nla_put_u32(msg, NL80211_PKTPAT_OFFSET,
					rule->patterns[j].pkt_offset))
				return -ENOBUFS;
			nla_nest_end(msg, nl_pat);
		}
		nla_nest_end(msg, nl_pats);
		nla_nest_end(msg, nl_rule);
	}
	nla_nest_end(msg, nl_rules);

	return 0;
}

static int nl80211_get_coalesce(struct sk_buff *skb, struct genl_info *info)
{
	struct cfg80211_registered_device *rdev = info->user_ptr[0];
	struct sk_buff *msg;
	void *hdr;

	if (!rdev->wiphy.coalesce)
		return -EOPNOTSUPP;

	msg = nlmsg_new(NLMSG_DEFAULT_SIZE, GFP_KERNEL);
	if (!msg)
		return -ENOMEM;

	hdr = nl80211hdr_put(msg, info->snd_portid, info->snd_seq, 0,
			     NL80211_CMD_GET_COALESCE);
	if (!hdr)
		goto nla_put_failure;

	if (rdev->coalesce && nl80211_send_coalesce_rules(msg, rdev))
		goto nla_put_failure;

	genlmsg_end(msg, hdr);
	return genlmsg_reply(msg, info);

nla_put_failure:
	nlmsg_free(msg);
	return -ENOBUFS;
}

void cfg80211_rdev_free_coalesce(struct cfg80211_registered_device *rdev)
{
	struct cfg80211_coalesce *coalesce = rdev->coalesce;
	int i, j;
	struct cfg80211_coalesce_rules *rule;

	if (!coalesce)
		return;

	for (i = 0; i < coalesce->n_rules; i++) {
		rule = &coalesce->rules[i];
		for (j = 0; j < rule->n_patterns; j++)
			kfree(rule->patterns[j].mask);
		kfree(rule->patterns);
	}
	kfree(coalesce->rules);
	kfree(coalesce);
	rdev->coalesce = NULL;
}

static int nl80211_parse_coalesce_rule(struct cfg80211_registered_device *rdev,
				       struct nlattr *rule,
				       struct cfg80211_coalesce_rules *new_rule)
{
	int err, i;
	const struct wiphy_coalesce_support *coalesce = rdev->wiphy.coalesce;
	struct nlattr *tb[NUM_NL80211_ATTR_COALESCE_RULE], *pat;
	int rem, pat_len, mask_len, pkt_offset, n_patterns = 0;
	struct nlattr *pat_tb[NUM_NL80211_PKTPAT];

	err = nla_parse(tb, NL80211_ATTR_COALESCE_RULE_MAX, nla_data(rule),
			nla_len(rule), nl80211_coalesce_policy);
	if (err)
		return err;

	if (tb[NL80211_ATTR_COALESCE_RULE_DELAY])
		new_rule->delay =
			nla_get_u32(tb[NL80211_ATTR_COALESCE_RULE_DELAY]);
	if (new_rule->delay > coalesce->max_delay)
		return -EINVAL;

	if (tb[NL80211_ATTR_COALESCE_RULE_CONDITION])
		new_rule->condition =
			nla_get_u32(tb[NL80211_ATTR_COALESCE_RULE_CONDITION]);
	if (new_rule->condition != NL80211_COALESCE_CONDITION_MATCH &&
	    new_rule->condition != NL80211_COALESCE_CONDITION_NO_MATCH)
		return -EINVAL;

	if (!tb[NL80211_ATTR_COALESCE_RULE_PKT_PATTERN])
		return -EINVAL;

	nla_for_each_nested(pat, tb[NL80211_ATTR_COALESCE_RULE_PKT_PATTERN],
			    rem)
		n_patterns++;
	if (n_patterns > coalesce->n_patterns)
		return -EINVAL;

	new_rule->patterns = kcalloc(n_patterns, sizeof(new_rule->patterns[0]),
				     GFP_KERNEL);
	if (!new_rule->patterns)
		return -ENOMEM;

	new_rule->n_patterns = n_patterns;
	i = 0;

	nla_for_each_nested(pat, tb[NL80211_ATTR_COALESCE_RULE_PKT_PATTERN],
			    rem) {
		u8 *mask_pat;

		nla_parse(pat_tb, MAX_NL80211_PKTPAT, nla_data(pat),
			  nla_len(pat), NULL);
		if (!pat_tb[NL80211_PKTPAT_MASK] ||
		    !pat_tb[NL80211_PKTPAT_PATTERN])
			return -EINVAL;
		pat_len = nla_len(pat_tb[NL80211_PKTPAT_PATTERN]);
		mask_len = DIV_ROUND_UP(pat_len, 8);
		if (nla_len(pat_tb[NL80211_PKTPAT_MASK]) != mask_len)
			return -EINVAL;
		if (pat_len > coalesce->pattern_max_len ||
		    pat_len < coalesce->pattern_min_len)
			return -EINVAL;

		if (!pat_tb[NL80211_PKTPAT_OFFSET])
			pkt_offset = 0;
		else
			pkt_offset = nla_get_u32(pat_tb[NL80211_PKTPAT_OFFSET]);
		if (pkt_offset > coalesce->max_pkt_offset)
			return -EINVAL;
		new_rule->patterns[i].pkt_offset = pkt_offset;

		mask_pat = kmalloc(mask_len + pat_len, GFP_KERNEL);
		if (!mask_pat)
			return -ENOMEM;

		new_rule->patterns[i].mask = mask_pat;
		memcpy(mask_pat, nla_data(pat_tb[NL80211_PKTPAT_MASK]),
		       mask_len);

		mask_pat += mask_len;
		new_rule->patterns[i].pattern = mask_pat;
		new_rule->patterns[i].pattern_len = pat_len;
		memcpy(mask_pat, nla_data(pat_tb[NL80211_PKTPAT_PATTERN]),
		       pat_len);
		i++;
	}

	return 0;
}

static int nl80211_set_coalesce(struct sk_buff *skb, struct genl_info *info)
{
	struct cfg80211_registered_device *rdev = info->user_ptr[0];
	const struct wiphy_coalesce_support *coalesce = rdev->wiphy.coalesce;
	struct cfg80211_coalesce new_coalesce = {};
	struct cfg80211_coalesce *n_coalesce;
	int err, rem_rule, n_rules = 0, i, j;
	struct nlattr *rule;
	struct cfg80211_coalesce_rules *tmp_rule;

	if (!rdev->wiphy.coalesce || !rdev->ops->set_coalesce)
		return -EOPNOTSUPP;

	if (!info->attrs[NL80211_ATTR_COALESCE_RULE]) {
		cfg80211_rdev_free_coalesce(rdev);
		rdev->ops->set_coalesce(&rdev->wiphy, NULL);
		return 0;
	}

	nla_for_each_nested(rule, info->attrs[NL80211_ATTR_COALESCE_RULE],
			    rem_rule)
		n_rules++;
	if (n_rules > coalesce->n_rules)
		return -EINVAL;

	new_coalesce.rules = kcalloc(n_rules, sizeof(new_coalesce.rules[0]),
				     GFP_KERNEL);
	if (!new_coalesce.rules)
		return -ENOMEM;

	new_coalesce.n_rules = n_rules;
	i = 0;

	nla_for_each_nested(rule, info->attrs[NL80211_ATTR_COALESCE_RULE],
			    rem_rule) {
		err = nl80211_parse_coalesce_rule(rdev, rule,
						  &new_coalesce.rules[i]);
		if (err)
			goto error;

		i++;
	}

	err = rdev->ops->set_coalesce(&rdev->wiphy, &new_coalesce);
	if (err)
		goto error;

	n_coalesce = kmemdup(&new_coalesce, sizeof(new_coalesce), GFP_KERNEL);
	if (!n_coalesce) {
		err = -ENOMEM;
		goto error;
	}
	cfg80211_rdev_free_coalesce(rdev);
	rdev->coalesce = n_coalesce;

	return 0;
error:
	for (i = 0; i < new_coalesce.n_rules; i++) {
		tmp_rule = &new_coalesce.rules[i];
		for (j = 0; j < tmp_rule->n_patterns; j++)
			kfree(tmp_rule->patterns[j].mask);
		kfree(tmp_rule->patterns);
	}
	kfree(new_coalesce.rules);

	return err;
}

static int nl80211_set_rekey_data(struct sk_buff *skb, struct genl_info *info)
{
	struct cfg80211_registered_device *rdev = info->user_ptr[0];
	struct net_device *dev = info->user_ptr[1];
	struct wireless_dev *wdev = dev->ieee80211_ptr;
	struct nlattr *tb[NUM_NL80211_REKEY_DATA];
	struct cfg80211_gtk_rekey_data rekey_data;
	int err;

	if (!info->attrs[NL80211_ATTR_REKEY_DATA])
		return -EINVAL;

	err = nla_parse(tb, MAX_NL80211_REKEY_DATA,
			nla_data(info->attrs[NL80211_ATTR_REKEY_DATA]),
			nla_len(info->attrs[NL80211_ATTR_REKEY_DATA]),
			nl80211_rekey_policy);
	if (err)
		return err;

	if (nla_len(tb[NL80211_REKEY_DATA_REPLAY_CTR]) != NL80211_REPLAY_CTR_LEN)
		return -ERANGE;
	if (nla_len(tb[NL80211_REKEY_DATA_KEK]) != NL80211_KEK_LEN)
		return -ERANGE;
	if (nla_len(tb[NL80211_REKEY_DATA_KCK]) != NL80211_KCK_LEN)
		return -ERANGE;

	rekey_data.kek = nla_data(tb[NL80211_REKEY_DATA_KEK]);
	rekey_data.kck = nla_data(tb[NL80211_REKEY_DATA_KCK]);
	rekey_data.replay_ctr = nla_data(tb[NL80211_REKEY_DATA_REPLAY_CTR]);

	wdev_lock(wdev);
	if (!wdev->current_bss) {
		err = -ENOTCONN;
		goto out;
	}

	if (!rdev->ops->set_rekey_data) {
		err = -EOPNOTSUPP;
		goto out;
	}

	err = rdev_set_rekey_data(rdev, dev, &rekey_data);
 out:
	wdev_unlock(wdev);
	return err;
}

static int nl80211_register_unexpected_frame(struct sk_buff *skb,
					     struct genl_info *info)
{
	struct net_device *dev = info->user_ptr[1];
	struct wireless_dev *wdev = dev->ieee80211_ptr;

	if (wdev->iftype != NL80211_IFTYPE_AP &&
	    wdev->iftype != NL80211_IFTYPE_P2P_GO)
		return -EINVAL;

	if (wdev->ap_unexpected_nlportid)
		return -EBUSY;

	wdev->ap_unexpected_nlportid = info->snd_portid;
	return 0;
}

static int nl80211_probe_client(struct sk_buff *skb,
				struct genl_info *info)
{
	struct cfg80211_registered_device *rdev = info->user_ptr[0];
	struct net_device *dev = info->user_ptr[1];
	struct wireless_dev *wdev = dev->ieee80211_ptr;
	struct sk_buff *msg;
	void *hdr;
	const u8 *addr;
	u64 cookie;
	int err;

	if (wdev->iftype != NL80211_IFTYPE_AP &&
	    wdev->iftype != NL80211_IFTYPE_P2P_GO)
		return -EOPNOTSUPP;

	if (!info->attrs[NL80211_ATTR_MAC])
		return -EINVAL;

	if (!rdev->ops->probe_client)
		return -EOPNOTSUPP;

	msg = nlmsg_new(NLMSG_DEFAULT_SIZE, GFP_KERNEL);
	if (!msg)
		return -ENOMEM;

	hdr = nl80211hdr_put(msg, info->snd_portid, info->snd_seq, 0,
			     NL80211_CMD_PROBE_CLIENT);
	if (!hdr) {
		err = -ENOBUFS;
		goto free_msg;
	}

	addr = nla_data(info->attrs[NL80211_ATTR_MAC]);

	err = rdev_probe_client(rdev, dev, addr, &cookie);
	if (err)
		goto free_msg;

	if (nla_put_u64(msg, NL80211_ATTR_COOKIE, cookie))
		goto nla_put_failure;

	genlmsg_end(msg, hdr);

	return genlmsg_reply(msg, info);

 nla_put_failure:
	err = -ENOBUFS;
 free_msg:
	nlmsg_free(msg);
	return err;
}

static int nl80211_register_beacons(struct sk_buff *skb, struct genl_info *info)
{
	struct cfg80211_registered_device *rdev = info->user_ptr[0];
	struct cfg80211_beacon_registration *reg, *nreg;
	int rv;

	if (!(rdev->wiphy.flags & WIPHY_FLAG_REPORTS_OBSS))
		return -EOPNOTSUPP;

	nreg = kzalloc(sizeof(*nreg), GFP_KERNEL);
	if (!nreg)
		return -ENOMEM;

	/* First, check if already registered. */
	spin_lock_bh(&rdev->beacon_registrations_lock);
	list_for_each_entry(reg, &rdev->beacon_registrations, list) {
		if (reg->nlportid == info->snd_portid) {
			rv = -EALREADY;
			goto out_err;
		}
	}
	/* Add it to the list */
	nreg->nlportid = info->snd_portid;
	list_add(&nreg->list, &rdev->beacon_registrations);

	spin_unlock_bh(&rdev->beacon_registrations_lock);

	return 0;
out_err:
	spin_unlock_bh(&rdev->beacon_registrations_lock);
	kfree(nreg);
	return rv;
}

static int nl80211_start_p2p_device(struct sk_buff *skb, struct genl_info *info)
{
	struct cfg80211_registered_device *rdev = info->user_ptr[0];
	struct wireless_dev *wdev = info->user_ptr[1];
	int err;

	if (!rdev->ops->start_p2p_device)
		return -EOPNOTSUPP;

	if (wdev->iftype != NL80211_IFTYPE_P2P_DEVICE)
		return -EOPNOTSUPP;

	if (wdev->p2p_started)
		return 0;

	if (rfkill_blocked(rdev->rfkill))
		return -ERFKILL;

	err = rdev_start_p2p_device(rdev, wdev);
	if (err)
		return err;

	wdev->p2p_started = true;
	rdev->opencount++;

	return 0;
}

static int nl80211_stop_p2p_device(struct sk_buff *skb, struct genl_info *info)
{
	struct cfg80211_registered_device *rdev = info->user_ptr[0];
	struct wireless_dev *wdev = info->user_ptr[1];

	if (wdev->iftype != NL80211_IFTYPE_P2P_DEVICE)
		return -EOPNOTSUPP;

	if (!rdev->ops->stop_p2p_device)
		return -EOPNOTSUPP;

	cfg80211_stop_p2p_device(rdev, wdev);

	return 0;
}

static int nl80211_get_protocol_features(struct sk_buff *skb,
					 struct genl_info *info)
{
	void *hdr;
	struct sk_buff *msg;

	msg = nlmsg_new(NLMSG_DEFAULT_SIZE, GFP_KERNEL);
	if (!msg)
		return -ENOMEM;

	hdr = nl80211hdr_put(msg, info->snd_portid, info->snd_seq, 0,
			     NL80211_CMD_GET_PROTOCOL_FEATURES);
	if (!hdr)
		goto nla_put_failure;

	if (nla_put_u32(msg, NL80211_ATTR_PROTOCOL_FEATURES,
			NL80211_PROTOCOL_FEATURE_SPLIT_WIPHY_DUMP))
		goto nla_put_failure;

	genlmsg_end(msg, hdr);
	return genlmsg_reply(msg, info);

 nla_put_failure:
	kfree_skb(msg);
	return -ENOBUFS;
}

static int nl80211_update_ft_ies(struct sk_buff *skb, struct genl_info *info)
{
	struct cfg80211_registered_device *rdev = info->user_ptr[0];
	struct cfg80211_update_ft_ies_params ft_params;
	struct net_device *dev = info->user_ptr[1];

	if (!rdev->ops->update_ft_ies)
		return -EOPNOTSUPP;

	if (!info->attrs[NL80211_ATTR_MDID] ||
	    !is_valid_ie_attr(info->attrs[NL80211_ATTR_IE]))
		return -EINVAL;

	memset(&ft_params, 0, sizeof(ft_params));
	ft_params.md = nla_get_u16(info->attrs[NL80211_ATTR_MDID]);
	ft_params.ie = nla_data(info->attrs[NL80211_ATTR_IE]);
	ft_params.ie_len = nla_len(info->attrs[NL80211_ATTR_IE]);

	return rdev_update_ft_ies(rdev, dev, &ft_params);
}

static int nl80211_crit_protocol_start(struct sk_buff *skb,
				       struct genl_info *info)
{
	struct cfg80211_registered_device *rdev = info->user_ptr[0];
	struct wireless_dev *wdev = info->user_ptr[1];
	enum nl80211_crit_proto_id proto = NL80211_CRIT_PROTO_UNSPEC;
	u16 duration;
	int ret;

	if (!rdev->ops->crit_proto_start)
		return -EOPNOTSUPP;

	if (WARN_ON(!rdev->ops->crit_proto_stop))
		return -EINVAL;

	if (rdev->crit_proto_nlportid)
		return -EBUSY;

	/* determine protocol if provided */
	if (info->attrs[NL80211_ATTR_CRIT_PROT_ID])
		proto = nla_get_u16(info->attrs[NL80211_ATTR_CRIT_PROT_ID]);

	if (proto >= NUM_NL80211_CRIT_PROTO)
		return -EINVAL;

	/* timeout must be provided */
	if (!info->attrs[NL80211_ATTR_MAX_CRIT_PROT_DURATION])
		return -EINVAL;

	duration =
		nla_get_u16(info->attrs[NL80211_ATTR_MAX_CRIT_PROT_DURATION]);

	if (duration > NL80211_CRIT_PROTO_MAX_DURATION)
		return -ERANGE;

	ret = rdev_crit_proto_start(rdev, wdev, proto, duration);
	if (!ret)
		rdev->crit_proto_nlportid = info->snd_portid;

	return ret;
}

static int nl80211_crit_protocol_stop(struct sk_buff *skb,
				      struct genl_info *info)
{
	struct cfg80211_registered_device *rdev = info->user_ptr[0];
	struct wireless_dev *wdev = info->user_ptr[1];

	if (!rdev->ops->crit_proto_stop)
		return -EOPNOTSUPP;

	if (rdev->crit_proto_nlportid) {
		rdev->crit_proto_nlportid = 0;
		rdev_crit_proto_stop(rdev, wdev);
	}
	return 0;
}

static int nl80211_vendor_cmd(struct sk_buff *skb, struct genl_info *info)
{
	struct cfg80211_registered_device *rdev = info->user_ptr[0];
	struct wireless_dev *wdev =
		__cfg80211_wdev_from_attrs(genl_info_net(info), info->attrs);
	int i, err;
	u32 vid, subcmd;

	if (!rdev->wiphy.vendor_commands)
		return -EOPNOTSUPP;

	if (IS_ERR(wdev)) {
		err = PTR_ERR(wdev);
		if (err != -EINVAL)
			return err;
		wdev = NULL;
	} else if (wdev->wiphy != &rdev->wiphy) {
		return -EINVAL;
	}

	if (!info->attrs[NL80211_ATTR_VENDOR_ID] ||
	    !info->attrs[NL80211_ATTR_VENDOR_SUBCMD])
		return -EINVAL;

	vid = nla_get_u32(info->attrs[NL80211_ATTR_VENDOR_ID]);
	subcmd = nla_get_u32(info->attrs[NL80211_ATTR_VENDOR_SUBCMD]);
	for (i = 0; i < rdev->wiphy.n_vendor_commands; i++) {
		const struct wiphy_vendor_command *vcmd;
		void *data = NULL;
		int len = 0;

		vcmd = &rdev->wiphy.vendor_commands[i];

		if (vcmd->info.vendor_id != vid || vcmd->info.subcmd != subcmd)
			continue;

		if (vcmd->flags & (WIPHY_VENDOR_CMD_NEED_WDEV |
				   WIPHY_VENDOR_CMD_NEED_NETDEV)) {
			if (!wdev)
				return -EINVAL;
			if (vcmd->flags & WIPHY_VENDOR_CMD_NEED_NETDEV &&
			    !wdev->netdev)
				return -EINVAL;

			if (vcmd->flags & WIPHY_VENDOR_CMD_NEED_RUNNING) {
				if (wdev->netdev &&
				    !netif_running(wdev->netdev))
					return -ENETDOWN;
				if (!wdev->netdev && !wdev->p2p_started)
					return -ENETDOWN;
			}
		} else {
			wdev = NULL;
		}

		if (info->attrs[NL80211_ATTR_VENDOR_DATA]) {
			data = nla_data(info->attrs[NL80211_ATTR_VENDOR_DATA]);
			len = nla_len(info->attrs[NL80211_ATTR_VENDOR_DATA]);
		}

		rdev->cur_cmd_info = info;
		err = rdev->wiphy.vendor_commands[i].doit(&rdev->wiphy, wdev,
							  data, len);
		rdev->cur_cmd_info = NULL;
		return err;
	}

	return -EOPNOTSUPP;
}

struct sk_buff *__cfg80211_alloc_reply_skb(struct wiphy *wiphy,
					   enum nl80211_commands cmd,
					   enum nl80211_attrs attr,
					   int approxlen)
{
	struct cfg80211_registered_device *rdev = wiphy_to_rdev(wiphy);

	if (WARN_ON(!rdev->cur_cmd_info))
		return NULL;

	return __cfg80211_alloc_vendor_skb(rdev, approxlen,
					   rdev->cur_cmd_info->snd_portid,
					   rdev->cur_cmd_info->snd_seq,
					   cmd, attr, NULL, GFP_KERNEL);
}
EXPORT_SYMBOL(__cfg80211_alloc_reply_skb);

int cfg80211_vendor_cmd_reply(struct sk_buff *skb)
{
	struct cfg80211_registered_device *rdev = ((void **)skb->cb)[0];
	void *hdr = ((void **)skb->cb)[1];
	struct nlattr *data = ((void **)skb->cb)[2];

	/* clear CB data for netlink core to own from now on */
	memset(skb->cb, 0, sizeof(skb->cb));

	if (WARN_ON(!rdev->cur_cmd_info)) {
		kfree_skb(skb);
		return -EINVAL;
	}

	nla_nest_end(skb, data);
	genlmsg_end(skb, hdr);
	return genlmsg_reply(skb, rdev->cur_cmd_info);
}
EXPORT_SYMBOL_GPL(cfg80211_vendor_cmd_reply);


static int nl80211_set_qos_map(struct sk_buff *skb,
			       struct genl_info *info)
{
	struct cfg80211_registered_device *rdev = info->user_ptr[0];
	struct cfg80211_qos_map *qos_map = NULL;
	struct net_device *dev = info->user_ptr[1];
	u8 *pos, len, num_des, des_len, des;
	int ret;

	if (!rdev->ops->set_qos_map)
		return -EOPNOTSUPP;

	if (info->attrs[NL80211_ATTR_QOS_MAP]) {
		pos = nla_data(info->attrs[NL80211_ATTR_QOS_MAP]);
		len = nla_len(info->attrs[NL80211_ATTR_QOS_MAP]);

		if (len % 2 || len < IEEE80211_QOS_MAP_LEN_MIN ||
		    len > IEEE80211_QOS_MAP_LEN_MAX)
			return -EINVAL;

		qos_map = kzalloc(sizeof(struct cfg80211_qos_map), GFP_KERNEL);
		if (!qos_map)
			return -ENOMEM;

		num_des = (len - IEEE80211_QOS_MAP_LEN_MIN) >> 1;
		if (num_des) {
			des_len = num_des *
				sizeof(struct cfg80211_dscp_exception);
			memcpy(qos_map->dscp_exception, pos, des_len);
			qos_map->num_des = num_des;
			for (des = 0; des < num_des; des++) {
				if (qos_map->dscp_exception[des].up > 7) {
					kfree(qos_map);
					return -EINVAL;
				}
			}
			pos += des_len;
		}
		memcpy(qos_map->up, pos, IEEE80211_QOS_MAP_LEN_MIN);
	}

	wdev_lock(dev->ieee80211_ptr);
	ret = nl80211_key_allowed(dev->ieee80211_ptr);
	if (!ret)
		ret = rdev_set_qos_map(rdev, dev, qos_map);
	wdev_unlock(dev->ieee80211_ptr);

	kfree(qos_map);
	return ret;
}

static int nl80211_add_tx_ts(struct sk_buff *skb, struct genl_info *info)
{
	struct cfg80211_registered_device *rdev = info->user_ptr[0];
	struct net_device *dev = info->user_ptr[1];
	struct wireless_dev *wdev = dev->ieee80211_ptr;
	const u8 *peer;
	u8 tsid, up;
	u16 admitted_time = 0;
	int err;

	if (!(rdev->wiphy.features & NL80211_FEATURE_SUPPORTS_WMM_ADMISSION))
		return -EOPNOTSUPP;

	if (!info->attrs[NL80211_ATTR_TSID] || !info->attrs[NL80211_ATTR_MAC] ||
	    !info->attrs[NL80211_ATTR_USER_PRIO])
		return -EINVAL;

	tsid = nla_get_u8(info->attrs[NL80211_ATTR_TSID]);
	if (tsid >= IEEE80211_NUM_TIDS)
		return -EINVAL;

	up = nla_get_u8(info->attrs[NL80211_ATTR_USER_PRIO]);
	if (up >= IEEE80211_NUM_UPS)
		return -EINVAL;

	/* WMM uses TIDs 0-7 even for TSPEC */
	if (tsid >= IEEE80211_FIRST_TSPEC_TSID) {
		/* TODO: handle 802.11 TSPEC/admission control
		 * need more attributes for that (e.g. BA session requirement);
		 * change the WMM adminssion test above to allow both then
		 */
		return -EINVAL;
	}

	peer = nla_data(info->attrs[NL80211_ATTR_MAC]);

	if (info->attrs[NL80211_ATTR_ADMITTED_TIME]) {
		admitted_time =
			nla_get_u16(info->attrs[NL80211_ATTR_ADMITTED_TIME]);
		if (!admitted_time)
			return -EINVAL;
	}

	wdev_lock(wdev);
	switch (wdev->iftype) {
	case NL80211_IFTYPE_STATION:
	case NL80211_IFTYPE_P2P_CLIENT:
		if (wdev->current_bss)
			break;
		err = -ENOTCONN;
		goto out;
	default:
		err = -EOPNOTSUPP;
		goto out;
	}

	err = rdev_add_tx_ts(rdev, dev, tsid, peer, up, admitted_time);

 out:
	wdev_unlock(wdev);
	return err;
}

static int nl80211_del_tx_ts(struct sk_buff *skb, struct genl_info *info)
{
	struct cfg80211_registered_device *rdev = info->user_ptr[0];
	struct net_device *dev = info->user_ptr[1];
	struct wireless_dev *wdev = dev->ieee80211_ptr;
	const u8 *peer;
	u8 tsid;
	int err;

	if (!info->attrs[NL80211_ATTR_TSID] || !info->attrs[NL80211_ATTR_MAC])
		return -EINVAL;

	tsid = nla_get_u8(info->attrs[NL80211_ATTR_TSID]);
	peer = nla_data(info->attrs[NL80211_ATTR_MAC]);

	wdev_lock(wdev);
	err = rdev_del_tx_ts(rdev, dev, tsid, peer);
	wdev_unlock(wdev);

	return err;
}

static int nl80211_tdls_channel_switch(struct sk_buff *skb,
				       struct genl_info *info)
{
	struct cfg80211_registered_device *rdev = info->user_ptr[0];
	struct net_device *dev = info->user_ptr[1];
	struct wireless_dev *wdev = dev->ieee80211_ptr;
	struct cfg80211_chan_def chandef = {};
	const u8 *addr;
	u8 oper_class;
	int err;

	if (!rdev->ops->tdls_channel_switch ||
	    !(rdev->wiphy.features & NL80211_FEATURE_TDLS_CHANNEL_SWITCH))
		return -EOPNOTSUPP;

	switch (dev->ieee80211_ptr->iftype) {
	case NL80211_IFTYPE_STATION:
	case NL80211_IFTYPE_P2P_CLIENT:
		break;
	default:
		return -EOPNOTSUPP;
	}

	if (!info->attrs[NL80211_ATTR_MAC] ||
	    !info->attrs[NL80211_ATTR_OPER_CLASS])
		return -EINVAL;

	err = nl80211_parse_chandef(rdev, info, &chandef);
	if (err)
		return err;

	/*
	 * Don't allow wide channels on the 2.4Ghz band, as per IEEE802.11-2012
	 * section 10.22.6.2.1. Disallow 5/10Mhz channels as well for now, the
	 * specification is not defined for them.
	 */
	if (chandef.chan->band == IEEE80211_BAND_2GHZ &&
	    chandef.width != NL80211_CHAN_WIDTH_20_NOHT &&
	    chandef.width != NL80211_CHAN_WIDTH_20)
		return -EINVAL;

	/* we will be active on the TDLS link */
	if (!cfg80211_reg_can_beacon(&rdev->wiphy, &chandef, wdev->iftype))
		return -EINVAL;

	/* don't allow switching to DFS channels */
	if (cfg80211_chandef_dfs_required(wdev->wiphy, &chandef, wdev->iftype))
		return -EINVAL;

	addr = nla_data(info->attrs[NL80211_ATTR_MAC]);
	oper_class = nla_get_u8(info->attrs[NL80211_ATTR_OPER_CLASS]);

	wdev_lock(wdev);
	err = rdev_tdls_channel_switch(rdev, dev, addr, oper_class, &chandef);
	wdev_unlock(wdev);

	return err;
}

static int nl80211_tdls_cancel_channel_switch(struct sk_buff *skb,
					      struct genl_info *info)
{
	struct cfg80211_registered_device *rdev = info->user_ptr[0];
	struct net_device *dev = info->user_ptr[1];
	struct wireless_dev *wdev = dev->ieee80211_ptr;
	const u8 *addr;

	if (!rdev->ops->tdls_channel_switch ||
	    !rdev->ops->tdls_cancel_channel_switch ||
	    !(rdev->wiphy.features & NL80211_FEATURE_TDLS_CHANNEL_SWITCH))
		return -EOPNOTSUPP;

	switch (dev->ieee80211_ptr->iftype) {
	case NL80211_IFTYPE_STATION:
	case NL80211_IFTYPE_P2P_CLIENT:
		break;
	default:
		return -EOPNOTSUPP;
	}

	if (!info->attrs[NL80211_ATTR_MAC])
		return -EINVAL;

	addr = nla_data(info->attrs[NL80211_ATTR_MAC]);

	wdev_lock(wdev);
	rdev_tdls_cancel_channel_switch(rdev, dev, addr);
	wdev_unlock(wdev);

	return 0;
}

#define NL80211_FLAG_NEED_WIPHY		0x01
#define NL80211_FLAG_NEED_NETDEV	0x02
#define NL80211_FLAG_NEED_RTNL		0x04
#define NL80211_FLAG_CHECK_NETDEV_UP	0x08
#define NL80211_FLAG_NEED_NETDEV_UP	(NL80211_FLAG_NEED_NETDEV |\
					 NL80211_FLAG_CHECK_NETDEV_UP)
#define NL80211_FLAG_NEED_WDEV		0x10
/* If a netdev is associated, it must be UP, P2P must be started */
#define NL80211_FLAG_NEED_WDEV_UP	(NL80211_FLAG_NEED_WDEV |\
					 NL80211_FLAG_CHECK_NETDEV_UP)
#define NL80211_FLAG_CLEAR_SKB		0x20

static int nl80211_pre_doit(const struct genl_ops *ops, struct sk_buff *skb,
			    struct genl_info *info)
{
	struct cfg80211_registered_device *rdev;
	struct wireless_dev *wdev;
	struct net_device *dev;
	bool rtnl = ops->internal_flags & NL80211_FLAG_NEED_RTNL;

	if (rtnl)
		rtnl_lock();

	if (ops->internal_flags & NL80211_FLAG_NEED_WIPHY) {
		rdev = cfg80211_get_dev_from_info(genl_info_net(info), info);
		if (IS_ERR(rdev)) {
			if (rtnl)
				rtnl_unlock();
			return PTR_ERR(rdev);
		}
		info->user_ptr[0] = rdev;
	} else if (ops->internal_flags & NL80211_FLAG_NEED_NETDEV ||
		   ops->internal_flags & NL80211_FLAG_NEED_WDEV) {
		ASSERT_RTNL();

		wdev = __cfg80211_wdev_from_attrs(genl_info_net(info),
						  info->attrs);
		if (IS_ERR(wdev)) {
			if (rtnl)
				rtnl_unlock();
			return PTR_ERR(wdev);
		}

		dev = wdev->netdev;
		rdev = wiphy_to_rdev(wdev->wiphy);

		if (ops->internal_flags & NL80211_FLAG_NEED_NETDEV) {
			if (!dev) {
				if (rtnl)
					rtnl_unlock();
				return -EINVAL;
			}

			info->user_ptr[1] = dev;
		} else {
			info->user_ptr[1] = wdev;
		}

		if (dev) {
			if (ops->internal_flags & NL80211_FLAG_CHECK_NETDEV_UP &&
			    !netif_running(dev)) {
				if (rtnl)
					rtnl_unlock();
				return -ENETDOWN;
			}

			dev_hold(dev);
		} else if (ops->internal_flags & NL80211_FLAG_CHECK_NETDEV_UP) {
			if (!wdev->p2p_started) {
				if (rtnl)
					rtnl_unlock();
				return -ENETDOWN;
			}
		}

		info->user_ptr[0] = rdev;
	}

	return 0;
}

static void nl80211_post_doit(const struct genl_ops *ops, struct sk_buff *skb,
			      struct genl_info *info)
{
	if (info->user_ptr[1]) {
		if (ops->internal_flags & NL80211_FLAG_NEED_WDEV) {
			struct wireless_dev *wdev = info->user_ptr[1];

			if (wdev->netdev)
				dev_put(wdev->netdev);
		} else {
			dev_put(info->user_ptr[1]);
		}
	}

	if (ops->internal_flags & NL80211_FLAG_NEED_RTNL)
		rtnl_unlock();

	/* If needed, clear the netlink message payload from the SKB
	 * as it might contain key data that shouldn't stick around on
	 * the heap after the SKB is freed. The netlink message header
	 * is still needed for further processing, so leave it intact.
	 */
	if (ops->internal_flags & NL80211_FLAG_CLEAR_SKB) {
		struct nlmsghdr *nlh = nlmsg_hdr(skb);

		memset(nlmsg_data(nlh), 0, nlmsg_len(nlh));
	}
}

static const struct genl_ops nl80211_ops[] = {
	{
		.cmd = NL80211_CMD_GET_WIPHY,
		.doit = nl80211_get_wiphy,
		.dumpit = nl80211_dump_wiphy,
		.done = nl80211_dump_wiphy_done,
		.policy = nl80211_policy,
		/* can be retrieved by unprivileged users */
		.internal_flags = NL80211_FLAG_NEED_WIPHY |
				  NL80211_FLAG_NEED_RTNL,
	},
	{
		.cmd = NL80211_CMD_SET_WIPHY,
		.doit = nl80211_set_wiphy,
		.policy = nl80211_policy,
		.flags = GENL_ADMIN_PERM,
		.internal_flags = NL80211_FLAG_NEED_RTNL,
	},
	{
		.cmd = NL80211_CMD_GET_INTERFACE,
		.doit = nl80211_get_interface,
		.dumpit = nl80211_dump_interface,
		.policy = nl80211_policy,
		/* can be retrieved by unprivileged users */
		.internal_flags = NL80211_FLAG_NEED_WDEV |
				  NL80211_FLAG_NEED_RTNL,
	},
	{
		.cmd = NL80211_CMD_SET_INTERFACE,
		.doit = nl80211_set_interface,
		.policy = nl80211_policy,
		.flags = GENL_ADMIN_PERM,
		.internal_flags = NL80211_FLAG_NEED_NETDEV |
				  NL80211_FLAG_NEED_RTNL,
	},
	{
		.cmd = NL80211_CMD_NEW_INTERFACE,
		.doit = nl80211_new_interface,
		.policy = nl80211_policy,
		.flags = GENL_ADMIN_PERM,
		.internal_flags = NL80211_FLAG_NEED_WIPHY |
				  NL80211_FLAG_NEED_RTNL,
	},
	{
		.cmd = NL80211_CMD_DEL_INTERFACE,
		.doit = nl80211_del_interface,
		.policy = nl80211_policy,
		.flags = GENL_ADMIN_PERM,
		.internal_flags = NL80211_FLAG_NEED_WDEV |
				  NL80211_FLAG_NEED_RTNL,
	},
	{
		.cmd = NL80211_CMD_GET_KEY,
		.doit = nl80211_get_key,
		.policy = nl80211_policy,
		.flags = GENL_ADMIN_PERM,
		.internal_flags = NL80211_FLAG_NEED_NETDEV_UP |
				  NL80211_FLAG_NEED_RTNL,
	},
	{
		.cmd = NL80211_CMD_SET_KEY,
		.doit = nl80211_set_key,
		.policy = nl80211_policy,
		.flags = GENL_ADMIN_PERM,
		.internal_flags = NL80211_FLAG_NEED_NETDEV_UP |
				  NL80211_FLAG_NEED_RTNL |
				  NL80211_FLAG_CLEAR_SKB,
	},
	{
		.cmd = NL80211_CMD_NEW_KEY,
		.doit = nl80211_new_key,
		.policy = nl80211_policy,
		.flags = GENL_ADMIN_PERM,
		.internal_flags = NL80211_FLAG_NEED_NETDEV_UP |
				  NL80211_FLAG_NEED_RTNL |
				  NL80211_FLAG_CLEAR_SKB,
	},
	{
		.cmd = NL80211_CMD_DEL_KEY,
		.doit = nl80211_del_key,
		.policy = nl80211_policy,
		.flags = GENL_ADMIN_PERM,
		.internal_flags = NL80211_FLAG_NEED_NETDEV_UP |
				  NL80211_FLAG_NEED_RTNL,
	},
	{
		.cmd = NL80211_CMD_SET_BEACON,
		.policy = nl80211_policy,
		.flags = GENL_ADMIN_PERM,
		.doit = nl80211_set_beacon,
		.internal_flags = NL80211_FLAG_NEED_NETDEV_UP |
				  NL80211_FLAG_NEED_RTNL,
	},
	{
		.cmd = NL80211_CMD_START_AP,
		.policy = nl80211_policy,
		.flags = GENL_ADMIN_PERM,
		.doit = nl80211_start_ap,
		.internal_flags = NL80211_FLAG_NEED_NETDEV_UP |
				  NL80211_FLAG_NEED_RTNL,
	},
	{
		.cmd = NL80211_CMD_STOP_AP,
		.policy = nl80211_policy,
		.flags = GENL_ADMIN_PERM,
		.doit = nl80211_stop_ap,
		.internal_flags = NL80211_FLAG_NEED_NETDEV_UP |
				  NL80211_FLAG_NEED_RTNL,
	},
	{
		.cmd = NL80211_CMD_GET_STATION,
		.doit = nl80211_get_station,
		.dumpit = nl80211_dump_station,
		.policy = nl80211_policy,
		.internal_flags = NL80211_FLAG_NEED_NETDEV |
				  NL80211_FLAG_NEED_RTNL,
	},
	{
		.cmd = NL80211_CMD_SET_STATION,
		.doit = nl80211_set_station,
		.policy = nl80211_policy,
		.flags = GENL_ADMIN_PERM,
		.internal_flags = NL80211_FLAG_NEED_NETDEV_UP |
				  NL80211_FLAG_NEED_RTNL,
	},
	{
		.cmd = NL80211_CMD_NEW_STATION,
		.doit = nl80211_new_station,
		.policy = nl80211_policy,
		.flags = GENL_ADMIN_PERM,
		.internal_flags = NL80211_FLAG_NEED_NETDEV_UP |
				  NL80211_FLAG_NEED_RTNL,
	},
	{
		.cmd = NL80211_CMD_DEL_STATION,
		.doit = nl80211_del_station,
		.policy = nl80211_policy,
		.flags = GENL_ADMIN_PERM,
		.internal_flags = NL80211_FLAG_NEED_NETDEV_UP |
				  NL80211_FLAG_NEED_RTNL,
	},
	{
		.cmd = NL80211_CMD_GET_MPATH,
		.doit = nl80211_get_mpath,
		.dumpit = nl80211_dump_mpath,
		.policy = nl80211_policy,
		.flags = GENL_ADMIN_PERM,
		.internal_flags = NL80211_FLAG_NEED_NETDEV_UP |
				  NL80211_FLAG_NEED_RTNL,
	},
	{
		.cmd = NL80211_CMD_GET_MPP,
		.doit = nl80211_get_mpp,
		.dumpit = nl80211_dump_mpp,
		.policy = nl80211_policy,
		.flags = GENL_ADMIN_PERM,
		.internal_flags = NL80211_FLAG_NEED_NETDEV_UP |
				  NL80211_FLAG_NEED_RTNL,
	},
	{
		.cmd = NL80211_CMD_SET_MPATH,
		.doit = nl80211_set_mpath,
		.policy = nl80211_policy,
		.flags = GENL_ADMIN_PERM,
		.internal_flags = NL80211_FLAG_NEED_NETDEV_UP |
				  NL80211_FLAG_NEED_RTNL,
	},
	{
		.cmd = NL80211_CMD_NEW_MPATH,
		.doit = nl80211_new_mpath,
		.policy = nl80211_policy,
		.flags = GENL_ADMIN_PERM,
		.internal_flags = NL80211_FLAG_NEED_NETDEV_UP |
				  NL80211_FLAG_NEED_RTNL,
	},
	{
		.cmd = NL80211_CMD_DEL_MPATH,
		.doit = nl80211_del_mpath,
		.policy = nl80211_policy,
		.flags = GENL_ADMIN_PERM,
		.internal_flags = NL80211_FLAG_NEED_NETDEV_UP |
				  NL80211_FLAG_NEED_RTNL,
	},
	{
		.cmd = NL80211_CMD_SET_BSS,
		.doit = nl80211_set_bss,
		.policy = nl80211_policy,
		.flags = GENL_ADMIN_PERM,
		.internal_flags = NL80211_FLAG_NEED_NETDEV_UP |
				  NL80211_FLAG_NEED_RTNL,
	},
	{
		.cmd = NL80211_CMD_GET_REG,
		.doit = nl80211_get_reg,
		.policy = nl80211_policy,
		.internal_flags = NL80211_FLAG_NEED_RTNL,
		/* can be retrieved by unprivileged users */
	},
	{
		.cmd = NL80211_CMD_SET_REG,
		.doit = nl80211_set_reg,
		.policy = nl80211_policy,
		.flags = GENL_ADMIN_PERM,
		.internal_flags = NL80211_FLAG_NEED_RTNL,
	},
	{
		.cmd = NL80211_CMD_REQ_SET_REG,
		.doit = nl80211_req_set_reg,
		.policy = nl80211_policy,
		.flags = GENL_ADMIN_PERM,
	},
	{
		.cmd = NL80211_CMD_GET_MESH_CONFIG,
		.doit = nl80211_get_mesh_config,
		.policy = nl80211_policy,
		/* can be retrieved by unprivileged users */
		.internal_flags = NL80211_FLAG_NEED_NETDEV_UP |
				  NL80211_FLAG_NEED_RTNL,
	},
	{
		.cmd = NL80211_CMD_SET_MESH_CONFIG,
		.doit = nl80211_update_mesh_config,
		.policy = nl80211_policy,
		.flags = GENL_ADMIN_PERM,
		.internal_flags = NL80211_FLAG_NEED_NETDEV_UP |
				  NL80211_FLAG_NEED_RTNL,
	},
	{
		.cmd = NL80211_CMD_TRIGGER_SCAN,
		.doit = nl80211_trigger_scan,
		.policy = nl80211_policy,
		.flags = GENL_ADMIN_PERM,
		.internal_flags = NL80211_FLAG_NEED_WDEV_UP |
				  NL80211_FLAG_NEED_RTNL,
	},
	{
		.cmd = NL80211_CMD_GET_SCAN,
		.policy = nl80211_policy,
		.dumpit = nl80211_dump_scan,
	},
	{
		.cmd = NL80211_CMD_START_SCHED_SCAN,
		.doit = nl80211_start_sched_scan,
		.policy = nl80211_policy,
		.flags = GENL_ADMIN_PERM,
		.internal_flags = NL80211_FLAG_NEED_NETDEV_UP |
				  NL80211_FLAG_NEED_RTNL,
	},
	{
		.cmd = NL80211_CMD_STOP_SCHED_SCAN,
		.doit = nl80211_stop_sched_scan,
		.policy = nl80211_policy,
		.flags = GENL_ADMIN_PERM,
		.internal_flags = NL80211_FLAG_NEED_NETDEV_UP |
				  NL80211_FLAG_NEED_RTNL,
	},
	{
		.cmd = NL80211_CMD_AUTHENTICATE,
		.doit = nl80211_authenticate,
		.policy = nl80211_policy,
		.flags = GENL_ADMIN_PERM,
		.internal_flags = NL80211_FLAG_NEED_NETDEV_UP |
				  NL80211_FLAG_NEED_RTNL |
				  NL80211_FLAG_CLEAR_SKB,
	},
	{
		.cmd = NL80211_CMD_ASSOCIATE,
		.doit = nl80211_associate,
		.policy = nl80211_policy,
		.flags = GENL_ADMIN_PERM,
		.internal_flags = NL80211_FLAG_NEED_NETDEV_UP |
				  NL80211_FLAG_NEED_RTNL,
	},
	{
		.cmd = NL80211_CMD_DEAUTHENTICATE,
		.doit = nl80211_deauthenticate,
		.policy = nl80211_policy,
		.flags = GENL_ADMIN_PERM,
		.internal_flags = NL80211_FLAG_NEED_NETDEV_UP |
				  NL80211_FLAG_NEED_RTNL,
	},
	{
		.cmd = NL80211_CMD_DISASSOCIATE,
		.doit = nl80211_disassociate,
		.policy = nl80211_policy,
		.flags = GENL_ADMIN_PERM,
		.internal_flags = NL80211_FLAG_NEED_NETDEV_UP |
				  NL80211_FLAG_NEED_RTNL,
	},
	{
		.cmd = NL80211_CMD_JOIN_IBSS,
		.doit = nl80211_join_ibss,
		.policy = nl80211_policy,
		.flags = GENL_ADMIN_PERM,
		.internal_flags = NL80211_FLAG_NEED_NETDEV_UP |
				  NL80211_FLAG_NEED_RTNL,
	},
	{
		.cmd = NL80211_CMD_LEAVE_IBSS,
		.doit = nl80211_leave_ibss,
		.policy = nl80211_policy,
		.flags = GENL_ADMIN_PERM,
		.internal_flags = NL80211_FLAG_NEED_NETDEV_UP |
				  NL80211_FLAG_NEED_RTNL,
	},
#ifdef CONFIG_NL80211_TESTMODE
	{
		.cmd = NL80211_CMD_TESTMODE,
		.doit = nl80211_testmode_do,
		.dumpit = nl80211_testmode_dump,
		.policy = nl80211_policy,
		.flags = GENL_ADMIN_PERM,
		.internal_flags = NL80211_FLAG_NEED_WIPHY |
				  NL80211_FLAG_NEED_RTNL,
	},
#endif
	{
		.cmd = NL80211_CMD_CONNECT,
		.doit = nl80211_connect,
		.policy = nl80211_policy,
		.flags = GENL_ADMIN_PERM,
		.internal_flags = NL80211_FLAG_NEED_NETDEV_UP |
				  NL80211_FLAG_NEED_RTNL,
	},
	{
		.cmd = NL80211_CMD_DISCONNECT,
		.doit = nl80211_disconnect,
		.policy = nl80211_policy,
		.flags = GENL_ADMIN_PERM,
		.internal_flags = NL80211_FLAG_NEED_NETDEV_UP |
				  NL80211_FLAG_NEED_RTNL,
	},
	{
		.cmd = NL80211_CMD_SET_WIPHY_NETNS,
		.doit = nl80211_wiphy_netns,
		.policy = nl80211_policy,
		.flags = GENL_ADMIN_PERM,
		.internal_flags = NL80211_FLAG_NEED_WIPHY |
				  NL80211_FLAG_NEED_RTNL,
	},
	{
		.cmd = NL80211_CMD_GET_SURVEY,
		.policy = nl80211_policy,
		.dumpit = nl80211_dump_survey,
	},
	{
		.cmd = NL80211_CMD_SET_PMKSA,
		.doit = nl80211_setdel_pmksa,
		.policy = nl80211_policy,
		.flags = GENL_ADMIN_PERM,
		.internal_flags = NL80211_FLAG_NEED_NETDEV_UP |
				  NL80211_FLAG_NEED_RTNL,
	},
	{
		.cmd = NL80211_CMD_DEL_PMKSA,
		.doit = nl80211_setdel_pmksa,
		.policy = nl80211_policy,
		.flags = GENL_ADMIN_PERM,
		.internal_flags = NL80211_FLAG_NEED_NETDEV_UP |
				  NL80211_FLAG_NEED_RTNL,
	},
	{
		.cmd = NL80211_CMD_FLUSH_PMKSA,
		.doit = nl80211_flush_pmksa,
		.policy = nl80211_policy,
		.flags = GENL_ADMIN_PERM,
		.internal_flags = NL80211_FLAG_NEED_NETDEV_UP |
				  NL80211_FLAG_NEED_RTNL,
	},
	{
		.cmd = NL80211_CMD_REMAIN_ON_CHANNEL,
		.doit = nl80211_remain_on_channel,
		.policy = nl80211_policy,
		.flags = GENL_ADMIN_PERM,
		.internal_flags = NL80211_FLAG_NEED_WDEV_UP |
				  NL80211_FLAG_NEED_RTNL,
	},
	{
		.cmd = NL80211_CMD_CANCEL_REMAIN_ON_CHANNEL,
		.doit = nl80211_cancel_remain_on_channel,
		.policy = nl80211_policy,
		.flags = GENL_ADMIN_PERM,
		.internal_flags = NL80211_FLAG_NEED_WDEV_UP |
				  NL80211_FLAG_NEED_RTNL,
	},
	{
		.cmd = NL80211_CMD_SET_TX_BITRATE_MASK,
		.doit = nl80211_set_tx_bitrate_mask,
		.policy = nl80211_policy,
		.flags = GENL_ADMIN_PERM,
		.internal_flags = NL80211_FLAG_NEED_NETDEV |
				  NL80211_FLAG_NEED_RTNL,
	},
	{
		.cmd = NL80211_CMD_REGISTER_FRAME,
		.doit = nl80211_register_mgmt,
		.policy = nl80211_policy,
		.flags = GENL_ADMIN_PERM,
		.internal_flags = NL80211_FLAG_NEED_WDEV |
				  NL80211_FLAG_NEED_RTNL,
	},
	{
		.cmd = NL80211_CMD_FRAME,
		.doit = nl80211_tx_mgmt,
		.policy = nl80211_policy,
		.flags = GENL_ADMIN_PERM,
		.internal_flags = NL80211_FLAG_NEED_WDEV_UP |
				  NL80211_FLAG_NEED_RTNL,
	},
	{
		.cmd = NL80211_CMD_FRAME_WAIT_CANCEL,
		.doit = nl80211_tx_mgmt_cancel_wait,
		.policy = nl80211_policy,
		.flags = GENL_ADMIN_PERM,
		.internal_flags = NL80211_FLAG_NEED_WDEV_UP |
				  NL80211_FLAG_NEED_RTNL,
	},
	{
		.cmd = NL80211_CMD_SET_POWER_SAVE,
		.doit = nl80211_set_power_save,
		.policy = nl80211_policy,
		.flags = GENL_ADMIN_PERM,
		.internal_flags = NL80211_FLAG_NEED_NETDEV |
				  NL80211_FLAG_NEED_RTNL,
	},
	{
		.cmd = NL80211_CMD_GET_POWER_SAVE,
		.doit = nl80211_get_power_save,
		.policy = nl80211_policy,
		/* can be retrieved by unprivileged users */
		.internal_flags = NL80211_FLAG_NEED_NETDEV |
				  NL80211_FLAG_NEED_RTNL,
	},
	{
		.cmd = NL80211_CMD_SET_CQM,
		.doit = nl80211_set_cqm,
		.policy = nl80211_policy,
		.flags = GENL_ADMIN_PERM,
		.internal_flags = NL80211_FLAG_NEED_NETDEV |
				  NL80211_FLAG_NEED_RTNL,
	},
	{
		.cmd = NL80211_CMD_SET_CHANNEL,
		.doit = nl80211_set_channel,
		.policy = nl80211_policy,
		.flags = GENL_ADMIN_PERM,
		.internal_flags = NL80211_FLAG_NEED_NETDEV |
				  NL80211_FLAG_NEED_RTNL,
	},
	{
		.cmd = NL80211_CMD_SET_WDS_PEER,
		.doit = nl80211_set_wds_peer,
		.policy = nl80211_policy,
		.flags = GENL_ADMIN_PERM,
		.internal_flags = NL80211_FLAG_NEED_NETDEV |
				  NL80211_FLAG_NEED_RTNL,
	},
	{
		.cmd = NL80211_CMD_JOIN_MESH,
		.doit = nl80211_join_mesh,
		.policy = nl80211_policy,
		.flags = GENL_ADMIN_PERM,
		.internal_flags = NL80211_FLAG_NEED_NETDEV_UP |
				  NL80211_FLAG_NEED_RTNL,
	},
	{
		.cmd = NL80211_CMD_LEAVE_MESH,
		.doit = nl80211_leave_mesh,
		.policy = nl80211_policy,
		.flags = GENL_ADMIN_PERM,
		.internal_flags = NL80211_FLAG_NEED_NETDEV_UP |
				  NL80211_FLAG_NEED_RTNL,
	},
	{
		.cmd = NL80211_CMD_JOIN_OCB,
		.doit = nl80211_join_ocb,
		.policy = nl80211_policy,
		.flags = GENL_ADMIN_PERM,
		.internal_flags = NL80211_FLAG_NEED_NETDEV_UP |
				  NL80211_FLAG_NEED_RTNL,
	},
	{
		.cmd = NL80211_CMD_LEAVE_OCB,
		.doit = nl80211_leave_ocb,
		.policy = nl80211_policy,
		.flags = GENL_ADMIN_PERM,
		.internal_flags = NL80211_FLAG_NEED_NETDEV_UP |
				  NL80211_FLAG_NEED_RTNL,
	},
#ifdef CONFIG_PM
	{
		.cmd = NL80211_CMD_GET_WOWLAN,
		.doit = nl80211_get_wowlan,
		.policy = nl80211_policy,
		/* can be retrieved by unprivileged users */
		.internal_flags = NL80211_FLAG_NEED_WIPHY |
				  NL80211_FLAG_NEED_RTNL,
	},
	{
		.cmd = NL80211_CMD_SET_WOWLAN,
		.doit = nl80211_set_wowlan,
		.policy = nl80211_policy,
		.flags = GENL_ADMIN_PERM,
		.internal_flags = NL80211_FLAG_NEED_WIPHY |
				  NL80211_FLAG_NEED_RTNL,
	},
#endif
	{
		.cmd = NL80211_CMD_SET_REKEY_OFFLOAD,
		.doit = nl80211_set_rekey_data,
		.policy = nl80211_policy,
		.flags = GENL_ADMIN_PERM,
		.internal_flags = NL80211_FLAG_NEED_NETDEV_UP |
				  NL80211_FLAG_NEED_RTNL |
				  NL80211_FLAG_CLEAR_SKB,
	},
	{
		.cmd = NL80211_CMD_TDLS_MGMT,
		.doit = nl80211_tdls_mgmt,
		.policy = nl80211_policy,
		.flags = GENL_ADMIN_PERM,
		.internal_flags = NL80211_FLAG_NEED_NETDEV_UP |
				  NL80211_FLAG_NEED_RTNL,
	},
	{
		.cmd = NL80211_CMD_TDLS_OPER,
		.doit = nl80211_tdls_oper,
		.policy = nl80211_policy,
		.flags = GENL_ADMIN_PERM,
		.internal_flags = NL80211_FLAG_NEED_NETDEV_UP |
				  NL80211_FLAG_NEED_RTNL,
	},
	{
		.cmd = NL80211_CMD_UNEXPECTED_FRAME,
		.doit = nl80211_register_unexpected_frame,
		.policy = nl80211_policy,
		.flags = GENL_ADMIN_PERM,
		.internal_flags = NL80211_FLAG_NEED_NETDEV |
				  NL80211_FLAG_NEED_RTNL,
	},
	{
		.cmd = NL80211_CMD_PROBE_CLIENT,
		.doit = nl80211_probe_client,
		.policy = nl80211_policy,
		.flags = GENL_ADMIN_PERM,
		.internal_flags = NL80211_FLAG_NEED_NETDEV_UP |
				  NL80211_FLAG_NEED_RTNL,
	},
	{
		.cmd = NL80211_CMD_REGISTER_BEACONS,
		.doit = nl80211_register_beacons,
		.policy = nl80211_policy,
		.flags = GENL_ADMIN_PERM,
		.internal_flags = NL80211_FLAG_NEED_WIPHY |
				  NL80211_FLAG_NEED_RTNL,
	},
	{
		.cmd = NL80211_CMD_SET_NOACK_MAP,
		.doit = nl80211_set_noack_map,
		.policy = nl80211_policy,
		.flags = GENL_ADMIN_PERM,
		.internal_flags = NL80211_FLAG_NEED_NETDEV |
				  NL80211_FLAG_NEED_RTNL,
	},
	{
		.cmd = NL80211_CMD_START_P2P_DEVICE,
		.doit = nl80211_start_p2p_device,
		.policy = nl80211_policy,
		.flags = GENL_ADMIN_PERM,
		.internal_flags = NL80211_FLAG_NEED_WDEV |
				  NL80211_FLAG_NEED_RTNL,
	},
	{
		.cmd = NL80211_CMD_STOP_P2P_DEVICE,
		.doit = nl80211_stop_p2p_device,
		.policy = nl80211_policy,
		.flags = GENL_ADMIN_PERM,
		.internal_flags = NL80211_FLAG_NEED_WDEV_UP |
				  NL80211_FLAG_NEED_RTNL,
	},
	{
		.cmd = NL80211_CMD_SET_MCAST_RATE,
		.doit = nl80211_set_mcast_rate,
		.policy = nl80211_policy,
		.flags = GENL_ADMIN_PERM,
		.internal_flags = NL80211_FLAG_NEED_NETDEV |
				  NL80211_FLAG_NEED_RTNL,
	},
	{
		.cmd = NL80211_CMD_SET_MAC_ACL,
		.doit = nl80211_set_mac_acl,
		.policy = nl80211_policy,
		.flags = GENL_ADMIN_PERM,
		.internal_flags = NL80211_FLAG_NEED_NETDEV |
				  NL80211_FLAG_NEED_RTNL,
	},
	{
		.cmd = NL80211_CMD_RADAR_DETECT,
		.doit = nl80211_start_radar_detection,
		.policy = nl80211_policy,
		.flags = GENL_ADMIN_PERM,
		.internal_flags = NL80211_FLAG_NEED_NETDEV_UP |
				  NL80211_FLAG_NEED_RTNL,
	},
	{
		.cmd = NL80211_CMD_GET_PROTOCOL_FEATURES,
		.doit = nl80211_get_protocol_features,
		.policy = nl80211_policy,
	},
	{
		.cmd = NL80211_CMD_UPDATE_FT_IES,
		.doit = nl80211_update_ft_ies,
		.policy = nl80211_policy,
		.flags = GENL_ADMIN_PERM,
		.internal_flags = NL80211_FLAG_NEED_NETDEV_UP |
				  NL80211_FLAG_NEED_RTNL,
	},
	{
		.cmd = NL80211_CMD_CRIT_PROTOCOL_START,
		.doit = nl80211_crit_protocol_start,
		.policy = nl80211_policy,
		.flags = GENL_ADMIN_PERM,
		.internal_flags = NL80211_FLAG_NEED_WDEV_UP |
				  NL80211_FLAG_NEED_RTNL,
	},
	{
		.cmd = NL80211_CMD_CRIT_PROTOCOL_STOP,
		.doit = nl80211_crit_protocol_stop,
		.policy = nl80211_policy,
		.flags = GENL_ADMIN_PERM,
		.internal_flags = NL80211_FLAG_NEED_WDEV_UP |
				  NL80211_FLAG_NEED_RTNL,
	},
	{
		.cmd = NL80211_CMD_GET_COALESCE,
		.doit = nl80211_get_coalesce,
		.policy = nl80211_policy,
		.internal_flags = NL80211_FLAG_NEED_WIPHY |
				  NL80211_FLAG_NEED_RTNL,
	},
	{
		.cmd = NL80211_CMD_SET_COALESCE,
		.doit = nl80211_set_coalesce,
		.policy = nl80211_policy,
		.flags = GENL_ADMIN_PERM,
		.internal_flags = NL80211_FLAG_NEED_WIPHY |
				  NL80211_FLAG_NEED_RTNL,
	},
	{
		.cmd = NL80211_CMD_CHANNEL_SWITCH,
		.doit = nl80211_channel_switch,
		.policy = nl80211_policy,
		.flags = GENL_ADMIN_PERM,
		.internal_flags = NL80211_FLAG_NEED_NETDEV_UP |
				  NL80211_FLAG_NEED_RTNL,
	},
	{
		.cmd = NL80211_CMD_VENDOR,
		.doit = nl80211_vendor_cmd,
		.policy = nl80211_policy,
		.flags = GENL_ADMIN_PERM,
		.internal_flags = NL80211_FLAG_NEED_WIPHY |
				  NL80211_FLAG_NEED_RTNL,
	},
	{
		.cmd = NL80211_CMD_SET_QOS_MAP,
		.doit = nl80211_set_qos_map,
		.policy = nl80211_policy,
		.flags = GENL_ADMIN_PERM,
		.internal_flags = NL80211_FLAG_NEED_NETDEV_UP |
				  NL80211_FLAG_NEED_RTNL,
	},
	{
		.cmd = NL80211_CMD_ADD_TX_TS,
		.doit = nl80211_add_tx_ts,
		.policy = nl80211_policy,
		.flags = GENL_ADMIN_PERM,
		.internal_flags = NL80211_FLAG_NEED_NETDEV_UP |
				  NL80211_FLAG_NEED_RTNL,
	},
	{
		.cmd = NL80211_CMD_DEL_TX_TS,
		.doit = nl80211_del_tx_ts,
		.policy = nl80211_policy,
		.flags = GENL_ADMIN_PERM,
		.internal_flags = NL80211_FLAG_NEED_NETDEV_UP |
				  NL80211_FLAG_NEED_RTNL,
	},
	{
		.cmd = NL80211_CMD_TDLS_CHANNEL_SWITCH,
		.doit = nl80211_tdls_channel_switch,
		.policy = nl80211_policy,
		.flags = GENL_ADMIN_PERM,
		.internal_flags = NL80211_FLAG_NEED_NETDEV_UP |
				  NL80211_FLAG_NEED_RTNL,
	},
	{
		.cmd = NL80211_CMD_TDLS_CANCEL_CHANNEL_SWITCH,
		.doit = nl80211_tdls_cancel_channel_switch,
		.policy = nl80211_policy,
		.flags = GENL_ADMIN_PERM,
		.internal_flags = NL80211_FLAG_NEED_NETDEV_UP |
				  NL80211_FLAG_NEED_RTNL,
	},
};

/* notification functions */

void nl80211_notify_wiphy(struct cfg80211_registered_device *rdev,
			  enum nl80211_commands cmd)
{
	struct sk_buff *msg;
	struct nl80211_dump_wiphy_state state = {};

	WARN_ON(cmd != NL80211_CMD_NEW_WIPHY &&
		cmd != NL80211_CMD_DEL_WIPHY);

	msg = nlmsg_new(NLMSG_DEFAULT_SIZE, GFP_KERNEL);
	if (!msg)
		return;

	if (nl80211_send_wiphy(rdev, cmd, msg, 0, 0, 0, &state) < 0) {
		nlmsg_free(msg);
		return;
	}

	genlmsg_multicast_netns(&nl80211_fam, wiphy_net(&rdev->wiphy), msg, 0,
				NL80211_MCGRP_CONFIG, GFP_KERNEL);
}

static int nl80211_add_scan_req(struct sk_buff *msg,
				struct cfg80211_registered_device *rdev)
{
	struct cfg80211_scan_request *req = rdev->scan_req;
	struct nlattr *nest;
	int i;

	if (WARN_ON(!req))
		return 0;

	nest = nla_nest_start(msg, NL80211_ATTR_SCAN_SSIDS);
	if (!nest)
		goto nla_put_failure;
	for (i = 0; i < req->n_ssids; i++) {
		if (nla_put(msg, i, req->ssids[i].ssid_len, req->ssids[i].ssid))
			goto nla_put_failure;
	}
	nla_nest_end(msg, nest);

	nest = nla_nest_start(msg, NL80211_ATTR_SCAN_FREQUENCIES);
	if (!nest)
		goto nla_put_failure;
	for (i = 0; i < req->n_channels; i++) {
		if (nla_put_u32(msg, i, req->channels[i]->center_freq))
			goto nla_put_failure;
	}
	nla_nest_end(msg, nest);

	if (req->ie &&
	    nla_put(msg, NL80211_ATTR_IE, req->ie_len, req->ie))
		goto nla_put_failure;

	if (req->flags &&
	    nla_put_u32(msg, NL80211_ATTR_SCAN_FLAGS, req->flags))
		goto nla_put_failure;

	return 0;
 nla_put_failure:
	return -ENOBUFS;
}

static int nl80211_send_scan_msg(struct sk_buff *msg,
				 struct cfg80211_registered_device *rdev,
				 struct wireless_dev *wdev,
				 u32 portid, u32 seq, int flags,
				 u32 cmd)
{
	void *hdr;

	hdr = nl80211hdr_put(msg, portid, seq, flags, cmd);
	if (!hdr)
		return -1;

	if (nla_put_u32(msg, NL80211_ATTR_WIPHY, rdev->wiphy_idx) ||
	    (wdev->netdev && nla_put_u32(msg, NL80211_ATTR_IFINDEX,
					 wdev->netdev->ifindex)) ||
	    nla_put_u64(msg, NL80211_ATTR_WDEV, wdev_id(wdev)))
		goto nla_put_failure;

	/* ignore errors and send incomplete event anyway */
	nl80211_add_scan_req(msg, rdev);

	return genlmsg_end(msg, hdr);

 nla_put_failure:
	genlmsg_cancel(msg, hdr);
	return -EMSGSIZE;
}

static int
nl80211_send_sched_scan_msg(struct sk_buff *msg,
			    struct cfg80211_registered_device *rdev,
			    struct net_device *netdev,
			    u32 portid, u32 seq, int flags, u32 cmd)
{
	void *hdr;

	hdr = nl80211hdr_put(msg, portid, seq, flags, cmd);
	if (!hdr)
		return -1;

	if (nla_put_u32(msg, NL80211_ATTR_WIPHY, rdev->wiphy_idx) ||
	    nla_put_u32(msg, NL80211_ATTR_IFINDEX, netdev->ifindex))
		goto nla_put_failure;

	return genlmsg_end(msg, hdr);

 nla_put_failure:
	genlmsg_cancel(msg, hdr);
	return -EMSGSIZE;
}

void nl80211_send_scan_start(struct cfg80211_registered_device *rdev,
			     struct wireless_dev *wdev)
{
	struct sk_buff *msg;

	msg = nlmsg_new(NLMSG_DEFAULT_SIZE, GFP_KERNEL);
	if (!msg)
		return;

	if (nl80211_send_scan_msg(msg, rdev, wdev, 0, 0, 0,
				  NL80211_CMD_TRIGGER_SCAN) < 0) {
		nlmsg_free(msg);
		return;
	}

	genlmsg_multicast_netns(&nl80211_fam, wiphy_net(&rdev->wiphy), msg, 0,
				NL80211_MCGRP_SCAN, GFP_KERNEL);
}

struct sk_buff *nl80211_build_scan_msg(struct cfg80211_registered_device *rdev,
				       struct wireless_dev *wdev, bool aborted)
{
	struct sk_buff *msg;

	msg = nlmsg_new(NLMSG_DEFAULT_SIZE, GFP_KERNEL);
	if (!msg)
		return NULL;

	if (nl80211_send_scan_msg(msg, rdev, wdev, 0, 0, 0,
				  aborted ? NL80211_CMD_SCAN_ABORTED :
					    NL80211_CMD_NEW_SCAN_RESULTS) < 0) {
		nlmsg_free(msg);
		return NULL;
	}

	return msg;
}

void nl80211_send_scan_result(struct cfg80211_registered_device *rdev,
			      struct sk_buff *msg)
{
	if (!msg)
		return;

	genlmsg_multicast_netns(&nl80211_fam, wiphy_net(&rdev->wiphy), msg, 0,
				NL80211_MCGRP_SCAN, GFP_KERNEL);
}

void nl80211_send_sched_scan_results(struct cfg80211_registered_device *rdev,
				     struct net_device *netdev)
{
	struct sk_buff *msg;

	msg = nlmsg_new(NLMSG_DEFAULT_SIZE, GFP_KERNEL);
	if (!msg)
		return;

	if (nl80211_send_sched_scan_msg(msg, rdev, netdev, 0, 0, 0,
					NL80211_CMD_SCHED_SCAN_RESULTS) < 0) {
		nlmsg_free(msg);
		return;
	}

	genlmsg_multicast_netns(&nl80211_fam, wiphy_net(&rdev->wiphy), msg, 0,
				NL80211_MCGRP_SCAN, GFP_KERNEL);
}

void nl80211_send_sched_scan(struct cfg80211_registered_device *rdev,
			     struct net_device *netdev, u32 cmd)
{
	struct sk_buff *msg;

	msg = nlmsg_new(NLMSG_DEFAULT_SIZE, GFP_KERNEL);
	if (!msg)
		return;

	if (nl80211_send_sched_scan_msg(msg, rdev, netdev, 0, 0, 0, cmd) < 0) {
		nlmsg_free(msg);
		return;
	}

	genlmsg_multicast_netns(&nl80211_fam, wiphy_net(&rdev->wiphy), msg, 0,
				NL80211_MCGRP_SCAN, GFP_KERNEL);
}

/*
 * This can happen on global regulatory changes or device specific settings
 * based on custom world regulatory domains.
 */
void nl80211_send_reg_change_event(struct regulatory_request *request)
{
	struct sk_buff *msg;
	void *hdr;

	msg = nlmsg_new(NLMSG_DEFAULT_SIZE, GFP_KERNEL);
	if (!msg)
		return;

	hdr = nl80211hdr_put(msg, 0, 0, 0, NL80211_CMD_REG_CHANGE);
	if (!hdr) {
		nlmsg_free(msg);
		return;
	}

	/* Userspace can always count this one always being set */
	if (nla_put_u8(msg, NL80211_ATTR_REG_INITIATOR, request->initiator))
		goto nla_put_failure;

	if (request->alpha2[0] == '0' && request->alpha2[1] == '0') {
		if (nla_put_u8(msg, NL80211_ATTR_REG_TYPE,
			       NL80211_REGDOM_TYPE_WORLD))
			goto nla_put_failure;
	} else if (request->alpha2[0] == '9' && request->alpha2[1] == '9') {
		if (nla_put_u8(msg, NL80211_ATTR_REG_TYPE,
			       NL80211_REGDOM_TYPE_CUSTOM_WORLD))
			goto nla_put_failure;
	} else if ((request->alpha2[0] == '9' && request->alpha2[1] == '8') ||
		   request->intersect) {
		if (nla_put_u8(msg, NL80211_ATTR_REG_TYPE,
			       NL80211_REGDOM_TYPE_INTERSECTION))
			goto nla_put_failure;
	} else {
		if (nla_put_u8(msg, NL80211_ATTR_REG_TYPE,
			       NL80211_REGDOM_TYPE_COUNTRY) ||
		    nla_put_string(msg, NL80211_ATTR_REG_ALPHA2,
				   request->alpha2))
			goto nla_put_failure;
	}

	if (request->wiphy_idx != WIPHY_IDX_INVALID &&
	    nla_put_u32(msg, NL80211_ATTR_WIPHY, request->wiphy_idx))
		goto nla_put_failure;

	genlmsg_end(msg, hdr);

	rcu_read_lock();
	genlmsg_multicast_allns(&nl80211_fam, msg, 0,
				NL80211_MCGRP_REGULATORY, GFP_ATOMIC);
	rcu_read_unlock();

	return;

nla_put_failure:
	genlmsg_cancel(msg, hdr);
	nlmsg_free(msg);
}

static void nl80211_send_mlme_event(struct cfg80211_registered_device *rdev,
				    struct net_device *netdev,
				    const u8 *buf, size_t len,
				    enum nl80211_commands cmd, gfp_t gfp,
				    int uapsd_queues)
{
	struct sk_buff *msg;
	void *hdr;

	msg = nlmsg_new(NLMSG_DEFAULT_SIZE, gfp);
	if (!msg)
		return;

	hdr = nl80211hdr_put(msg, 0, 0, 0, cmd);
	if (!hdr) {
		nlmsg_free(msg);
		return;
	}

	if (nla_put_u32(msg, NL80211_ATTR_WIPHY, rdev->wiphy_idx) ||
	    nla_put_u32(msg, NL80211_ATTR_IFINDEX, netdev->ifindex) ||
	    nla_put(msg, NL80211_ATTR_FRAME, len, buf))
		goto nla_put_failure;

	if (uapsd_queues >= 0) {
		struct nlattr *nla_wmm =
			nla_nest_start(msg, NL80211_ATTR_STA_WME);
		if (!nla_wmm)
			goto nla_put_failure;

		if (nla_put_u8(msg, NL80211_STA_WME_UAPSD_QUEUES,
			       uapsd_queues))
			goto nla_put_failure;

		nla_nest_end(msg, nla_wmm);
	}

	genlmsg_end(msg, hdr);

	genlmsg_multicast_netns(&nl80211_fam, wiphy_net(&rdev->wiphy), msg, 0,
				NL80211_MCGRP_MLME, gfp);
	return;

 nla_put_failure:
	genlmsg_cancel(msg, hdr);
	nlmsg_free(msg);
}

void nl80211_send_rx_auth(struct cfg80211_registered_device *rdev,
			  struct net_device *netdev, const u8 *buf,
			  size_t len, gfp_t gfp)
{
	nl80211_send_mlme_event(rdev, netdev, buf, len,
				NL80211_CMD_AUTHENTICATE, gfp, -1);
}

void nl80211_send_rx_assoc(struct cfg80211_registered_device *rdev,
			   struct net_device *netdev, const u8 *buf,
			   size_t len, gfp_t gfp, int uapsd_queues)
{
	nl80211_send_mlme_event(rdev, netdev, buf, len,
				NL80211_CMD_ASSOCIATE, gfp, uapsd_queues);
}

void nl80211_send_deauth(struct cfg80211_registered_device *rdev,
			 struct net_device *netdev, const u8 *buf,
			 size_t len, gfp_t gfp)
{
	nl80211_send_mlme_event(rdev, netdev, buf, len,
				NL80211_CMD_DEAUTHENTICATE, gfp, -1);
}

void nl80211_send_disassoc(struct cfg80211_registered_device *rdev,
			   struct net_device *netdev, const u8 *buf,
			   size_t len, gfp_t gfp)
{
	nl80211_send_mlme_event(rdev, netdev, buf, len,
				NL80211_CMD_DISASSOCIATE, gfp, -1);
}

void cfg80211_rx_unprot_mlme_mgmt(struct net_device *dev, const u8 *buf,
				  size_t len)
{
	struct wireless_dev *wdev = dev->ieee80211_ptr;
	struct wiphy *wiphy = wdev->wiphy;
	struct cfg80211_registered_device *rdev = wiphy_to_rdev(wiphy);
	const struct ieee80211_mgmt *mgmt = (void *)buf;
	u32 cmd;

	if (WARN_ON(len < 2))
		return;

	if (ieee80211_is_deauth(mgmt->frame_control))
		cmd = NL80211_CMD_UNPROT_DEAUTHENTICATE;
	else
		cmd = NL80211_CMD_UNPROT_DISASSOCIATE;

	trace_cfg80211_rx_unprot_mlme_mgmt(dev, buf, len);
	nl80211_send_mlme_event(rdev, dev, buf, len, cmd, GFP_ATOMIC, -1);
}
EXPORT_SYMBOL(cfg80211_rx_unprot_mlme_mgmt);

static void nl80211_send_mlme_timeout(struct cfg80211_registered_device *rdev,
				      struct net_device *netdev, int cmd,
				      const u8 *addr, gfp_t gfp)
{
	struct sk_buff *msg;
	void *hdr;

	msg = nlmsg_new(NLMSG_DEFAULT_SIZE, gfp);
	if (!msg)
		return;

	hdr = nl80211hdr_put(msg, 0, 0, 0, cmd);
	if (!hdr) {
		nlmsg_free(msg);
		return;
	}

	if (nla_put_u32(msg, NL80211_ATTR_WIPHY, rdev->wiphy_idx) ||
	    nla_put_u32(msg, NL80211_ATTR_IFINDEX, netdev->ifindex) ||
	    nla_put_flag(msg, NL80211_ATTR_TIMED_OUT) ||
	    nla_put(msg, NL80211_ATTR_MAC, ETH_ALEN, addr))
		goto nla_put_failure;

	genlmsg_end(msg, hdr);

	genlmsg_multicast_netns(&nl80211_fam, wiphy_net(&rdev->wiphy), msg, 0,
				NL80211_MCGRP_MLME, gfp);
	return;

 nla_put_failure:
	genlmsg_cancel(msg, hdr);
	nlmsg_free(msg);
}

void nl80211_send_auth_timeout(struct cfg80211_registered_device *rdev,
			       struct net_device *netdev, const u8 *addr,
			       gfp_t gfp)
{
	nl80211_send_mlme_timeout(rdev, netdev, NL80211_CMD_AUTHENTICATE,
				  addr, gfp);
}

void nl80211_send_assoc_timeout(struct cfg80211_registered_device *rdev,
				struct net_device *netdev, const u8 *addr,
				gfp_t gfp)
{
	nl80211_send_mlme_timeout(rdev, netdev, NL80211_CMD_ASSOCIATE,
				  addr, gfp);
}

void nl80211_send_connect_result(struct cfg80211_registered_device *rdev,
				 struct net_device *netdev, const u8 *bssid,
				 const u8 *req_ie, size_t req_ie_len,
				 const u8 *resp_ie, size_t resp_ie_len,
				 u16 status, gfp_t gfp)
{
	struct sk_buff *msg;
	void *hdr;

	msg = nlmsg_new(NLMSG_DEFAULT_SIZE, gfp);
	if (!msg)
		return;

	hdr = nl80211hdr_put(msg, 0, 0, 0, NL80211_CMD_CONNECT);
	if (!hdr) {
		nlmsg_free(msg);
		return;
	}

	if (nla_put_u32(msg, NL80211_ATTR_WIPHY, rdev->wiphy_idx) ||
	    nla_put_u32(msg, NL80211_ATTR_IFINDEX, netdev->ifindex) ||
	    (bssid && nla_put(msg, NL80211_ATTR_MAC, ETH_ALEN, bssid)) ||
	    nla_put_u16(msg, NL80211_ATTR_STATUS_CODE, status) ||
	    (req_ie &&
	     nla_put(msg, NL80211_ATTR_REQ_IE, req_ie_len, req_ie)) ||
	    (resp_ie &&
	     nla_put(msg, NL80211_ATTR_RESP_IE, resp_ie_len, resp_ie)))
		goto nla_put_failure;

	genlmsg_end(msg, hdr);

	genlmsg_multicast_netns(&nl80211_fam, wiphy_net(&rdev->wiphy), msg, 0,
				NL80211_MCGRP_MLME, gfp);
	return;

 nla_put_failure:
	genlmsg_cancel(msg, hdr);
	nlmsg_free(msg);

}

void nl80211_send_roamed(struct cfg80211_registered_device *rdev,
			 struct net_device *netdev, const u8 *bssid,
			 const u8 *req_ie, size_t req_ie_len,
			 const u8 *resp_ie, size_t resp_ie_len, gfp_t gfp)
{
	struct sk_buff *msg;
	void *hdr;

	msg = nlmsg_new(NLMSG_DEFAULT_SIZE, gfp);
	if (!msg)
		return;

	hdr = nl80211hdr_put(msg, 0, 0, 0, NL80211_CMD_ROAM);
	if (!hdr) {
		nlmsg_free(msg);
		return;
	}

	if (nla_put_u32(msg, NL80211_ATTR_WIPHY, rdev->wiphy_idx) ||
	    nla_put_u32(msg, NL80211_ATTR_IFINDEX, netdev->ifindex) ||
	    nla_put(msg, NL80211_ATTR_MAC, ETH_ALEN, bssid) ||
	    (req_ie &&
	     nla_put(msg, NL80211_ATTR_REQ_IE, req_ie_len, req_ie)) ||
	    (resp_ie &&
	     nla_put(msg, NL80211_ATTR_RESP_IE, resp_ie_len, resp_ie)))
		goto nla_put_failure;

	genlmsg_end(msg, hdr);

	genlmsg_multicast_netns(&nl80211_fam, wiphy_net(&rdev->wiphy), msg, 0,
				NL80211_MCGRP_MLME, gfp);
	return;

 nla_put_failure:
	genlmsg_cancel(msg, hdr);
	nlmsg_free(msg);

}

void nl80211_send_disconnected(struct cfg80211_registered_device *rdev,
			       struct net_device *netdev, u16 reason,
			       const u8 *ie, size_t ie_len, bool from_ap)
{
	struct sk_buff *msg;
	void *hdr;

	msg = nlmsg_new(NLMSG_DEFAULT_SIZE, GFP_KERNEL);
	if (!msg)
		return;

	hdr = nl80211hdr_put(msg, 0, 0, 0, NL80211_CMD_DISCONNECT);
	if (!hdr) {
		nlmsg_free(msg);
		return;
	}

	if (nla_put_u32(msg, NL80211_ATTR_WIPHY, rdev->wiphy_idx) ||
	    nla_put_u32(msg, NL80211_ATTR_IFINDEX, netdev->ifindex) ||
	    (from_ap && reason &&
	     nla_put_u16(msg, NL80211_ATTR_REASON_CODE, reason)) ||
	    (from_ap &&
	     nla_put_flag(msg, NL80211_ATTR_DISCONNECTED_BY_AP)) ||
	    (ie && nla_put(msg, NL80211_ATTR_IE, ie_len, ie)))
		goto nla_put_failure;

	genlmsg_end(msg, hdr);

	genlmsg_multicast_netns(&nl80211_fam, wiphy_net(&rdev->wiphy), msg, 0,
				NL80211_MCGRP_MLME, GFP_KERNEL);
	return;

 nla_put_failure:
	genlmsg_cancel(msg, hdr);
	nlmsg_free(msg);

}

void nl80211_send_ibss_bssid(struct cfg80211_registered_device *rdev,
			     struct net_device *netdev, const u8 *bssid,
			     gfp_t gfp)
{
	struct sk_buff *msg;
	void *hdr;

	msg = nlmsg_new(NLMSG_DEFAULT_SIZE, gfp);
	if (!msg)
		return;

	hdr = nl80211hdr_put(msg, 0, 0, 0, NL80211_CMD_JOIN_IBSS);
	if (!hdr) {
		nlmsg_free(msg);
		return;
	}

	if (nla_put_u32(msg, NL80211_ATTR_WIPHY, rdev->wiphy_idx) ||
	    nla_put_u32(msg, NL80211_ATTR_IFINDEX, netdev->ifindex) ||
	    nla_put(msg, NL80211_ATTR_MAC, ETH_ALEN, bssid))
		goto nla_put_failure;

	genlmsg_end(msg, hdr);

	genlmsg_multicast_netns(&nl80211_fam, wiphy_net(&rdev->wiphy), msg, 0,
				NL80211_MCGRP_MLME, gfp);
	return;

 nla_put_failure:
	genlmsg_cancel(msg, hdr);
	nlmsg_free(msg);
}

void cfg80211_notify_new_peer_candidate(struct net_device *dev, const u8 *addr,
					const u8* ie, u8 ie_len, gfp_t gfp)
{
	struct wireless_dev *wdev = dev->ieee80211_ptr;
	struct cfg80211_registered_device *rdev = wiphy_to_rdev(wdev->wiphy);
	struct sk_buff *msg;
	void *hdr;

	if (WARN_ON(wdev->iftype != NL80211_IFTYPE_MESH_POINT))
		return;

	trace_cfg80211_notify_new_peer_candidate(dev, addr);

	msg = nlmsg_new(NLMSG_DEFAULT_SIZE, gfp);
	if (!msg)
		return;

	hdr = nl80211hdr_put(msg, 0, 0, 0, NL80211_CMD_NEW_PEER_CANDIDATE);
	if (!hdr) {
		nlmsg_free(msg);
		return;
	}

	if (nla_put_u32(msg, NL80211_ATTR_WIPHY, rdev->wiphy_idx) ||
	    nla_put_u32(msg, NL80211_ATTR_IFINDEX, dev->ifindex) ||
	    nla_put(msg, NL80211_ATTR_MAC, ETH_ALEN, addr) ||
	    (ie_len && ie &&
	     nla_put(msg, NL80211_ATTR_IE, ie_len , ie)))
		goto nla_put_failure;

	genlmsg_end(msg, hdr);

	genlmsg_multicast_netns(&nl80211_fam, wiphy_net(&rdev->wiphy), msg, 0,
				NL80211_MCGRP_MLME, gfp);
	return;

 nla_put_failure:
	genlmsg_cancel(msg, hdr);
	nlmsg_free(msg);
}
EXPORT_SYMBOL(cfg80211_notify_new_peer_candidate);

void nl80211_michael_mic_failure(struct cfg80211_registered_device *rdev,
				 struct net_device *netdev, const u8 *addr,
				 enum nl80211_key_type key_type, int key_id,
				 const u8 *tsc, gfp_t gfp)
{
	struct sk_buff *msg;
	void *hdr;

	msg = nlmsg_new(NLMSG_DEFAULT_SIZE, gfp);
	if (!msg)
		return;

	hdr = nl80211hdr_put(msg, 0, 0, 0, NL80211_CMD_MICHAEL_MIC_FAILURE);
	if (!hdr) {
		nlmsg_free(msg);
		return;
	}

	if (nla_put_u32(msg, NL80211_ATTR_WIPHY, rdev->wiphy_idx) ||
	    nla_put_u32(msg, NL80211_ATTR_IFINDEX, netdev->ifindex) ||
	    (addr && nla_put(msg, NL80211_ATTR_MAC, ETH_ALEN, addr)) ||
	    nla_put_u32(msg, NL80211_ATTR_KEY_TYPE, key_type) ||
	    (key_id != -1 &&
	     nla_put_u8(msg, NL80211_ATTR_KEY_IDX, key_id)) ||
	    (tsc && nla_put(msg, NL80211_ATTR_KEY_SEQ, 6, tsc)))
		goto nla_put_failure;

	genlmsg_end(msg, hdr);

	genlmsg_multicast_netns(&nl80211_fam, wiphy_net(&rdev->wiphy), msg, 0,
				NL80211_MCGRP_MLME, gfp);
	return;

 nla_put_failure:
	genlmsg_cancel(msg, hdr);
	nlmsg_free(msg);
}

void nl80211_send_beacon_hint_event(struct wiphy *wiphy,
				    struct ieee80211_channel *channel_before,
				    struct ieee80211_channel *channel_after)
{
	struct sk_buff *msg;
	void *hdr;
	struct nlattr *nl_freq;

	msg = nlmsg_new(NLMSG_DEFAULT_SIZE, GFP_ATOMIC);
	if (!msg)
		return;

	hdr = nl80211hdr_put(msg, 0, 0, 0, NL80211_CMD_REG_BEACON_HINT);
	if (!hdr) {
		nlmsg_free(msg);
		return;
	}

	/*
	 * Since we are applying the beacon hint to a wiphy we know its
	 * wiphy_idx is valid
	 */
	if (nla_put_u32(msg, NL80211_ATTR_WIPHY, get_wiphy_idx(wiphy)))
		goto nla_put_failure;

	/* Before */
	nl_freq = nla_nest_start(msg, NL80211_ATTR_FREQ_BEFORE);
	if (!nl_freq)
		goto nla_put_failure;
	if (nl80211_msg_put_channel(msg, channel_before, false))
		goto nla_put_failure;
	nla_nest_end(msg, nl_freq);

	/* After */
	nl_freq = nla_nest_start(msg, NL80211_ATTR_FREQ_AFTER);
	if (!nl_freq)
		goto nla_put_failure;
	if (nl80211_msg_put_channel(msg, channel_after, false))
		goto nla_put_failure;
	nla_nest_end(msg, nl_freq);

	genlmsg_end(msg, hdr);

	rcu_read_lock();
	genlmsg_multicast_allns(&nl80211_fam, msg, 0,
				NL80211_MCGRP_REGULATORY, GFP_ATOMIC);
	rcu_read_unlock();

	return;

nla_put_failure:
	genlmsg_cancel(msg, hdr);
	nlmsg_free(msg);
}

static void nl80211_send_remain_on_chan_event(
	int cmd, struct cfg80211_registered_device *rdev,
	struct wireless_dev *wdev, u64 cookie,
	struct ieee80211_channel *chan,
	unsigned int duration, gfp_t gfp)
{
	struct sk_buff *msg;
	void *hdr;

	msg = nlmsg_new(NLMSG_DEFAULT_SIZE, gfp);
	if (!msg)
		return;

	hdr = nl80211hdr_put(msg, 0, 0, 0, cmd);
	if (!hdr) {
		nlmsg_free(msg);
		return;
	}

	if (nla_put_u32(msg, NL80211_ATTR_WIPHY, rdev->wiphy_idx) ||
	    (wdev->netdev && nla_put_u32(msg, NL80211_ATTR_IFINDEX,
					 wdev->netdev->ifindex)) ||
	    nla_put_u64(msg, NL80211_ATTR_WDEV, wdev_id(wdev)) ||
	    nla_put_u32(msg, NL80211_ATTR_WIPHY_FREQ, chan->center_freq) ||
	    nla_put_u32(msg, NL80211_ATTR_WIPHY_CHANNEL_TYPE,
			NL80211_CHAN_NO_HT) ||
	    nla_put_u64(msg, NL80211_ATTR_COOKIE, cookie))
		goto nla_put_failure;

	if (cmd == NL80211_CMD_REMAIN_ON_CHANNEL &&
	    nla_put_u32(msg, NL80211_ATTR_DURATION, duration))
		goto nla_put_failure;

	genlmsg_end(msg, hdr);

	genlmsg_multicast_netns(&nl80211_fam, wiphy_net(&rdev->wiphy), msg, 0,
				NL80211_MCGRP_MLME, gfp);
	return;

 nla_put_failure:
	genlmsg_cancel(msg, hdr);
	nlmsg_free(msg);
}

void cfg80211_ready_on_channel(struct wireless_dev *wdev, u64 cookie,
			       struct ieee80211_channel *chan,
			       unsigned int duration, gfp_t gfp)
{
	struct wiphy *wiphy = wdev->wiphy;
	struct cfg80211_registered_device *rdev = wiphy_to_rdev(wiphy);

	trace_cfg80211_ready_on_channel(wdev, cookie, chan, duration);
	nl80211_send_remain_on_chan_event(NL80211_CMD_REMAIN_ON_CHANNEL,
					  rdev, wdev, cookie, chan,
					  duration, gfp);
}
EXPORT_SYMBOL(cfg80211_ready_on_channel);

void cfg80211_remain_on_channel_expired(struct wireless_dev *wdev, u64 cookie,
					struct ieee80211_channel *chan,
					gfp_t gfp)
{
	struct wiphy *wiphy = wdev->wiphy;
	struct cfg80211_registered_device *rdev = wiphy_to_rdev(wiphy);

	trace_cfg80211_ready_on_channel_expired(wdev, cookie, chan);
	nl80211_send_remain_on_chan_event(NL80211_CMD_CANCEL_REMAIN_ON_CHANNEL,
					  rdev, wdev, cookie, chan, 0, gfp);
}
EXPORT_SYMBOL(cfg80211_remain_on_channel_expired);

void cfg80211_new_sta(struct net_device *dev, const u8 *mac_addr,
		      struct station_info *sinfo, gfp_t gfp)
{
	struct wiphy *wiphy = dev->ieee80211_ptr->wiphy;
	struct cfg80211_registered_device *rdev = wiphy_to_rdev(wiphy);
	struct sk_buff *msg;

	trace_cfg80211_new_sta(dev, mac_addr, sinfo);

	msg = nlmsg_new(NLMSG_DEFAULT_SIZE, gfp);
	if (!msg)
		return;

	if (nl80211_send_station(msg, 0, 0, 0,
				 rdev, dev, mac_addr, sinfo) < 0) {
		nlmsg_free(msg);
		return;
	}

	genlmsg_multicast_netns(&nl80211_fam, wiphy_net(&rdev->wiphy), msg, 0,
				NL80211_MCGRP_MLME, gfp);
}
EXPORT_SYMBOL(cfg80211_new_sta);

void cfg80211_del_sta(struct net_device *dev, const u8 *mac_addr, gfp_t gfp)
{
	struct wiphy *wiphy = dev->ieee80211_ptr->wiphy;
	struct cfg80211_registered_device *rdev = wiphy_to_rdev(wiphy);
	struct sk_buff *msg;
	void *hdr;

	trace_cfg80211_del_sta(dev, mac_addr);

	msg = nlmsg_new(NLMSG_DEFAULT_SIZE, gfp);
	if (!msg)
		return;

	hdr = nl80211hdr_put(msg, 0, 0, 0, NL80211_CMD_DEL_STATION);
	if (!hdr) {
		nlmsg_free(msg);
		return;
	}

	if (nla_put_u32(msg, NL80211_ATTR_IFINDEX, dev->ifindex) ||
	    nla_put(msg, NL80211_ATTR_MAC, ETH_ALEN, mac_addr))
		goto nla_put_failure;

	genlmsg_end(msg, hdr);

	genlmsg_multicast_netns(&nl80211_fam, wiphy_net(&rdev->wiphy), msg, 0,
				NL80211_MCGRP_MLME, gfp);
	return;

 nla_put_failure:
	genlmsg_cancel(msg, hdr);
	nlmsg_free(msg);
}
EXPORT_SYMBOL(cfg80211_del_sta);

void cfg80211_conn_failed(struct net_device *dev, const u8 *mac_addr,
			  enum nl80211_connect_failed_reason reason,
			  gfp_t gfp)
{
	struct wiphy *wiphy = dev->ieee80211_ptr->wiphy;
	struct cfg80211_registered_device *rdev = wiphy_to_rdev(wiphy);
	struct sk_buff *msg;
	void *hdr;

	msg = nlmsg_new(NLMSG_GOODSIZE, gfp);
	if (!msg)
		return;

	hdr = nl80211hdr_put(msg, 0, 0, 0, NL80211_CMD_CONN_FAILED);
	if (!hdr) {
		nlmsg_free(msg);
		return;
	}

	if (nla_put_u32(msg, NL80211_ATTR_IFINDEX, dev->ifindex) ||
	    nla_put(msg, NL80211_ATTR_MAC, ETH_ALEN, mac_addr) ||
	    nla_put_u32(msg, NL80211_ATTR_CONN_FAILED_REASON, reason))
		goto nla_put_failure;

	genlmsg_end(msg, hdr);

	genlmsg_multicast_netns(&nl80211_fam, wiphy_net(&rdev->wiphy), msg, 0,
				NL80211_MCGRP_MLME, gfp);
	return;

 nla_put_failure:
	genlmsg_cancel(msg, hdr);
	nlmsg_free(msg);
}
EXPORT_SYMBOL(cfg80211_conn_failed);

static bool __nl80211_unexpected_frame(struct net_device *dev, u8 cmd,
				       const u8 *addr, gfp_t gfp)
{
	struct wireless_dev *wdev = dev->ieee80211_ptr;
	struct cfg80211_registered_device *rdev = wiphy_to_rdev(wdev->wiphy);
	struct sk_buff *msg;
	void *hdr;
	u32 nlportid = ACCESS_ONCE(wdev->ap_unexpected_nlportid);

	if (!nlportid)
		return false;

	msg = nlmsg_new(100, gfp);
	if (!msg)
		return true;

	hdr = nl80211hdr_put(msg, 0, 0, 0, cmd);
	if (!hdr) {
		nlmsg_free(msg);
		return true;
	}

	if (nla_put_u32(msg, NL80211_ATTR_WIPHY, rdev->wiphy_idx) ||
	    nla_put_u32(msg, NL80211_ATTR_IFINDEX, dev->ifindex) ||
	    nla_put(msg, NL80211_ATTR_MAC, ETH_ALEN, addr))
		goto nla_put_failure;

	genlmsg_end(msg, hdr);
	genlmsg_unicast(wiphy_net(&rdev->wiphy), msg, nlportid);
	return true;

 nla_put_failure:
	genlmsg_cancel(msg, hdr);
	nlmsg_free(msg);
	return true;
}

bool cfg80211_rx_spurious_frame(struct net_device *dev,
				const u8 *addr, gfp_t gfp)
{
	struct wireless_dev *wdev = dev->ieee80211_ptr;
	bool ret;

	trace_cfg80211_rx_spurious_frame(dev, addr);

	if (WARN_ON(wdev->iftype != NL80211_IFTYPE_AP &&
		    wdev->iftype != NL80211_IFTYPE_P2P_GO)) {
		trace_cfg80211_return_bool(false);
		return false;
	}
	ret = __nl80211_unexpected_frame(dev, NL80211_CMD_UNEXPECTED_FRAME,
					 addr, gfp);
	trace_cfg80211_return_bool(ret);
	return ret;
}
EXPORT_SYMBOL(cfg80211_rx_spurious_frame);

bool cfg80211_rx_unexpected_4addr_frame(struct net_device *dev,
					const u8 *addr, gfp_t gfp)
{
	struct wireless_dev *wdev = dev->ieee80211_ptr;
	bool ret;

	trace_cfg80211_rx_unexpected_4addr_frame(dev, addr);

	if (WARN_ON(wdev->iftype != NL80211_IFTYPE_AP &&
		    wdev->iftype != NL80211_IFTYPE_P2P_GO &&
		    wdev->iftype != NL80211_IFTYPE_AP_VLAN)) {
		trace_cfg80211_return_bool(false);
		return false;
	}
	ret = __nl80211_unexpected_frame(dev,
					 NL80211_CMD_UNEXPECTED_4ADDR_FRAME,
					 addr, gfp);
	trace_cfg80211_return_bool(ret);
	return ret;
}
EXPORT_SYMBOL(cfg80211_rx_unexpected_4addr_frame);

int nl80211_send_mgmt(struct cfg80211_registered_device *rdev,
		      struct wireless_dev *wdev, u32 nlportid,
		      int freq, int sig_dbm,
		      const u8 *buf, size_t len, u32 flags, gfp_t gfp)
{
	struct net_device *netdev = wdev->netdev;
	struct sk_buff *msg;
	void *hdr;

	msg = nlmsg_new(NLMSG_DEFAULT_SIZE, gfp);
	if (!msg)
		return -ENOMEM;

	hdr = nl80211hdr_put(msg, 0, 0, 0, NL80211_CMD_FRAME);
	if (!hdr) {
		nlmsg_free(msg);
		return -ENOMEM;
	}

	if (nla_put_u32(msg, NL80211_ATTR_WIPHY, rdev->wiphy_idx) ||
	    (netdev && nla_put_u32(msg, NL80211_ATTR_IFINDEX,
					netdev->ifindex)) ||
	    nla_put_u64(msg, NL80211_ATTR_WDEV, wdev_id(wdev)) ||
	    nla_put_u32(msg, NL80211_ATTR_WIPHY_FREQ, freq) ||
	    (sig_dbm &&
	     nla_put_u32(msg, NL80211_ATTR_RX_SIGNAL_DBM, sig_dbm)) ||
	    nla_put(msg, NL80211_ATTR_FRAME, len, buf) ||
	    (flags &&
	     nla_put_u32(msg, NL80211_ATTR_RXMGMT_FLAGS, flags)))
		goto nla_put_failure;

	genlmsg_end(msg, hdr);

	return genlmsg_unicast(wiphy_net(&rdev->wiphy), msg, nlportid);

 nla_put_failure:
	genlmsg_cancel(msg, hdr);
	nlmsg_free(msg);
	return -ENOBUFS;
}

void cfg80211_mgmt_tx_status(struct wireless_dev *wdev, u64 cookie,
			     const u8 *buf, size_t len, bool ack, gfp_t gfp)
{
	struct wiphy *wiphy = wdev->wiphy;
	struct cfg80211_registered_device *rdev = wiphy_to_rdev(wiphy);
	struct net_device *netdev = wdev->netdev;
	struct sk_buff *msg;
	void *hdr;

	trace_cfg80211_mgmt_tx_status(wdev, cookie, ack);

	msg = nlmsg_new(NLMSG_DEFAULT_SIZE, gfp);
	if (!msg)
		return;

	hdr = nl80211hdr_put(msg, 0, 0, 0, NL80211_CMD_FRAME_TX_STATUS);
	if (!hdr) {
		nlmsg_free(msg);
		return;
	}

	if (nla_put_u32(msg, NL80211_ATTR_WIPHY, rdev->wiphy_idx) ||
	    (netdev && nla_put_u32(msg, NL80211_ATTR_IFINDEX,
				   netdev->ifindex)) ||
	    nla_put_u64(msg, NL80211_ATTR_WDEV, wdev_id(wdev)) ||
	    nla_put(msg, NL80211_ATTR_FRAME, len, buf) ||
	    nla_put_u64(msg, NL80211_ATTR_COOKIE, cookie) ||
	    (ack && nla_put_flag(msg, NL80211_ATTR_ACK)))
		goto nla_put_failure;

	genlmsg_end(msg, hdr);

	genlmsg_multicast_netns(&nl80211_fam, wiphy_net(&rdev->wiphy), msg, 0,
				NL80211_MCGRP_MLME, gfp);
	return;

 nla_put_failure:
	genlmsg_cancel(msg, hdr);
	nlmsg_free(msg);
}
EXPORT_SYMBOL(cfg80211_mgmt_tx_status);

static struct sk_buff *cfg80211_prepare_cqm(struct net_device *dev,
					    const char *mac, gfp_t gfp)
{
	struct wireless_dev *wdev = dev->ieee80211_ptr;
	struct cfg80211_registered_device *rdev = wiphy_to_rdev(wdev->wiphy);
	struct sk_buff *msg = nlmsg_new(NLMSG_DEFAULT_SIZE, gfp);
	void **cb;

	if (!msg)
		return NULL;

	cb = (void **)msg->cb;

	cb[0] = nl80211hdr_put(msg, 0, 0, 0, NL80211_CMD_NOTIFY_CQM);
	if (!cb[0]) {
		nlmsg_free(msg);
		return NULL;
	}

	if (nla_put_u32(msg, NL80211_ATTR_WIPHY, rdev->wiphy_idx) ||
	    nla_put_u32(msg, NL80211_ATTR_IFINDEX, dev->ifindex))
		goto nla_put_failure;

	if (mac && nla_put(msg, NL80211_ATTR_MAC, ETH_ALEN, mac))
		goto nla_put_failure;

	cb[1] = nla_nest_start(msg, NL80211_ATTR_CQM);
	if (!cb[1])
		goto nla_put_failure;

	cb[2] = rdev;

	return msg;
 nla_put_failure:
	nlmsg_free(msg);
	return NULL;
}

static void cfg80211_send_cqm(struct sk_buff *msg, gfp_t gfp)
{
	void **cb = (void **)msg->cb;
	struct cfg80211_registered_device *rdev = cb[2];

	nla_nest_end(msg, cb[1]);
	genlmsg_end(msg, cb[0]);

	memset(msg->cb, 0, sizeof(msg->cb));

	genlmsg_multicast_netns(&nl80211_fam, wiphy_net(&rdev->wiphy), msg, 0,
				NL80211_MCGRP_MLME, gfp);
}

void cfg80211_cqm_rssi_notify(struct net_device *dev,
			      enum nl80211_cqm_rssi_threshold_event rssi_event,
			      gfp_t gfp)
{
	struct sk_buff *msg;

	trace_cfg80211_cqm_rssi_notify(dev, rssi_event);

	if (WARN_ON(rssi_event != NL80211_CQM_RSSI_THRESHOLD_EVENT_LOW &&
		    rssi_event != NL80211_CQM_RSSI_THRESHOLD_EVENT_HIGH))
		return;

	msg = cfg80211_prepare_cqm(dev, NULL, gfp);
	if (!msg)
		return;

	if (nla_put_u32(msg, NL80211_ATTR_CQM_RSSI_THRESHOLD_EVENT,
			rssi_event))
		goto nla_put_failure;

	cfg80211_send_cqm(msg, gfp);

	return;

 nla_put_failure:
	nlmsg_free(msg);
}
EXPORT_SYMBOL(cfg80211_cqm_rssi_notify);

void cfg80211_cqm_txe_notify(struct net_device *dev,
			     const u8 *peer, u32 num_packets,
			     u32 rate, u32 intvl, gfp_t gfp)
{
	struct sk_buff *msg;

	msg = cfg80211_prepare_cqm(dev, peer, gfp);
	if (!msg)
		return;

	if (nla_put_u32(msg, NL80211_ATTR_CQM_TXE_PKTS, num_packets))
		goto nla_put_failure;

	if (nla_put_u32(msg, NL80211_ATTR_CQM_TXE_RATE, rate))
		goto nla_put_failure;

	if (nla_put_u32(msg, NL80211_ATTR_CQM_TXE_INTVL, intvl))
		goto nla_put_failure;

	cfg80211_send_cqm(msg, gfp);
	return;

 nla_put_failure:
	nlmsg_free(msg);
}
EXPORT_SYMBOL(cfg80211_cqm_txe_notify);

void cfg80211_cqm_pktloss_notify(struct net_device *dev,
				 const u8 *peer, u32 num_packets, gfp_t gfp)
{
	struct sk_buff *msg;

	trace_cfg80211_cqm_pktloss_notify(dev, peer, num_packets);

	msg = cfg80211_prepare_cqm(dev, peer, gfp);
	if (!msg)
		return;

	if (nla_put_u32(msg, NL80211_ATTR_CQM_PKT_LOSS_EVENT, num_packets))
		goto nla_put_failure;

	cfg80211_send_cqm(msg, gfp);
	return;

 nla_put_failure:
	nlmsg_free(msg);
}
EXPORT_SYMBOL(cfg80211_cqm_pktloss_notify);

void cfg80211_cqm_beacon_loss_notify(struct net_device *dev, gfp_t gfp)
{
	struct sk_buff *msg;

	msg = cfg80211_prepare_cqm(dev, NULL, gfp);
	if (!msg)
		return;

	if (nla_put_flag(msg, NL80211_ATTR_CQM_BEACON_LOSS_EVENT))
		goto nla_put_failure;

	cfg80211_send_cqm(msg, gfp);
	return;

 nla_put_failure:
	nlmsg_free(msg);
}
EXPORT_SYMBOL(cfg80211_cqm_beacon_loss_notify);

static void nl80211_gtk_rekey_notify(struct cfg80211_registered_device *rdev,
				     struct net_device *netdev, const u8 *bssid,
				     const u8 *replay_ctr, gfp_t gfp)
{
	struct sk_buff *msg;
	struct nlattr *rekey_attr;
	void *hdr;

	msg = nlmsg_new(NLMSG_DEFAULT_SIZE, gfp);
	if (!msg)
		return;

	hdr = nl80211hdr_put(msg, 0, 0, 0, NL80211_CMD_SET_REKEY_OFFLOAD);
	if (!hdr) {
		nlmsg_free(msg);
		return;
	}

	if (nla_put_u32(msg, NL80211_ATTR_WIPHY, rdev->wiphy_idx) ||
	    nla_put_u32(msg, NL80211_ATTR_IFINDEX, netdev->ifindex) ||
	    nla_put(msg, NL80211_ATTR_MAC, ETH_ALEN, bssid))
		goto nla_put_failure;

	rekey_attr = nla_nest_start(msg, NL80211_ATTR_REKEY_DATA);
	if (!rekey_attr)
		goto nla_put_failure;

	if (nla_put(msg, NL80211_REKEY_DATA_REPLAY_CTR,
		    NL80211_REPLAY_CTR_LEN, replay_ctr))
		goto nla_put_failure;

	nla_nest_end(msg, rekey_attr);

	genlmsg_end(msg, hdr);

	genlmsg_multicast_netns(&nl80211_fam, wiphy_net(&rdev->wiphy), msg, 0,
				NL80211_MCGRP_MLME, gfp);
	return;

 nla_put_failure:
	genlmsg_cancel(msg, hdr);
	nlmsg_free(msg);
}

void cfg80211_gtk_rekey_notify(struct net_device *dev, const u8 *bssid,
			       const u8 *replay_ctr, gfp_t gfp)
{
	struct wireless_dev *wdev = dev->ieee80211_ptr;
	struct wiphy *wiphy = wdev->wiphy;
	struct cfg80211_registered_device *rdev = wiphy_to_rdev(wiphy);

	trace_cfg80211_gtk_rekey_notify(dev, bssid);
	nl80211_gtk_rekey_notify(rdev, dev, bssid, replay_ctr, gfp);
}
EXPORT_SYMBOL(cfg80211_gtk_rekey_notify);

static void
nl80211_pmksa_candidate_notify(struct cfg80211_registered_device *rdev,
			       struct net_device *netdev, int index,
			       const u8 *bssid, bool preauth, gfp_t gfp)
{
	struct sk_buff *msg;
	struct nlattr *attr;
	void *hdr;

	msg = nlmsg_new(NLMSG_DEFAULT_SIZE, gfp);
	if (!msg)
		return;

	hdr = nl80211hdr_put(msg, 0, 0, 0, NL80211_CMD_PMKSA_CANDIDATE);
	if (!hdr) {
		nlmsg_free(msg);
		return;
	}

	if (nla_put_u32(msg, NL80211_ATTR_WIPHY, rdev->wiphy_idx) ||
	    nla_put_u32(msg, NL80211_ATTR_IFINDEX, netdev->ifindex))
		goto nla_put_failure;

	attr = nla_nest_start(msg, NL80211_ATTR_PMKSA_CANDIDATE);
	if (!attr)
		goto nla_put_failure;

	if (nla_put_u32(msg, NL80211_PMKSA_CANDIDATE_INDEX, index) ||
	    nla_put(msg, NL80211_PMKSA_CANDIDATE_BSSID, ETH_ALEN, bssid) ||
	    (preauth &&
	     nla_put_flag(msg, NL80211_PMKSA_CANDIDATE_PREAUTH)))
		goto nla_put_failure;

	nla_nest_end(msg, attr);

	genlmsg_end(msg, hdr);

	genlmsg_multicast_netns(&nl80211_fam, wiphy_net(&rdev->wiphy), msg, 0,
				NL80211_MCGRP_MLME, gfp);
	return;

 nla_put_failure:
	genlmsg_cancel(msg, hdr);
	nlmsg_free(msg);
}

void cfg80211_pmksa_candidate_notify(struct net_device *dev, int index,
				     const u8 *bssid, bool preauth, gfp_t gfp)
{
	struct wireless_dev *wdev = dev->ieee80211_ptr;
	struct wiphy *wiphy = wdev->wiphy;
	struct cfg80211_registered_device *rdev = wiphy_to_rdev(wiphy);

	trace_cfg80211_pmksa_candidate_notify(dev, index, bssid, preauth);
	nl80211_pmksa_candidate_notify(rdev, dev, index, bssid, preauth, gfp);
}
EXPORT_SYMBOL(cfg80211_pmksa_candidate_notify);

static void nl80211_ch_switch_notify(struct cfg80211_registered_device *rdev,
				     struct net_device *netdev,
				     struct cfg80211_chan_def *chandef,
				     gfp_t gfp,
				     enum nl80211_commands notif,
				     u8 count)
{
	struct sk_buff *msg;
	void *hdr;

	msg = nlmsg_new(NLMSG_DEFAULT_SIZE, gfp);
	if (!msg)
		return;

	hdr = nl80211hdr_put(msg, 0, 0, 0, notif);
	if (!hdr) {
		nlmsg_free(msg);
		return;
	}

	if (nla_put_u32(msg, NL80211_ATTR_IFINDEX, netdev->ifindex))
		goto nla_put_failure;

	if (nl80211_send_chandef(msg, chandef))
		goto nla_put_failure;

	if ((notif == NL80211_CMD_CH_SWITCH_STARTED_NOTIFY) &&
	    (nla_put_u32(msg, NL80211_ATTR_CH_SWITCH_COUNT, count)))
			goto nla_put_failure;

	genlmsg_end(msg, hdr);

	genlmsg_multicast_netns(&nl80211_fam, wiphy_net(&rdev->wiphy), msg, 0,
				NL80211_MCGRP_MLME, gfp);
	return;

 nla_put_failure:
	genlmsg_cancel(msg, hdr);
	nlmsg_free(msg);
}

void cfg80211_ch_switch_notify(struct net_device *dev,
			       struct cfg80211_chan_def *chandef)
{
	struct wireless_dev *wdev = dev->ieee80211_ptr;
	struct wiphy *wiphy = wdev->wiphy;
	struct cfg80211_registered_device *rdev = wiphy_to_rdev(wiphy);

	ASSERT_WDEV_LOCK(wdev);

	trace_cfg80211_ch_switch_notify(dev, chandef);

	wdev->chandef = *chandef;
	wdev->preset_chandef = *chandef;
	nl80211_ch_switch_notify(rdev, dev, chandef, GFP_KERNEL,
				 NL80211_CMD_CH_SWITCH_NOTIFY, 0);
}
EXPORT_SYMBOL(cfg80211_ch_switch_notify);

void cfg80211_ch_switch_started_notify(struct net_device *dev,
				       struct cfg80211_chan_def *chandef,
				       u8 count)
<<<<<<< HEAD
{
	struct wireless_dev *wdev = dev->ieee80211_ptr;
	struct wiphy *wiphy = wdev->wiphy;
	struct cfg80211_registered_device *rdev = wiphy_to_rdev(wiphy);

	trace_cfg80211_ch_switch_started_notify(dev, chandef);

	nl80211_ch_switch_notify(rdev, dev, chandef, GFP_KERNEL,
				 NL80211_CMD_CH_SWITCH_STARTED_NOTIFY, count);
}
EXPORT_SYMBOL(cfg80211_ch_switch_started_notify);

void cfg80211_cqm_txe_notify(struct net_device *dev,
			     const u8 *peer, u32 num_packets,
			     u32 rate, u32 intvl, gfp_t gfp)
=======
>>>>>>> 81c41260
{
	struct wireless_dev *wdev = dev->ieee80211_ptr;
	struct wiphy *wiphy = wdev->wiphy;
	struct cfg80211_registered_device *rdev = wiphy_to_rdev(wiphy);

	trace_cfg80211_ch_switch_started_notify(dev, chandef);

	nl80211_ch_switch_notify(rdev, dev, chandef, GFP_KERNEL,
				 NL80211_CMD_CH_SWITCH_STARTED_NOTIFY, count);
}
EXPORT_SYMBOL(cfg80211_ch_switch_started_notify);

void
nl80211_radar_notify(struct cfg80211_registered_device *rdev,
		     const struct cfg80211_chan_def *chandef,
		     enum nl80211_radar_event event,
		     struct net_device *netdev, gfp_t gfp)
{
	struct sk_buff *msg;
	void *hdr;

	msg = nlmsg_new(NLMSG_DEFAULT_SIZE, gfp);
	if (!msg)
		return;

	hdr = nl80211hdr_put(msg, 0, 0, 0, NL80211_CMD_RADAR_DETECT);
	if (!hdr) {
		nlmsg_free(msg);
		return;
	}

	if (nla_put_u32(msg, NL80211_ATTR_WIPHY, rdev->wiphy_idx))
		goto nla_put_failure;

	/* NOP and radar events don't need a netdev parameter */
	if (netdev) {
		struct wireless_dev *wdev = netdev->ieee80211_ptr;

		if (nla_put_u32(msg, NL80211_ATTR_IFINDEX, netdev->ifindex) ||
		    nla_put_u64(msg, NL80211_ATTR_WDEV, wdev_id(wdev)))
			goto nla_put_failure;
	}

	if (nla_put_u32(msg, NL80211_ATTR_RADAR_EVENT, event))
		goto nla_put_failure;

	if (nl80211_send_chandef(msg, chandef))
		goto nla_put_failure;

	genlmsg_end(msg, hdr);

	genlmsg_multicast_netns(&nl80211_fam, wiphy_net(&rdev->wiphy), msg, 0,
				NL80211_MCGRP_MLME, gfp);
	return;

 nla_put_failure:
	genlmsg_cancel(msg, hdr);
	nlmsg_free(msg);
}

void cfg80211_probe_status(struct net_device *dev, const u8 *addr,
			   u64 cookie, bool acked, gfp_t gfp)
{
	struct wireless_dev *wdev = dev->ieee80211_ptr;
	struct cfg80211_registered_device *rdev = wiphy_to_rdev(wdev->wiphy);
	struct sk_buff *msg;
	void *hdr;

	trace_cfg80211_probe_status(dev, addr, cookie, acked);

	msg = nlmsg_new(NLMSG_DEFAULT_SIZE, gfp);

	if (!msg)
		return;

	hdr = nl80211hdr_put(msg, 0, 0, 0, NL80211_CMD_PROBE_CLIENT);
	if (!hdr) {
		nlmsg_free(msg);
		return;
	}

	if (nla_put_u32(msg, NL80211_ATTR_WIPHY, rdev->wiphy_idx) ||
	    nla_put_u32(msg, NL80211_ATTR_IFINDEX, dev->ifindex) ||
	    nla_put(msg, NL80211_ATTR_MAC, ETH_ALEN, addr) ||
	    nla_put_u64(msg, NL80211_ATTR_COOKIE, cookie) ||
	    (acked && nla_put_flag(msg, NL80211_ATTR_ACK)))
		goto nla_put_failure;

	genlmsg_end(msg, hdr);

	genlmsg_multicast_netns(&nl80211_fam, wiphy_net(&rdev->wiphy), msg, 0,
				NL80211_MCGRP_MLME, gfp);
	return;

 nla_put_failure:
	genlmsg_cancel(msg, hdr);
	nlmsg_free(msg);
}
EXPORT_SYMBOL(cfg80211_probe_status);

void cfg80211_report_obss_beacon(struct wiphy *wiphy,
				 const u8 *frame, size_t len,
				 int freq, int sig_dbm)
{
	struct cfg80211_registered_device *rdev = wiphy_to_rdev(wiphy);
	struct sk_buff *msg;
	void *hdr;
	struct cfg80211_beacon_registration *reg;

	trace_cfg80211_report_obss_beacon(wiphy, frame, len, freq, sig_dbm);

	spin_lock_bh(&rdev->beacon_registrations_lock);
	list_for_each_entry(reg, &rdev->beacon_registrations, list) {
		msg = nlmsg_new(len + 100, GFP_ATOMIC);
		if (!msg) {
			spin_unlock_bh(&rdev->beacon_registrations_lock);
			return;
		}

		hdr = nl80211hdr_put(msg, 0, 0, 0, NL80211_CMD_FRAME);
		if (!hdr)
			goto nla_put_failure;

		if (nla_put_u32(msg, NL80211_ATTR_WIPHY, rdev->wiphy_idx) ||
		    (freq &&
		     nla_put_u32(msg, NL80211_ATTR_WIPHY_FREQ, freq)) ||
		    (sig_dbm &&
		     nla_put_u32(msg, NL80211_ATTR_RX_SIGNAL_DBM, sig_dbm)) ||
		    nla_put(msg, NL80211_ATTR_FRAME, len, frame))
			goto nla_put_failure;

		genlmsg_end(msg, hdr);

		genlmsg_unicast(wiphy_net(&rdev->wiphy), msg, reg->nlportid);
	}
	spin_unlock_bh(&rdev->beacon_registrations_lock);
	return;

 nla_put_failure:
	spin_unlock_bh(&rdev->beacon_registrations_lock);
	if (hdr)
		genlmsg_cancel(msg, hdr);
	nlmsg_free(msg);
}
EXPORT_SYMBOL(cfg80211_report_obss_beacon);

#ifdef CONFIG_PM
static int cfg80211_net_detect_results(struct sk_buff *msg,
				       struct cfg80211_wowlan_wakeup *wakeup)
{
	struct cfg80211_wowlan_nd_info *nd = wakeup->net_detect;
	struct nlattr *nl_results, *nl_match, *nl_freqs;
	int i, j;

	nl_results = nla_nest_start(
		msg, NL80211_WOWLAN_TRIG_NET_DETECT_RESULTS);
	if (!nl_results)
		return -EMSGSIZE;

	for (i = 0; i < nd->n_matches; i++) {
		struct cfg80211_wowlan_nd_match *match = nd->matches[i];

		nl_match = nla_nest_start(msg, i);
		if (!nl_match)
			break;

		/* The SSID attribute is optional in nl80211, but for
		 * simplicity reasons it's always present in the
		 * cfg80211 structure.  If a driver can't pass the
		 * SSID, that needs to be changed.  A zero length SSID
		 * is still a valid SSID (wildcard), so it cannot be
		 * used for this purpose.
		 */
		if (nla_put(msg, NL80211_ATTR_SSID, match->ssid.ssid_len,
			    match->ssid.ssid)) {
			nla_nest_cancel(msg, nl_match);
			goto out;
		}

		if (match->n_channels) {
			nl_freqs = nla_nest_start(
				msg, NL80211_ATTR_SCAN_FREQUENCIES);
			if (!nl_freqs) {
				nla_nest_cancel(msg, nl_match);
				goto out;
			}

			for (j = 0; j < match->n_channels; j++) {
				if (nla_put_u32(msg,
						NL80211_ATTR_WIPHY_FREQ,
						match->channels[j])) {
					nla_nest_cancel(msg, nl_freqs);
					nla_nest_cancel(msg, nl_match);
					goto out;
				}
			}

			nla_nest_end(msg, nl_freqs);
		}

		nla_nest_end(msg, nl_match);
	}

out:
	nla_nest_end(msg, nl_results);
	return 0;
}

void cfg80211_report_wowlan_wakeup(struct wireless_dev *wdev,
				   struct cfg80211_wowlan_wakeup *wakeup,
				   gfp_t gfp)
{
	struct cfg80211_registered_device *rdev = wiphy_to_rdev(wdev->wiphy);
	struct sk_buff *msg;
	void *hdr;
	int size = 200;

	trace_cfg80211_report_wowlan_wakeup(wdev->wiphy, wdev, wakeup);

	if (wakeup)
		size += wakeup->packet_present_len;

	msg = nlmsg_new(size, gfp);
	if (!msg)
		return;

	hdr = nl80211hdr_put(msg, 0, 0, 0, NL80211_CMD_SET_WOWLAN);
	if (!hdr)
		goto free_msg;

	if (nla_put_u32(msg, NL80211_ATTR_WIPHY, rdev->wiphy_idx) ||
	    nla_put_u64(msg, NL80211_ATTR_WDEV, wdev_id(wdev)))
		goto free_msg;

	if (wdev->netdev && nla_put_u32(msg, NL80211_ATTR_IFINDEX,
					wdev->netdev->ifindex))
		goto free_msg;

	if (wakeup) {
		struct nlattr *reasons;

		reasons = nla_nest_start(msg, NL80211_ATTR_WOWLAN_TRIGGERS);
		if (!reasons)
			goto free_msg;

		if (wakeup->disconnect &&
		    nla_put_flag(msg, NL80211_WOWLAN_TRIG_DISCONNECT))
			goto free_msg;
		if (wakeup->magic_pkt &&
		    nla_put_flag(msg, NL80211_WOWLAN_TRIG_MAGIC_PKT))
			goto free_msg;
		if (wakeup->gtk_rekey_failure &&
		    nla_put_flag(msg, NL80211_WOWLAN_TRIG_GTK_REKEY_FAILURE))
			goto free_msg;
		if (wakeup->eap_identity_req &&
		    nla_put_flag(msg, NL80211_WOWLAN_TRIG_EAP_IDENT_REQUEST))
			goto free_msg;
		if (wakeup->four_way_handshake &&
		    nla_put_flag(msg, NL80211_WOWLAN_TRIG_4WAY_HANDSHAKE))
			goto free_msg;
		if (wakeup->rfkill_release &&
		    nla_put_flag(msg, NL80211_WOWLAN_TRIG_RFKILL_RELEASE))
			goto free_msg;

		if (wakeup->pattern_idx >= 0 &&
		    nla_put_u32(msg, NL80211_WOWLAN_TRIG_PKT_PATTERN,
				wakeup->pattern_idx))
			goto free_msg;

		if (wakeup->tcp_match &&
		    nla_put_flag(msg, NL80211_WOWLAN_TRIG_WAKEUP_TCP_MATCH))
			goto free_msg;

		if (wakeup->tcp_connlost &&
		    nla_put_flag(msg, NL80211_WOWLAN_TRIG_WAKEUP_TCP_CONNLOST))
			goto free_msg;

		if (wakeup->tcp_nomoretokens &&
		    nla_put_flag(msg,
				 NL80211_WOWLAN_TRIG_WAKEUP_TCP_NOMORETOKENS))
			goto free_msg;

		if (wakeup->packet) {
			u32 pkt_attr = NL80211_WOWLAN_TRIG_WAKEUP_PKT_80211;
			u32 len_attr = NL80211_WOWLAN_TRIG_WAKEUP_PKT_80211_LEN;

			if (!wakeup->packet_80211) {
				pkt_attr =
					NL80211_WOWLAN_TRIG_WAKEUP_PKT_8023;
				len_attr =
					NL80211_WOWLAN_TRIG_WAKEUP_PKT_8023_LEN;
			}

			if (wakeup->packet_len &&
			    nla_put_u32(msg, len_attr, wakeup->packet_len))
				goto free_msg;

			if (nla_put(msg, pkt_attr, wakeup->packet_present_len,
				    wakeup->packet))
				goto free_msg;
		}

		if (wakeup->net_detect &&
		    cfg80211_net_detect_results(msg, wakeup))
				goto free_msg;

		nla_nest_end(msg, reasons);
	}

	genlmsg_end(msg, hdr);

	genlmsg_multicast_netns(&nl80211_fam, wiphy_net(&rdev->wiphy), msg, 0,
				NL80211_MCGRP_MLME, gfp);
	return;

 free_msg:
	nlmsg_free(msg);
}
EXPORT_SYMBOL(cfg80211_report_wowlan_wakeup);
#endif

void cfg80211_tdls_oper_request(struct net_device *dev, const u8 *peer,
				enum nl80211_tdls_operation oper,
				u16 reason_code, gfp_t gfp)
{
	struct wireless_dev *wdev = dev->ieee80211_ptr;
	struct cfg80211_registered_device *rdev = wiphy_to_rdev(wdev->wiphy);
	struct sk_buff *msg;
	void *hdr;

	trace_cfg80211_tdls_oper_request(wdev->wiphy, dev, peer, oper,
					 reason_code);

	msg = nlmsg_new(NLMSG_DEFAULT_SIZE, gfp);
	if (!msg)
		return;

	hdr = nl80211hdr_put(msg, 0, 0, 0, NL80211_CMD_TDLS_OPER);
	if (!hdr) {
		nlmsg_free(msg);
		return;
	}

	if (nla_put_u32(msg, NL80211_ATTR_WIPHY, rdev->wiphy_idx) ||
	    nla_put_u32(msg, NL80211_ATTR_IFINDEX, dev->ifindex) ||
	    nla_put_u8(msg, NL80211_ATTR_TDLS_OPERATION, oper) ||
	    nla_put(msg, NL80211_ATTR_MAC, ETH_ALEN, peer) ||
	    (reason_code > 0 &&
	     nla_put_u16(msg, NL80211_ATTR_REASON_CODE, reason_code)))
		goto nla_put_failure;

	genlmsg_end(msg, hdr);

	genlmsg_multicast_netns(&nl80211_fam, wiphy_net(&rdev->wiphy), msg, 0,
				NL80211_MCGRP_MLME, gfp);
	return;

 nla_put_failure:
	genlmsg_cancel(msg, hdr);
	nlmsg_free(msg);
}
EXPORT_SYMBOL(cfg80211_tdls_oper_request);

static int nl80211_netlink_notify(struct notifier_block * nb,
				  unsigned long state,
				  void *_notify)
{
	struct netlink_notify *notify = _notify;
	struct cfg80211_registered_device *rdev;
	struct wireless_dev *wdev;
	struct cfg80211_beacon_registration *reg, *tmp;

	if (state != NETLINK_URELEASE)
		return NOTIFY_DONE;

	rcu_read_lock();

	list_for_each_entry_rcu(rdev, &cfg80211_rdev_list, list) {
		bool schedule_destroy_work = false;

		list_for_each_entry_rcu(wdev, &rdev->wdev_list, list) {
			cfg80211_mlme_unregister_socket(wdev, notify->portid);

			if (wdev->owner_nlportid == notify->portid)
				schedule_destroy_work = true;
		}

		spin_lock_bh(&rdev->beacon_registrations_lock);
		list_for_each_entry_safe(reg, tmp, &rdev->beacon_registrations,
					 list) {
			if (reg->nlportid == notify->portid) {
				list_del(&reg->list);
				kfree(reg);
				break;
			}
		}
		spin_unlock_bh(&rdev->beacon_registrations_lock);

		if (schedule_destroy_work) {
			struct cfg80211_iface_destroy *destroy;

			destroy = kzalloc(sizeof(*destroy), GFP_ATOMIC);
			if (destroy) {
				destroy->nlportid = notify->portid;
				spin_lock(&rdev->destroy_list_lock);
				list_add(&destroy->list, &rdev->destroy_list);
				spin_unlock(&rdev->destroy_list_lock);
				schedule_work(&rdev->destroy_work);
			}
		}
	}

	rcu_read_unlock();

	return NOTIFY_OK;
}

static struct notifier_block nl80211_netlink_notifier = {
	.notifier_call = nl80211_netlink_notify,
};

void cfg80211_ft_event(struct net_device *netdev,
		       struct cfg80211_ft_event_params *ft_event)
{
	struct wiphy *wiphy = netdev->ieee80211_ptr->wiphy;
	struct cfg80211_registered_device *rdev = wiphy_to_rdev(wiphy);
	struct sk_buff *msg;
	void *hdr;

	trace_cfg80211_ft_event(wiphy, netdev, ft_event);

	if (!ft_event->target_ap)
		return;

	msg = nlmsg_new(NLMSG_DEFAULT_SIZE, GFP_KERNEL);
	if (!msg)
		return;

	hdr = nl80211hdr_put(msg, 0, 0, 0, NL80211_CMD_FT_EVENT);
	if (!hdr)
		goto out;

	if (nla_put_u32(msg, NL80211_ATTR_WIPHY, rdev->wiphy_idx) ||
	    nla_put_u32(msg, NL80211_ATTR_IFINDEX, netdev->ifindex) ||
	    nla_put(msg, NL80211_ATTR_MAC, ETH_ALEN, ft_event->target_ap))
		goto out;

	if (ft_event->ies &&
	    nla_put(msg, NL80211_ATTR_IE, ft_event->ies_len, ft_event->ies))
		goto out;
	if (ft_event->ric_ies &&
	    nla_put(msg, NL80211_ATTR_IE_RIC, ft_event->ric_ies_len,
		    ft_event->ric_ies))
		goto out;

	genlmsg_end(msg, hdr);

	genlmsg_multicast_netns(&nl80211_fam, wiphy_net(&rdev->wiphy), msg, 0,
				NL80211_MCGRP_MLME, GFP_KERNEL);
	return;
 out:
	nlmsg_free(msg);
}
EXPORT_SYMBOL(cfg80211_ft_event);

void cfg80211_crit_proto_stopped(struct wireless_dev *wdev, gfp_t gfp)
{
	struct cfg80211_registered_device *rdev;
	struct sk_buff *msg;
	void *hdr;
	u32 nlportid;

	rdev = wiphy_to_rdev(wdev->wiphy);
	if (!rdev->crit_proto_nlportid)
		return;

	nlportid = rdev->crit_proto_nlportid;
	rdev->crit_proto_nlportid = 0;

	msg = nlmsg_new(NLMSG_DEFAULT_SIZE, gfp);
	if (!msg)
		return;

	hdr = nl80211hdr_put(msg, 0, 0, 0, NL80211_CMD_CRIT_PROTOCOL_STOP);
	if (!hdr)
		goto nla_put_failure;

	if (nla_put_u32(msg, NL80211_ATTR_WIPHY, rdev->wiphy_idx) ||
	    nla_put_u64(msg, NL80211_ATTR_WDEV, wdev_id(wdev)))
		goto nla_put_failure;

	genlmsg_end(msg, hdr);

	genlmsg_unicast(wiphy_net(&rdev->wiphy), msg, nlportid);
	return;

 nla_put_failure:
	if (hdr)
		genlmsg_cancel(msg, hdr);
	nlmsg_free(msg);

}
EXPORT_SYMBOL(cfg80211_crit_proto_stopped);

void nl80211_send_ap_stopped(struct wireless_dev *wdev)
{
	struct wiphy *wiphy = wdev->wiphy;
	struct cfg80211_registered_device *rdev = wiphy_to_rdev(wiphy);
	struct sk_buff *msg;
	void *hdr;

	msg = nlmsg_new(NLMSG_DEFAULT_SIZE, GFP_KERNEL);
	if (!msg)
		return;

	hdr = nl80211hdr_put(msg, 0, 0, 0, NL80211_CMD_STOP_AP);
	if (!hdr)
		goto out;

	if (nla_put_u32(msg, NL80211_ATTR_WIPHY, rdev->wiphy_idx) ||
	    nla_put_u32(msg, NL80211_ATTR_IFINDEX, wdev->netdev->ifindex) ||
	    nla_put_u64(msg, NL80211_ATTR_WDEV, wdev_id(wdev)))
		goto out;

	genlmsg_end(msg, hdr);

	genlmsg_multicast_netns(&nl80211_fam, wiphy_net(wiphy), msg, 0,
				NL80211_MCGRP_MLME, GFP_KERNEL);
	return;
 out:
	nlmsg_free(msg);
}

/* initialisation/exit functions */

int nl80211_init(void)
{
	int err;

	err = genl_register_family_with_ops_groups(&nl80211_fam, nl80211_ops,
						   nl80211_mcgrps);
	if (err)
		return err;

	err = netlink_register_notifier(&nl80211_netlink_notifier);
	if (err)
		goto err_out;

	return 0;
 err_out:
	genl_unregister_family(&nl80211_fam);
	return err;
}

void nl80211_exit(void)
{
	netlink_unregister_notifier(&nl80211_netlink_notifier);
	genl_unregister_family(&nl80211_fam);
}<|MERGE_RESOLUTION|>--- conflicted
+++ resolved
@@ -8816,39 +8816,6 @@
 				   const struct wiphy_wowlan_support *wowlan,
 				   struct nlattr *attr,
 				   struct cfg80211_wowlan *trig)
-<<<<<<< HEAD
-{
-	struct nlattr **tb;
-	int err;
-
-	tb = kzalloc(NUM_NL80211_ATTR * sizeof(*tb), GFP_KERNEL);
-	if (!tb)
-		return -ENOMEM;
-
-	if (!(wowlan->flags & WIPHY_WOWLAN_NET_DETECT)) {
-		err = -EOPNOTSUPP;
-		goto out;
-	}
-
-	err = nla_parse(tb, NL80211_ATTR_MAX,
-			nla_data(attr), nla_len(attr),
-			nl80211_policy);
-	if (err)
-		goto out;
-
-	trig->nd_config = nl80211_parse_sched_scan(&rdev->wiphy, NULL, tb);
-	err = PTR_ERR_OR_ZERO(trig->nd_config);
-	if (err)
-		trig->nd_config = NULL;
-
-out:
-	kfree(tb);
-	return err;
-}
-
-static int nl80211_set_wowlan(struct sk_buff *skb, struct genl_info *info)
-=======
->>>>>>> 81c41260
 {
 	struct nlattr **tb;
 	int err;
@@ -12125,24 +12092,6 @@
 void cfg80211_ch_switch_started_notify(struct net_device *dev,
 				       struct cfg80211_chan_def *chandef,
 				       u8 count)
-<<<<<<< HEAD
-{
-	struct wireless_dev *wdev = dev->ieee80211_ptr;
-	struct wiphy *wiphy = wdev->wiphy;
-	struct cfg80211_registered_device *rdev = wiphy_to_rdev(wiphy);
-
-	trace_cfg80211_ch_switch_started_notify(dev, chandef);
-
-	nl80211_ch_switch_notify(rdev, dev, chandef, GFP_KERNEL,
-				 NL80211_CMD_CH_SWITCH_STARTED_NOTIFY, count);
-}
-EXPORT_SYMBOL(cfg80211_ch_switch_started_notify);
-
-void cfg80211_cqm_txe_notify(struct net_device *dev,
-			     const u8 *peer, u32 num_packets,
-			     u32 rate, u32 intvl, gfp_t gfp)
-=======
->>>>>>> 81c41260
 {
 	struct wireless_dev *wdev = dev->ieee80211_ptr;
 	struct wiphy *wiphy = wdev->wiphy;
