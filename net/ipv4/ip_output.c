--- conflicted
+++ resolved
@@ -1142,17 +1142,13 @@
 		return -EFAULT;
 
 	cork->fragsize = ip_sk_use_pmtu(sk) ?
-<<<<<<< HEAD
-			 dst_mtu(&rt->dst) : rt->dst.dev->mtu;
-
-	cork->gso_size = sk->sk_type == SOCK_DGRAM ? ipc->gso_size : 0;
-=======
 			 dst_mtu(&rt->dst) : READ_ONCE(rt->dst.dev->mtu);
 
 	if (!inetdev_valid_mtu(cork->fragsize))
 		return -ENETUNREACH;
 
->>>>>>> 32bc956b
+	cork->gso_size = sk->sk_type == SOCK_DGRAM ? ipc->gso_size : 0;
+
 	cork->dst = &rt->dst;
 	/* We stole this route, caller should not release it. */
 	*rtp = NULL;
