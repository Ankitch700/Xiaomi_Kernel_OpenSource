--- conflicted
+++ resolved
@@ -754,7 +754,8 @@
 	 * <prev RTT . ><current RTT .. ><next RTT .... >
 	 */
 
-	if (READ_ONCE(sock_net(sk)->ipv4.sysctl_tcp_moderate_rcvbuf)) {
+	if (READ_ONCE(sock_net(sk)->ipv4.sysctl_tcp_moderate_rcvbuf) &&
+	    !(sk->sk_userlocks & SOCK_RCVBUF_LOCK)) {
 		u64 rcvwin, grow;
 		int rcvbuf;
 
@@ -770,28 +771,12 @@
 
 		rcvbuf = min_t(u64, tcp_space_from_win(sk, rcvwin),
 			       READ_ONCE(sock_net(sk)->ipv4.sysctl_tcp_rmem[2]));
-		if (!(sk->sk_userlocks & SOCK_RCVBUF_LOCK)) {
-			if (rcvbuf > sk->sk_rcvbuf) {
-				WRITE_ONCE(sk->sk_rcvbuf, rcvbuf);
-
-<<<<<<< HEAD
-				/* Make the window clamp follow along.  */
-				WRITE_ONCE(tp->window_clamp,
-					   tcp_win_from_space(sk, rcvbuf));
-			}
-		} else {
-			/* Make the window clamp follow along while being bounded
-			 * by SO_RCVBUF.
-			 */
-			int clamp = tcp_win_from_space(sk, min(rcvbuf, sk->sk_rcvbuf));
-
-			if (clamp > tp->window_clamp)
-				WRITE_ONCE(tp->window_clamp, clamp);
-=======
+		if (rcvbuf > sk->sk_rcvbuf) {
+			WRITE_ONCE(sk->sk_rcvbuf, rcvbuf);
+
 			/* Make the window clamp follow along.  */
 			WRITE_ONCE(tp->window_clamp,
 				   tcp_win_from_space(sk, rcvbuf));
->>>>>>> 82cb5c6a
 		}
 	}
 	tp->rcvq_space.space = copied;
