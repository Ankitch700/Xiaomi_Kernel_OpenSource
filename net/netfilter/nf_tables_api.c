--- conflicted
+++ resolved
@@ -3809,11 +3809,7 @@
 		list_for_each_entry(chain, &table->chains, list) {
 			if (!nft_is_active_next(net, chain))
 				continue;
-<<<<<<< HEAD
-			if (nft_chain_is_bound(chain))
-=======
 			if (nft_chain_binding(chain))
->>>>>>> c9e71408
 				continue;
 
 			ctx.chain = chain;
