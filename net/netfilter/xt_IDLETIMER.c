/*
 * linux/net/netfilter/xt_IDLETIMER.c
 *
 * Netfilter module to trigger a timer when packet matches.
 * After timer expires a kevent will be sent.
 *
 * Copyright (C) 2004, 2010 Nokia Corporation
 *
 * Written by Timo Teras <ext-timo.teras@nokia.com>
 *
 * Converted to x_tables and reworked for upstream inclusion
 * by Luciano Coelho <luciano.coelho@nokia.com>
 *
 * Contact: Luciano Coelho <luciano.coelho@nokia.com>
 *
 * This program is free software; you can redistribute it and/or
 * modify it under the terms of the GNU General Public License
 * version 2 as published by the Free Software Foundation.
 *
 * This program is distributed in the hope that it will be useful, but
 * WITHOUT ANY WARRANTY; without even the implied warranty of
 * MERCHANTABILITY or FITNESS FOR A PARTICULAR PURPOSE.  See the GNU
 * General Public License for more details.
 *
 * You should have received a copy of the GNU General Public License
 * along with this program; if not, write to the Free Software
 * Foundation, Inc., 51 Franklin St, Fifth Floor, Boston, MA
 * 02110-1301 USA
 */

#define pr_fmt(fmt) KBUILD_MODNAME ": " fmt

#include <linux/module.h>
#include <linux/timer.h>
#include <linux/list.h>
#include <linux/mutex.h>
#include <linux/netfilter.h>
#include <linux/netfilter/x_tables.h>
#include <linux/netfilter/xt_IDLETIMER.h>
#include <linux/kdev_t.h>
#include <linux/kobject.h>
#include <linux/skbuff.h>
#include <linux/workqueue.h>
#include <linux/sysfs.h>
#include <linux/rtc.h>
#include <linux/time.h>
#include <linux/math64.h>
#include <linux/suspend.h>
#include <linux/notifier.h>
#include <net/net_namespace.h>
#include <net/sock.h>
#include <net/inet_sock.h>

struct idletimer_tg {
	struct list_head entry;
	struct timer_list timer;
	struct work_struct work;

	struct kobject *kobj;
	struct device_attribute attr;

	struct timespec delayed_timer_trigger;
	struct timespec last_modified_timer;
	struct timespec last_suspend_time;
	struct notifier_block pm_nb;

	int timeout;
	unsigned int refcnt;
	bool work_pending;
	bool send_nl_msg;
	bool active;
	uid_t uid;
	bool suspend_time_valid;
};

static LIST_HEAD(idletimer_tg_list);
static DEFINE_MUTEX(list_mutex);
static DEFINE_SPINLOCK(timestamp_lock);

static struct kobject *idletimer_tg_kobj;

static bool check_for_delayed_trigger(struct idletimer_tg *timer,
		struct timespec *ts)
{
	bool state;
	struct timespec temp;
	spin_lock_bh(&timestamp_lock);
	timer->work_pending = false;
	if ((ts->tv_sec - timer->last_modified_timer.tv_sec) > timer->timeout ||
			timer->delayed_timer_trigger.tv_sec != 0) {
		state = false;
		temp.tv_sec = timer->timeout;
		temp.tv_nsec = 0;
		if (timer->delayed_timer_trigger.tv_sec != 0) {
			temp = timespec_add(timer->delayed_timer_trigger, temp);
			ts->tv_sec = temp.tv_sec;
			ts->tv_nsec = temp.tv_nsec;
			timer->delayed_timer_trigger.tv_sec = 0;
			timer->work_pending = true;
			schedule_work(&timer->work);
		} else {
			temp = timespec_add(timer->last_modified_timer, temp);
			ts->tv_sec = temp.tv_sec;
			ts->tv_nsec = temp.tv_nsec;
		}
	} else {
		state = timer->active;
	}
	spin_unlock_bh(&timestamp_lock);
	return state;
}

static void notify_netlink_uevent(const char *iface, struct idletimer_tg *timer)
{
	char iface_msg[NLMSG_MAX_SIZE];
	char state_msg[NLMSG_MAX_SIZE];
	char timestamp_msg[NLMSG_MAX_SIZE];
	char uid_msg[NLMSG_MAX_SIZE];
	char *envp[] = { iface_msg, state_msg, timestamp_msg, uid_msg, NULL };
	int res;
	struct timespec ts;
	uint64_t time_ns;
	bool state;

	res = snprintf(iface_msg, NLMSG_MAX_SIZE, "INTERFACE=%s",
		       iface);
	if (NLMSG_MAX_SIZE <= res) {
		pr_err("message too long (%d)", res);
		return;
	}

	get_monotonic_boottime(&ts);
	state = check_for_delayed_trigger(timer, &ts);
	res = snprintf(state_msg, NLMSG_MAX_SIZE, "STATE=%s",
			state ? "active" : "inactive");

	if (NLMSG_MAX_SIZE <= res) {
		pr_err("message too long (%d)", res);
		return;
	}

	if (state) {
		res = snprintf(uid_msg, NLMSG_MAX_SIZE, "UID=%u", timer->uid);
		if (NLMSG_MAX_SIZE <= res)
			pr_err("message too long (%d)", res);
	} else {
		res = snprintf(uid_msg, NLMSG_MAX_SIZE, "UID=");
		if (NLMSG_MAX_SIZE <= res)
			pr_err("message too long (%d)", res);
	}

	time_ns = timespec_to_ns(&ts);
	res = snprintf(timestamp_msg, NLMSG_MAX_SIZE, "TIME_NS=%llu", time_ns);
	if (NLMSG_MAX_SIZE <= res) {
		timestamp_msg[0] = '\0';
		pr_err("message too long (%d)", res);
	}

	pr_debug("putting nlmsg: <%s> <%s> <%s> <%s>\n", iface_msg, state_msg,
		 timestamp_msg, uid_msg);
	kobject_uevent_env(idletimer_tg_kobj, KOBJ_CHANGE, envp);
	return;


}

static
struct idletimer_tg *__idletimer_tg_find_by_label(const char *label)
{
	struct idletimer_tg *entry;

	BUG_ON(!label);

	list_for_each_entry(entry, &idletimer_tg_list, entry) {
		if (!strcmp(label, entry->attr.attr.name))
			return entry;
	}

	return NULL;
}

static ssize_t idletimer_tg_show(struct device *dev,
				 struct device_attribute *attr, char *buf)
{
	struct idletimer_tg *timer;
	unsigned long expires = 0;
	unsigned long now = jiffies;

	mutex_lock(&list_mutex);

	timer =	__idletimer_tg_find_by_label(attr->attr.name);
	if (timer)
		expires = timer->timer.expires;

	mutex_unlock(&list_mutex);

	if (time_after(expires, now))
		return sprintf(buf, "%u\n",
			       jiffies_to_msecs(expires - now) / 1000);

	if (timer->send_nl_msg)
		return sprintf(buf, "0 %d\n",
			jiffies_to_msecs(now - expires) / 1000);
	else
		return sprintf(buf, "0\n");
}

static void idletimer_tg_work(struct work_struct *work)
{
	struct idletimer_tg *timer = container_of(work, struct idletimer_tg,
						  work);

	sysfs_notify(idletimer_tg_kobj, NULL, timer->attr.attr.name);

	if (timer->send_nl_msg)
		notify_netlink_uevent(timer->attr.attr.name, timer);
}

static void idletimer_tg_expired(unsigned long data)
{
	struct idletimer_tg *timer = (struct idletimer_tg *) data;

	pr_debug("timer %s expired\n", timer->attr.attr.name);
	spin_lock_bh(&timestamp_lock);
	timer->active = false;
	timer->work_pending = true;
	schedule_work(&timer->work);
	spin_unlock_bh(&timestamp_lock);
}

static int idletimer_resume(struct notifier_block *notifier,
		unsigned long pm_event, void *unused)
{
	struct timespec ts;
	unsigned long time_diff, now = jiffies;
	struct idletimer_tg *timer = container_of(notifier,
			struct idletimer_tg, pm_nb);
	if (!timer)
		return NOTIFY_DONE;
	switch (pm_event) {
	case PM_SUSPEND_PREPARE:
		get_monotonic_boottime(&timer->last_suspend_time);
		timer->suspend_time_valid = true;
		break;
	case PM_POST_SUSPEND:
		if (!timer->suspend_time_valid)
			break;
		timer->suspend_time_valid = false;
<<<<<<< HEAD
=======

>>>>>>> 32bc956b
		spin_lock_bh(&timestamp_lock);
		if (!timer->active) {
			spin_unlock_bh(&timestamp_lock);
			break;
		}
		/* since jiffies are not updated when suspended now represents
		 * the time it would have suspended */
		if (time_after(timer->timer.expires, now)) {
			get_monotonic_boottime(&ts);
			ts = timespec_sub(ts, timer->last_suspend_time);
			time_diff = timespec_to_jiffies(&ts);
			if (timer->timer.expires > (time_diff + now)) {
				mod_timer_pending(&timer->timer,
						(timer->timer.expires - time_diff));
			} else {
				del_timer(&timer->timer);
				timer->timer.expires = 0;
				timer->active = false;
				timer->work_pending = true;
				schedule_work(&timer->work);
			}
		}
		spin_unlock_bh(&timestamp_lock);
		break;
	default:
		break;
	}
	return NOTIFY_DONE;
}

static int idletimer_check_sysfs_name(const char *name, unsigned int size)
{
	int ret;

	ret = xt_check_proc_name(name, size);
	if (ret < 0)
		return ret;

	if (!strcmp(name, "power") ||
	    !strcmp(name, "subsystem") ||
	    !strcmp(name, "uevent"))
		return -EINVAL;

	return 0;
}

static int idletimer_tg_create(struct idletimer_tg_info *info)
{
	int ret;

	info->timer = kzalloc(sizeof(*info->timer), GFP_KERNEL);
	if (!info->timer) {
		ret = -ENOMEM;
		goto out;
	}

	ret = idletimer_check_sysfs_name(info->label, sizeof(info->label));
	if (ret < 0)
		goto out_free_timer;

	sysfs_attr_init(&info->timer->attr.attr);
	info->timer->attr.attr.name = kstrdup(info->label, GFP_KERNEL);
	if (!info->timer->attr.attr.name) {
		ret = -ENOMEM;
		goto out_free_timer;
	}
	info->timer->attr.attr.mode = S_IRUGO;
	info->timer->attr.show = idletimer_tg_show;

	ret = sysfs_create_file(idletimer_tg_kobj, &info->timer->attr.attr);
	if (ret < 0) {
		pr_debug("couldn't add file to sysfs");
		goto out_free_attr;
	}

	list_add(&info->timer->entry, &idletimer_tg_list);

	setup_timer(&info->timer->timer, idletimer_tg_expired,
		    (unsigned long) info->timer);
	info->timer->refcnt = 1;
	info->timer->send_nl_msg = (info->send_nl_msg == 0) ? false : true;
	info->timer->active = true;
	info->timer->timeout = info->timeout;

	info->timer->delayed_timer_trigger.tv_sec = 0;
	info->timer->delayed_timer_trigger.tv_nsec = 0;
	info->timer->work_pending = false;
	info->timer->uid = 0;
	get_monotonic_boottime(&info->timer->last_modified_timer);

	info->timer->pm_nb.notifier_call = idletimer_resume;
	ret = register_pm_notifier(&info->timer->pm_nb);
	if (ret)
		printk(KERN_WARNING "[%s] Failed to register pm notifier %d\n",
				__func__, ret);

	INIT_WORK(&info->timer->work, idletimer_tg_work);

	mod_timer(&info->timer->timer,
		  msecs_to_jiffies(info->timeout * 1000) + jiffies);

	return 0;

out_free_attr:
	kfree(info->timer->attr.attr.name);
out_free_timer:
	kfree(info->timer);
out:
	return ret;
}

static void reset_timer(const struct idletimer_tg_info *info,
			struct sk_buff *skb)
{
	unsigned long now = jiffies;
	struct idletimer_tg *timer = info->timer;
	bool timer_prev;

	spin_lock_bh(&timestamp_lock);
	timer_prev = timer->active;
	timer->active = true;
	/* timer_prev is used to guard overflow problem in time_before*/
	if (!timer_prev || time_before(timer->timer.expires, now)) {
		pr_debug("Starting Checkentry timer (Expired, Jiffies): %lu, %lu\n",
				timer->timer.expires, now);

		/* Stores the uid resposible for waking up the radio */
		if (skb && (skb->sk)) {
			timer->uid = from_kuid_munged(current_user_ns(),
					sock_i_uid(skb_to_full_sk(skb)));
		}

		/* checks if there is a pending inactive notification*/
		if (timer->work_pending)
			timer->delayed_timer_trigger = timer->last_modified_timer;
		else {
			timer->work_pending = true;
			schedule_work(&timer->work);
		}
	}

	get_monotonic_boottime(&timer->last_modified_timer);
	mod_timer(&timer->timer,
			msecs_to_jiffies(info->timeout * 1000) + now);
	spin_unlock_bh(&timestamp_lock);
}

/*
 * The actual xt_tables plugin.
 */
static unsigned int idletimer_tg_target(struct sk_buff *skb,
					 const struct xt_action_param *par)
{
	const struct idletimer_tg_info *info = par->targinfo;
	unsigned long now = jiffies;

	pr_debug("resetting timer %s, timeout period %u\n",
		 info->label, info->timeout);

	BUG_ON(!info->timer);

	info->timer->active = true;

	if (time_before(info->timer->timer.expires, now)) {
		schedule_work(&info->timer->work);
		pr_debug("Starting timer %s (Expired, Jiffies): %lu, %lu\n",
			 info->label, info->timer->timer.expires, now);
	}

	/* TODO: Avoid modifying timers on each packet */
	reset_timer(info, skb);
	return XT_CONTINUE;
}

static int idletimer_tg_checkentry(const struct xt_tgchk_param *par)
{
	struct idletimer_tg_info *info = par->targinfo;
	int ret;

	pr_debug("checkentry targinfo %s\n", info->label);

	if (info->timeout == 0) {
		pr_debug("timeout value is zero\n");
		return -EINVAL;
	}
	if (info->timeout >= INT_MAX / 1000) {
		pr_debug("timeout value is too big\n");
		return -EINVAL;
	}
	if (info->label[0] == '\0' ||
	    strnlen(info->label,
		    MAX_IDLETIMER_LABEL_SIZE) == MAX_IDLETIMER_LABEL_SIZE) {
		pr_debug("label is empty or not nul-terminated\n");
		return -EINVAL;
	}

	mutex_lock(&list_mutex);

	info->timer = __idletimer_tg_find_by_label(info->label);
	if (info->timer) {
		info->timer->refcnt++;
		reset_timer(info, NULL);
		pr_debug("increased refcnt of timer %s to %u\n",
			 info->label, info->timer->refcnt);
	} else {
		ret = idletimer_tg_create(info);
		if (ret < 0) {
			pr_debug("failed to create timer\n");
			mutex_unlock(&list_mutex);
			return ret;
		}
	}

	mutex_unlock(&list_mutex);

	return 0;
}

static void idletimer_tg_destroy(const struct xt_tgdtor_param *par)
{
	const struct idletimer_tg_info *info = par->targinfo;

	pr_debug("destroy targinfo %s\n", info->label);

	mutex_lock(&list_mutex);

	if (--info->timer->refcnt == 0) {
		pr_debug("deleting timer %s\n", info->label);

		list_del(&info->timer->entry);
		del_timer_sync(&info->timer->timer);
		sysfs_remove_file(idletimer_tg_kobj, &info->timer->attr.attr);
		unregister_pm_notifier(&info->timer->pm_nb);
		cancel_work_sync(&info->timer->work);
		kfree(info->timer->attr.attr.name);
		kfree(info->timer);
	} else {
		pr_debug("decreased refcnt of timer %s to %u\n",
		info->label, info->timer->refcnt);
	}

	mutex_unlock(&list_mutex);
}

static struct xt_target idletimer_tg __read_mostly = {
	.name		= "IDLETIMER",
	.revision	= 1,
	.family		= NFPROTO_UNSPEC,
	.target		= idletimer_tg_target,
	.targetsize     = sizeof(struct idletimer_tg_info),
	.usersize	= offsetof(struct idletimer_tg_info, timer),
	.checkentry	= idletimer_tg_checkentry,
	.destroy        = idletimer_tg_destroy,
	.me		= THIS_MODULE,
};

static struct class *idletimer_tg_class;

static struct device *idletimer_tg_device;

static int __init idletimer_tg_init(void)
{
	int err;

	idletimer_tg_class = class_create(THIS_MODULE, "xt_idletimer");
	err = PTR_ERR(idletimer_tg_class);
	if (IS_ERR(idletimer_tg_class)) {
		pr_debug("couldn't register device class\n");
		goto out;
	}

	idletimer_tg_device = device_create(idletimer_tg_class, NULL,
					    MKDEV(0, 0), NULL, "timers");
	err = PTR_ERR(idletimer_tg_device);
	if (IS_ERR(idletimer_tg_device)) {
		pr_debug("couldn't register system device\n");
		goto out_class;
	}

	idletimer_tg_kobj = &idletimer_tg_device->kobj;

	err =  xt_register_target(&idletimer_tg);
	if (err < 0) {
		pr_debug("couldn't register xt target\n");
		goto out_dev;
	}

	return 0;
out_dev:
	device_destroy(idletimer_tg_class, MKDEV(0, 0));
out_class:
	class_destroy(idletimer_tg_class);
out:
	return err;
}

static void __exit idletimer_tg_exit(void)
{
	xt_unregister_target(&idletimer_tg);

	device_destroy(idletimer_tg_class, MKDEV(0, 0));
	class_destroy(idletimer_tg_class);
}

module_init(idletimer_tg_init);
module_exit(idletimer_tg_exit);

MODULE_AUTHOR("Timo Teras <ext-timo.teras@nokia.com>");
MODULE_AUTHOR("Luciano Coelho <luciano.coelho@nokia.com>");
MODULE_DESCRIPTION("Xtables: idle time monitor");
MODULE_LICENSE("GPL v2");
MODULE_ALIAS("ipt_IDLETIMER");
MODULE_ALIAS("ip6t_IDLETIMER");
MODULE_ALIAS("arpt_IDLETIMER");<|MERGE_RESOLUTION|>--- conflicted
+++ resolved
@@ -246,10 +246,7 @@
 		if (!timer->suspend_time_valid)
 			break;
 		timer->suspend_time_valid = false;
-<<<<<<< HEAD
-=======
-
->>>>>>> 32bc956b
+
 		spin_lock_bh(&timestamp_lock);
 		if (!timer->active) {
 			spin_unlock_bh(&timestamp_lock);
