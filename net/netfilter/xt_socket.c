--- conflicted
+++ resolved
@@ -358,13 +358,8 @@
 
 	} else if (tproto == IPPROTO_ICMPV6) {
 		if (extract_icmp6_fields(skb, thoff, &tproto, &saddr, &daddr,
-<<<<<<< HEAD
-					 &sport, &dport, &ipv6_var))
-			return false;
-=======
 					 &sport, &dport))
 			return NULL;
->>>>>>> 551780fc
 	} else {
 		return NULL;
 	}
