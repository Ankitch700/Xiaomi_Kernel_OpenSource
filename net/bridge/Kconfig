# SPDX-License-Identifier: GPL-2.0-only
#
# 802.1d Ethernet Bridging
#

config BRIDGE
	tristate "802.1d Ethernet Bridging"
	select LLC
	select STP
	depends on IPV6 || IPV6=n
	help
	  If you say Y here, then your Linux box will be able to act as an
	  Ethernet bridge, which means that the different Ethernet segments it
	  is connected to will appear as one Ethernet to the participants.
	  Several such bridges can work together to create even larger
	  networks of Ethernets using the IEEE 802.1 spanning tree algorithm.
	  As this is a standard, Linux bridges will cooperate properly with
	  other third party bridge products.

	  In order to use the Ethernet bridge, you'll need the bridge
	  configuration tools; see <file:Documentation/networking/bridge.rst>
	  for location. Please read the Bridge mini-HOWTO for more
	  information.

	  If you enable iptables support along with the bridge support then you
	  turn your bridge into a bridging IP firewall.
	  iptables will then see the IP packets being bridged, so you need to
	  take this into account when setting up your firewall rules.
	  Enabling arptables support when bridging will let arptables see
	  bridged ARP traffic in the arptables FORWARD chain.

	  To compile this code as a module, choose M here: the module
	  will be called bridge.

	  If unsure, say N.

config BRIDGE_IGMP_SNOOPING
	bool "IGMP/MLD snooping"
	depends on BRIDGE
	depends on INET
<<<<<<< HEAD
	---help---
=======
	default y
	help
>>>>>>> 86b41f49
	  If you say Y here, then the Ethernet bridge will be able selectively
	  forward multicast traffic based on IGMP/MLD traffic received from
	  each port.

	  Say N to exclude this support and reduce the binary size.

	  If unsure, say Y.

config BRIDGE_VLAN_FILTERING
	bool "VLAN filtering"
	depends on BRIDGE
	depends on VLAN_8021Q
	default n
	help
	  If you say Y here, then the Ethernet bridge will be able selectively
	  receive and forward traffic based on VLAN information in the packet
	  any VLAN information configured on the bridge port or bridge device.

	  Say N to exclude this support and reduce the binary size.

	  If unsure, say Y.

config BRIDGE_MRP
	bool "MRP protocol"
	depends on BRIDGE
	default n
	help
	  If you say Y here, then the Ethernet bridge will be able to run MRP
	  protocol to detect loops

	  Say N to exclude this support and reduce the binary size.

	  If unsure, say N.<|MERGE_RESOLUTION|>--- conflicted
+++ resolved
@@ -38,12 +38,8 @@
 	bool "IGMP/MLD snooping"
 	depends on BRIDGE
 	depends on INET
-<<<<<<< HEAD
-	---help---
-=======
 	default y
 	help
->>>>>>> 86b41f49
 	  If you say Y here, then the Ethernet bridge will be able selectively
 	  forward multicast traffic based on IGMP/MLD traffic received from
 	  each port.
