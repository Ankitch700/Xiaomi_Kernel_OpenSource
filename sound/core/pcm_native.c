--- conflicted
+++ resolved
@@ -755,18 +755,13 @@
 		runtime->boundary *= 2;
 
 	/* clear the buffer for avoiding possible kernel info leaks */
-<<<<<<< HEAD
-	if (runtime->dma_area && !substream->ops->copy_user)
-		memset_io(runtime->dma_area, 0, runtime->dma_bytes);
-=======
 	if (runtime->dma_area && !substream->ops->copy_user) {
 		size_t size = runtime->dma_bytes;
 
 		if (runtime->info & SNDRV_PCM_INFO_MMAP)
 			size = PAGE_ALIGN(size);
-		memset(runtime->dma_area, 0, size);
-	}
->>>>>>> 6a70670a
+		memset_io(runtime->dma_area, 0, size);
+	}
 
 	snd_pcm_timer_resolution_change(substream);
 	snd_pcm_set_state(substream, SNDRV_PCM_STATE_SETUP);
