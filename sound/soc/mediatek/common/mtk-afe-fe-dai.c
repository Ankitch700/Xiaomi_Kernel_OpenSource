--- conflicted
+++ resolved
@@ -815,7 +815,6 @@
 	struct mtk_base_afe_memif *memif = &afe->memif[id];
 	int hd_audio = 0;
 	int hd_align = 0;
-	int ret = 0;
 
 	/* set hd mode */
 	switch (format) {
@@ -843,28 +842,13 @@
 		break;
 	}
 
-<<<<<<< HEAD
-	ret = mtk_regmap_update_bits(afe->regmap, memif->data->hd_reg,
-				     0x3, hd_audio, memif->data->hd_shift);
-	if (ret)
-		dev_err(afe->dev, "%s() error set memif->data->hd_reg %d\n",
-			__func__, ret);
-
-	ret = mtk_regmap_update_bits(afe->regmap, memif->data->hd_align_reg,
-				     0x1, hd_align,
-				     memif->data->hd_align_mshift);
-	if (ret)
-		dev_err(afe->dev, "%s() error set memif->data->hd_align_mshift %d\n",
-			__func__, ret);
-=======
 	mtk_regmap_update_bits(afe->regmap, memif->data->hd_reg,
 			       0x3, hd_audio, memif->data->hd_shift);
 
 	mtk_regmap_update_bits(afe->regmap, memif->data->hd_align_reg,
 			       0x1, hd_align, memif->data->hd_align_mshift);
->>>>>>> 6a70670a
-
-	return ret;
+
+	return 0;
 }
 EXPORT_SYMBOL_GPL(mtk_memif_set_format);
 
