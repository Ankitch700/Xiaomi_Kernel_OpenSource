// SPDX-License-Identifier: GPL-2.0
/*
 * mtk-afe-fe-dais.c  --  Mediatek afe fe dai operator
 *
 * Copyright (c) 2016 MediaTek Inc.
 * Author: Garlic Tseng <garlic.tseng@mediatek.com>
 */

#include <linux/io.h>
#include <linux/module.h>
#include <linux/pm_runtime.h>
#include <linux/regmap.h>
#include <sound/soc.h>
#include "mtk-afe-platform-driver.h"
#include <sound/pcm_params.h>
#include "mtk-afe-fe-dai.h"
#include "mtk-base-afe.h"

#if IS_ENABLED(CONFIG_MTK_VOW_SUPPORT)
#include "../vow/mtk-scp-vow.h"
#endif

#if IS_ENABLED(CONFIG_SND_SOC_MTK_SRAM)
#include "mtk-sram-manager.h"
#endif
/* dsp relate */
#if IS_ENABLED(CONFIG_SND_SOC_MTK_AUDIO_DSP)
#include "../audio_dsp/mtk-dsp-common_define.h"
#include "../audio_dsp/mtk-dsp-common.h"
#endif

#if IS_ENABLED(CONFIG_MTK_AUDIODSP_SUPPORT)
#include "adsp_helper.h"
#endif
#define AFE_BASE_END_OFFSET 8

static int mtk_regmap_update_bits(struct regmap *map, int reg,
			   unsigned int mask,
			   unsigned int val, int shift)
{
	if (reg < 0 || WARN_ON_ONCE(shift < 0))
		return 0;
	return regmap_update_bits(map, reg, mask << shift, val << shift);
}

static int mtk_regmap_write(struct regmap *map, int reg, unsigned int val)
{
	if (reg < 0)
		return 0;
	return regmap_write(map, reg, val);
}

int mtk_afe_fe_startup(struct snd_pcm_substream *substream,
		       struct snd_soc_dai *dai)
{
	struct snd_soc_pcm_runtime *rtd = asoc_substream_to_rtd(substream);
	struct mtk_base_afe *afe = snd_soc_dai_get_drvdata(dai);
	struct snd_pcm_runtime *runtime = substream->runtime;
	int memif_num = asoc_rtd_to_cpu(rtd, 0)->id;
	struct mtk_base_afe_memif *memif = &afe->memif[memif_num];
	const struct snd_pcm_hardware *mtk_afe_hardware = afe->mtk_afe_hardware;
	int ret;

	memif->substream = substream;

	snd_pcm_hw_constraint_step(substream->runtime, 0,
				   SNDRV_PCM_HW_PARAM_BUFFER_BYTES, 16);
	/* enable agent */
	mtk_regmap_update_bits(afe->regmap, memif->data->agent_disable_reg,
			       1, 0, memif->data->agent_disable_shift);

	snd_soc_set_runtime_hwparams(substream, mtk_afe_hardware);

	/*
	 * Capture cannot use ping-pong buffer since hw_ptr at IRQ may be
	 * smaller than period_size due to AFE's internal buffer.
	 * This easily leads to overrun when avail_min is period_size.
	 * One more period can hold the possible unread buffer.
	 */
	if (substream->stream == SNDRV_PCM_STREAM_CAPTURE) {
		int periods_max = mtk_afe_hardware->periods_max;

		ret = snd_pcm_hw_constraint_minmax(runtime,
						   SNDRV_PCM_HW_PARAM_PERIODS,
						   3, periods_max);
		if (ret < 0) {
			dev_err(afe->dev, "hw_constraint_minmax failed\n");
			return ret;
		}
	}

	ret = snd_pcm_hw_constraint_integer(runtime,
					    SNDRV_PCM_HW_PARAM_PERIODS);
	if (ret < 0)
		dev_err(afe->dev, "snd_pcm_hw_constraint_integer failed\n");

	/* dynamic allocate irq to memif */
	if (memif->irq_usage < 0) {
		int irq_id = mtk_dynamic_irq_acquire(afe);

		if (irq_id != afe->irqs_size) {
			/* link */
			memif->irq_usage = irq_id;
		} else {
			dev_err(afe->dev, "%s() error: no more asys irq\n",
				__func__);
			ret = -EBUSY;
		}
	}
	return ret;
}
EXPORT_SYMBOL_GPL(mtk_afe_fe_startup);

void mtk_afe_fe_shutdown(struct snd_pcm_substream *substream,
			 struct snd_soc_dai *dai)
{
	struct snd_soc_pcm_runtime *rtd = asoc_substream_to_rtd(substream);
	struct mtk_base_afe *afe = snd_soc_dai_get_drvdata(dai);
	struct mtk_base_afe_memif *memif = &afe->memif[asoc_rtd_to_cpu(rtd, 0)->id];
	int irq_id;

	irq_id = memif->irq_usage;

	mtk_regmap_update_bits(afe->regmap, memif->data->agent_disable_reg,
			       1, 1, memif->data->agent_disable_shift);

	if (!memif->const_irq) {
		mtk_dynamic_irq_release(afe, irq_id);
		memif->irq_usage = -1;
		memif->substream = NULL;
	}
}
EXPORT_SYMBOL_GPL(mtk_afe_fe_shutdown);

int mtk_afe_fe_hw_params(struct snd_pcm_substream *substream,
			 struct snd_pcm_hw_params *params,
			 struct snd_soc_dai *dai)
{
	struct snd_soc_pcm_runtime *rtd = asoc_substream_to_rtd(substream);
	struct mtk_base_afe *afe = snd_soc_dai_get_drvdata(dai);
	int id = asoc_rtd_to_cpu(rtd, 0)->id;
	struct mtk_base_afe_memif *memif = &afe->memif[id];
	int ret = 0;
	unsigned int channels = params_channels(params);
	unsigned int rate = params_rate(params);
	snd_pcm_format_t format = params_format(params);

#if IS_ENABLED(CONFIG_MTK_ION)
	// mmap don't alloc buffer
	if (memif->use_mmap_share_mem != 0) {
		unsigned long phy_addr;
		void *vir_addr;

		substream->runtime->dma_bytes = params_buffer_bytes(params);
		if (substream->runtime->dma_bytes > MMAP_BUFFER_SIZE) {
			substream->runtime->dma_bytes = MMAP_BUFFER_SIZE;
			dev_warn(afe->dev, "%s(), mmap error buffer size\n",
				 __func__);
		}
		if (memif->use_mmap_share_mem == 1) {
			mtk_get_mmap_dl_buffer(&phy_addr, &vir_addr);
			dev_info(afe->dev, "%s, DL assign area %p, addr %ld\n",
				 __func__, vir_addr, phy_addr);
			substream->runtime->dma_area = vir_addr;
			substream->runtime->dma_addr = phy_addr;
		} else if (memif->use_mmap_share_mem == 2) {
			mtk_get_mmap_ul_buffer(&phy_addr, &vir_addr);
			dev_info(afe->dev, "%s, UL assign area %p, addr %ld\n",
				 __func__, vir_addr, phy_addr);
			substream->runtime->dma_area = vir_addr;
			substream->runtime->dma_addr = phy_addr;
		} else {
			dev_warn(afe->dev, "mmap share mem %d not support\n",
				 memif->use_mmap_share_mem);
		}

		goto MMAP_MEM_ALLOCATE_DONE;
	}
#endif

#if IS_ENABLED(CONFIG_SND_SOC_MTK_SRAM)
	/*
	 * hw_params may be called several time,
	 * free sram of this substream first
	 */
	mtk_audio_sram_free(afe->sram, substream);

	substream->runtime->dma_bytes = params_buffer_bytes(params);

	if (memif->use_dram_only == 0 &&
	    mtk_audio_sram_allocate(afe->sram,
				    &substream->runtime->dma_addr,
				    &substream->runtime->dma_area,
				    substream->runtime->dma_bytes,
				    substream,
				    params_format(params), false) == 0) {
		memif->using_sram = 1;
	} else {
#if IS_ENABLED(CONFIG_MTK_VOW_BARGE_IN_SUPPORT)
		if (memif->vow_barge_in_enable) {
			ret = mtk_scp_vow_barge_in_allocate_mem(substream,
						   &substream->runtime->dma_addr,
						   &substream->runtime->dma_area,
						   substream->runtime->dma_bytes,
						   afe);
			goto MALLOC_DONE_SRAM;
		}
#endif
#if IS_ENABLED(CONFIG_SND_SOC_MTK_AUDIO_DSP)
		if (memif->use_adsp_share_mem == true) {
			ret = mtk_adsp_allocate_mem(substream,
						    params_buffer_bytes(params),
						    id);
			goto MALLOC_DONE_SRAM;
		}
#endif
		ret = snd_pcm_lib_malloc_pages(substream,
					       params_buffer_bytes(params));


<<<<<<< HEAD
#if IS_ENABLED(CONFIG_MTK_VOW_BARGE_IN_SUPPORT) || IS_ENABLED(CONFIG_SND_SOC_MTK_AUDIO_DSP)
MALLOC_DONE_SRAM:
#endif
		if (ret < 0)
			return ret;
		memif->using_sram = 0;
	}
#else
/* CONFIG_SND_SOC_MTK_SRAM not enabled */
#if IS_ENABLED(CONFIG_MTK_VOW_BARGE_IN_SUPPORT)
	if (memif->vow_barge_in_enable) {
		ret = mtk_scp_vow_barge_in_allocate_mem(substream,
						   &substream->runtime->dma_addr,
						   &substream->runtime->dma_area,
						   substream->runtime->dma_bytes,
						   afe);
		goto MALLOC_DONE;
	}
#endif
#if IS_ENABLED(CONFIG_SND_SOC_MTK_AUDIO_DSP)
	if (memif->use_adsp_share_mem == true) {
		ret = mtk_adsp_allocate_mem(substream,
					    params_buffer_bytes(params),
					    id);
		goto MALLOC_DONE;
	}
#endif
	ret = snd_pcm_lib_malloc_pages(substream, params_buffer_bytes(params));

#if (IS_ENABLED(CONFIG_MTK_VOW_BARGE_IN_SUPPORT) || IS_ENABLED(CONFIG_SND_SOC_MTK_AUDIO_DSP))
MALLOC_DONE:
#endif
	if (ret < 0)
		return ret;
	memif->using_sram = 0;
#endif

#if IS_ENABLED(CONFIG_MTK_ION)
MMAP_MEM_ALLOCATE_DONE:
#endif
	memset_io(substream->runtime->dma_area, 0,
=======
	memset_io((void __force __iomem *)substream->runtime->dma_area, 0,
>>>>>>> ce9e960b
		  substream->runtime->dma_bytes);

	if (memif->using_sram == 0 && afe->request_dram_resource)
		afe->request_dram_resource(afe->dev);

	dev_info(afe->dev, "%s(), %s, using_sram %d, use_dram_only %d, ch %d, rate %d, fmt %d, dma_addr %pad, dma_area %p, dma_bytes 0x%zx\n",
		 __func__, memif->data->name,
		 memif->using_sram, memif->use_dram_only,
		 channels, rate, format,
		 &substream->runtime->dma_addr,
		 substream->runtime->dma_area,
		 substream->runtime->dma_bytes);

	/* set addr */
	ret = mtk_memif_set_addr(afe, id,
				 substream->runtime->dma_area,
				 substream->runtime->dma_addr,
				 substream->runtime->dma_bytes);
	if (ret) {
		dev_err(afe->dev, "%s(), error, id %d, set addr, ret %d\n",
			__func__, id, ret);
		return ret;
	}

	/* set channel */
	ret = mtk_memif_set_channel(afe, id, channels);
	if (ret) {
		dev_err(afe->dev, "%s(), error, id %d, set channel %d, ret %d\n",
			__func__, id, channels, ret);
		return ret;
	}

	/* set rate */
	ret = mtk_memif_set_rate_substream(substream, id, rate);
	if (ret) {
		dev_err(afe->dev, "%s(), error, id %d, set rate %d, ret %d\n",
			__func__, id, rate, ret);
		return ret;
	}

	/* set format */
	ret = mtk_memif_set_format(afe, id, format);
	if (ret) {
		dev_err(afe->dev, "%s(), error, id %d, set format %d, ret %d\n",
			__func__, id, format, ret);
		return ret;
	}
#if IS_ENABLED(CONFIG_SND_SOC_MTK_AUDIO_DSP)
	afe_pcm_ipi_to_dsp(AUDIO_DSP_TASK_PCM_HWPARAM,
			   substream, params, dai, afe);
#endif

	return 0;
}
EXPORT_SYMBOL_GPL(mtk_afe_fe_hw_params);

int mtk_afe_fe_hw_free(struct snd_pcm_substream *substream,
		       struct snd_soc_dai *dai)
{
	struct mtk_base_afe *afe = snd_soc_dai_get_drvdata(dai);
	struct snd_soc_pcm_runtime *rtd = substream->private_data;
	struct snd_soc_dai *cpu_dai = asoc_rtd_to_cpu(rtd, 0);
	struct mtk_base_afe_memif *memif = &afe->memif[cpu_dai->id];

#if IS_ENABLED(CONFIG_SND_SOC_MTK_AUDIO_DSP)
	afe_pcm_ipi_to_dsp(AUDIO_DSP_TASK_PCM_HWFREE,
			   substream, NULL, dai, afe);
#endif

	if (memif->using_sram == 0 && afe->release_dram_resource)
		afe->release_dram_resource(afe->dev);

#if IS_ENABLED(CONFIG_MTK_ION)
	// mmap do not free buffer
	if (memif->use_mmap_share_mem)
		return 0;
#endif

#if IS_ENABLED(CONFIG_SND_SOC_MTK_SRAM)
	if (memif->using_sram) {
		memif->using_sram = 0;
		return mtk_audio_sram_free(afe->sram, substream);
	}

#if IS_ENABLED(CONFIG_SND_SOC_MTK_AUDIO_DSP)
	if (memif->use_adsp_share_mem == true)
		return mtk_adsp_free_mem(substream,
					 substream->runtime->dma_bytes,
					 cpu_dai->id);

	return snd_pcm_lib_free_pages(substream);
#else
	return snd_pcm_lib_free_pages(substream);
#endif
#else
#if IS_ENABLED(CONFIG_SND_SOC_MTK_AUDIO_DSP)
	if (memif->use_adsp_share_mem == true)
		return mtk_adsp_free_mem(substream,
					 substream->runtime->dma_bytes,
					 cpu_dai->id);

	return snd_pcm_lib_free_pages(substream);
#else
	return snd_pcm_lib_free_pages(substream);
#endif
#endif
}
EXPORT_SYMBOL_GPL(mtk_afe_fe_hw_free);

int mtk_afe_fe_trigger(struct snd_pcm_substream *substream, int cmd,
		       struct snd_soc_dai *dai)
{
	struct snd_soc_pcm_runtime *rtd = asoc_substream_to_rtd(substream);
	struct snd_pcm_runtime * const runtime = substream->runtime;
	struct mtk_base_afe *afe = snd_soc_dai_get_drvdata(dai);
	int id = asoc_rtd_to_cpu(rtd, 0)->id;
	struct mtk_base_afe_memif *memif = &afe->memif[id];
	struct mtk_base_afe_irq *irqs = &afe->irqs[memif->irq_usage];
	const struct mtk_base_irq_data *irq_data = irqs->irq_data;
	unsigned int counter = runtime->period_size;
	int fs;
	int ret;

	dev_dbg(afe->dev, "%s %s cmd=%d\n", __func__, memif->data->name, cmd);

	switch (cmd) {
	case SNDRV_PCM_TRIGGER_START:
	case SNDRV_PCM_TRIGGER_RESUME:
		ret = mtk_memif_set_enable(afe, id);
		if (ret) {
			dev_err(afe->dev, "%s(), error, id %d, memif enable, ret %d\n",
				__func__, id, ret);
			return ret;
		}

		/* set irq counter */
		mtk_regmap_update_bits(afe->regmap, irq_data->irq_cnt_reg,
				       irq_data->irq_cnt_maskbit, counter,
				       irq_data->irq_cnt_shift);

		/* set irq fs */
		fs = afe->irq_fs(substream, runtime->rate);

		if (fs < 0)
			return -EINVAL;

		mtk_regmap_update_bits(afe->regmap, irq_data->irq_fs_reg,
				       irq_data->irq_fs_maskbit, fs,
				       irq_data->irq_fs_shift);

		/* enable interrupt */
		mtk_regmap_update_bits(afe->regmap, irq_data->irq_en_reg,
				       1, 1, irq_data->irq_en_shift);

		return 0;
	case SNDRV_PCM_TRIGGER_STOP:
	case SNDRV_PCM_TRIGGER_SUSPEND:
		ret = mtk_memif_set_disable(afe, id);
		if (ret) {
			dev_err(afe->dev, "%s(), error, id %d, memif enable, ret %d\n",
				__func__, id, ret);
		}

		/* disable interrupt */
		mtk_regmap_update_bits(afe->regmap, irq_data->irq_en_reg,
				       1, 0, irq_data->irq_en_shift);
		/* and clear pending IRQ */
		mtk_regmap_write(afe->regmap, irq_data->irq_clr_reg,
				 1 << irq_data->irq_clr_shift);
		return ret;
	default:
		return -EINVAL;
	}
}
EXPORT_SYMBOL_GPL(mtk_afe_fe_trigger);

int mtk_afe_fe_prepare(struct snd_pcm_substream *substream,
		       struct snd_soc_dai *dai)
{
	struct snd_soc_pcm_runtime *rtd  = asoc_substream_to_rtd(substream);
	struct mtk_base_afe *afe = snd_soc_dai_get_drvdata(dai);
	int id = asoc_rtd_to_cpu(rtd, 0)->id;
	int pbuf_size;

	if (substream->stream == SNDRV_PCM_STREAM_PLAYBACK) {
		if (afe->get_memif_pbuf_size) {
			pbuf_size = afe->get_memif_pbuf_size(substream);
			mtk_memif_set_pbuf_size(afe, id, pbuf_size);
		}
	}
#if IS_ENABLED(CONFIG_SND_SOC_MTK_AUDIO_DSP)
	afe_pcm_ipi_to_dsp(AUDIO_DSP_TASK_PCM_PREPARE,
			   substream, NULL, dai, afe);
#endif

	return 0;
}
EXPORT_SYMBOL_GPL(mtk_afe_fe_prepare);

const struct snd_soc_dai_ops mtk_afe_fe_ops = {
	.startup	= mtk_afe_fe_startup,
	.shutdown	= mtk_afe_fe_shutdown,
	.hw_params	= mtk_afe_fe_hw_params,
	.hw_free	= mtk_afe_fe_hw_free,
	.prepare	= mtk_afe_fe_prepare,
	.trigger	= mtk_afe_fe_trigger,
};
EXPORT_SYMBOL_GPL(mtk_afe_fe_ops);

static DEFINE_MUTEX(irqs_lock);
int mtk_dynamic_irq_acquire(struct mtk_base_afe *afe)
{
	int i;

	mutex_lock(&afe->irq_alloc_lock);
	for (i = 0; i < afe->irqs_size; ++i) {
		if (afe->irqs[i].irq_occupyed == 0) {
			afe->irqs[i].irq_occupyed = 1;
			mutex_unlock(&afe->irq_alloc_lock);
			return i;
		}
	}
	mutex_unlock(&afe->irq_alloc_lock);
	return afe->irqs_size;
}
EXPORT_SYMBOL_GPL(mtk_dynamic_irq_acquire);

int mtk_dynamic_irq_release(struct mtk_base_afe *afe, int irq_id)
{
	mutex_lock(&afe->irq_alloc_lock);
	if (irq_id >= 0 && irq_id < afe->irqs_size) {
		afe->irqs[irq_id].irq_occupyed = 0;
		mutex_unlock(&afe->irq_alloc_lock);
		return 0;
	}
	mutex_unlock(&afe->irq_alloc_lock);
	return -EINVAL;
}
EXPORT_SYMBOL_GPL(mtk_dynamic_irq_release);

int mtk_afe_suspend(struct snd_soc_component *component)
{
	struct mtk_base_afe *afe = snd_soc_component_get_drvdata(component);
	struct device *dev = afe->dev;
	struct regmap *regmap = afe->regmap;
	int i;

	if (pm_runtime_status_suspended(dev) || afe->suspended)
		return 0;

	if (!afe->reg_back_up)
		afe->reg_back_up =
			devm_kcalloc(dev, afe->reg_back_up_list_num,
				     sizeof(unsigned int), GFP_KERNEL);

	for (i = 0; i < afe->reg_back_up_list_num; i++)
		regmap_read(regmap, afe->reg_back_up_list[i],
			    &afe->reg_back_up[i]);

	afe->suspended = true;
	afe->runtime_suspend(dev);
	return 0;
}
EXPORT_SYMBOL_GPL(mtk_afe_suspend);

int mtk_afe_resume(struct snd_soc_component *component)
{
	struct mtk_base_afe *afe = snd_soc_component_get_drvdata(component);
	struct device *dev = afe->dev;
	struct regmap *regmap = afe->regmap;
	int i = 0;

	if (pm_runtime_status_suspended(dev) || !afe->suspended)
		return 0;

	afe->runtime_resume(dev);

	if (!afe->reg_back_up)
		dev_dbg(dev, "%s no reg_backup\n", __func__);

	for (i = 0; i < afe->reg_back_up_list_num; i++)
		mtk_regmap_write(regmap, afe->reg_back_up_list[i],
				 afe->reg_back_up[i]);

	afe->suspended = false;
	return 0;
}
EXPORT_SYMBOL_GPL(mtk_afe_resume);


int mtk_memif_set_enable(struct mtk_base_afe *afe, int id)
{
	struct mtk_base_afe_memif *memif = &afe->memif[id];

	if (memif->data->enable_shift < 0) {
		dev_warn(afe->dev, "%s(), error, id %d, enable_shift < 0\n",
			 __func__, id);
		return 0;
	}
	return mtk_regmap_update_bits(afe->regmap, memif->data->enable_reg,
				      1, 1, memif->data->enable_shift);
}
EXPORT_SYMBOL_GPL(mtk_memif_set_enable);

int mtk_memif_set_disable(struct mtk_base_afe *afe, int id)
{
	struct mtk_base_afe_memif *memif = &afe->memif[id];

	if (memif->data->enable_shift < 0) {
		dev_warn(afe->dev, "%s(), error, id %d, enable_shift < 0\n",
			 __func__, id);
		return 0;
	}
	return mtk_regmap_update_bits(afe->regmap, memif->data->enable_reg,
				      1, 0, memif->data->enable_shift);
}
EXPORT_SYMBOL_GPL(mtk_memif_set_disable);

#if IS_ENABLED(CONFIG_MTK_AUDIODSP_SUPPORT)
int mtk_dsp_memif_set_enable(struct mtk_base_afe *afe, int id)
{
	int ret = 0, adsp_sem_ret = 0;

	adsp_sem_ret = get_adsp_semaphore(SEMA_AUDIOREG);
	/* get sem ok*/
	if (!adsp_sem_ret) {
		ret = mtk_memif_set_enable(afe, id);
		release_adsp_semaphore(SEMA_AUDIOREG);
	} else {
		if (adsp_sem_ret == ADSP_SEMAPHORE_BUSY)
			pr_info("%s adsp_sem_ret[%d]\n",
				__func__, adsp_sem_ret);
		ret = mtk_memif_set_enable(afe, id);
	}
	return ret;
}
EXPORT_SYMBOL_GPL(mtk_dsp_memif_set_enable);

int mtk_dsp_memif_set_disable(struct mtk_base_afe *afe, int id)
{
	int ret = 0, adsp_sem_ret = 0;

	adsp_sem_ret = get_adsp_semaphore(SEMA_AUDIOREG);
	/* get sem ok*/
	if (!adsp_sem_ret) {
		ret = mtk_memif_set_disable(afe, id);
		release_adsp_semaphore(SEMA_AUDIOREG);
	} else {
		if (adsp_sem_ret == ADSP_SEMAPHORE_BUSY)
			pr_info("%s adsp_sem_ret[%d]\n",
				__func__, adsp_sem_ret);
		ret = mtk_memif_set_disable(afe, id);
	}
	return ret;
}
EXPORT_SYMBOL_GPL(mtk_dsp_memif_set_disable);


int mtk_dsp_irq_set_enable(struct mtk_base_afe *afe,
			   const struct mtk_base_irq_data *irq_data)
{
	int ret = 0, adsp_sem_ret = 0;

	if (!afe)
		return -EPERM;
	if (!irq_data)
		return -EPERM;

	adsp_sem_ret = get_adsp_semaphore(SEMA_AUDIOREG);
	/* get sem ok*/
	if (!adsp_sem_ret) {
		regmap_update_bits(afe->regmap, irq_data->irq_en_reg,
				   1 << irq_data->irq_en_shift,
				   1 << irq_data->irq_en_shift);
		release_adsp_semaphore(SEMA_AUDIOREG);
	} else {
		if (adsp_sem_ret == ADSP_SEMAPHORE_BUSY)
			pr_info("%s adsp_sem_ret[%d]\n",
				__func__, adsp_sem_ret);
		regmap_update_bits(afe->regmap, irq_data->irq_en_reg,
				   1 << irq_data->irq_en_shift,
				   1 << irq_data->irq_en_shift);
	}
	return ret;
}
EXPORT_SYMBOL_GPL(mtk_dsp_irq_set_enable);

int mtk_dsp_irq_set_disable(struct mtk_base_afe *afe,
			    const struct mtk_base_irq_data *irq_data)
{
	int ret = 0, adsp_sem_ret = 0;

	if (!afe)
		return -EPERM;
	if (!irq_data)
		return -EPERM;

	adsp_sem_ret = get_adsp_semaphore(SEMA_AUDIOREG);

	/* get sem ok*/
	if (!adsp_sem_ret) {
		regmap_update_bits(afe->regmap, irq_data->irq_en_reg,
				   1 << irq_data->irq_en_shift,
				   0 << irq_data->irq_en_shift);
		release_adsp_semaphore(SEMA_AUDIOREG);
	} else {
		if (adsp_sem_ret == ADSP_SEMAPHORE_BUSY)
			pr_info("%s adsp_sem_ret[%d]\n",
				__func__, adsp_sem_ret);
		regmap_update_bits(afe->regmap, irq_data->irq_en_reg,
				   1 << irq_data->irq_en_shift,
				   0 << irq_data->irq_en_shift);
	}
	return ret;
}
EXPORT_SYMBOL_GPL(mtk_dsp_irq_set_disable);

#endif

int mtk_memif_set_addr(struct mtk_base_afe *afe, int id,
		       unsigned char *dma_area,
		       dma_addr_t dma_addr,
		       size_t dma_bytes)
{
	struct mtk_base_afe_memif *memif = &afe->memif[id];
	int msb_at_bit33 = upper_32_bits(dma_addr) ? 1 : 0;
	unsigned int phys_buf_addr = lower_32_bits(dma_addr);
	unsigned int phys_buf_addr_upper_32 = upper_32_bits(dma_addr);

	memif->dma_area = dma_area;
	memif->dma_addr = dma_addr;
	memif->dma_bytes = dma_bytes;

	/* start */
	mtk_regmap_write(afe->regmap, memif->data->reg_ofs_base,
			 phys_buf_addr);
	/* end */
	if (memif->data->reg_ofs_end)
		mtk_regmap_write(afe->regmap,
				 memif->data->reg_ofs_end,
				 phys_buf_addr + dma_bytes - 1);
	else
		mtk_regmap_write(afe->regmap,
				 memif->data->reg_ofs_base +
				 AFE_BASE_END_OFFSET,
				 phys_buf_addr + dma_bytes - 1);

	/* set start, end, upper 32 bits */
	if (memif->data->reg_ofs_base_msb) {
		mtk_regmap_write(afe->regmap, memif->data->reg_ofs_base_msb,
				 phys_buf_addr_upper_32);
		mtk_regmap_write(afe->regmap,
				 memif->data->reg_ofs_end_msb,
				 phys_buf_addr_upper_32);
	}

	/*
	 * set MSB to 33-bit, for memif address
	 * only for memif base address, if msb_end_reg exists
	 */
	if (memif->data->msb_reg)
		mtk_regmap_update_bits(afe->regmap, memif->data->msb_reg,
				1, msb_at_bit33, memif->data->msb_shift);

	/* set MSB to 33-bit, for memif end address */
	if (memif->data->msb_end_reg)
		mtk_regmap_update_bits(afe->regmap, memif->data->msb_end_reg,
				       1, msb_at_bit33,
				       memif->data->msb_end_shift);

	return 0;
}
EXPORT_SYMBOL_GPL(mtk_memif_set_addr);

int mtk_memif_set_channel(struct mtk_base_afe *afe,
			  int id, unsigned int channel)
{
	struct mtk_base_afe_memif *memif = &afe->memif[id];
	unsigned int mono;

	if (memif->data->mono_shift < 0)
		return 0;

	if (memif->data->quad_ch_mask) {
		unsigned int quad_ch = (channel == 4) ? 1 : 0;

		mtk_regmap_update_bits(afe->regmap, memif->data->quad_ch_reg,
				       memif->data->quad_ch_mask,
				       quad_ch, memif->data->quad_ch_shift);
	}

	if (memif->data->mono_invert)
		mono = (channel == 1) ? 0 : 1;
	else
		mono = (channel == 1) ? 1 : 0;

	/* for specific configuration of memif mono mode */
	if (memif->data->int_odd_flag_reg)
		mtk_regmap_update_bits(afe->regmap,
				       memif->data->int_odd_flag_reg,
				       1, mono,
				       memif->data->int_odd_flag_shift);

	return mtk_regmap_update_bits(afe->regmap, memif->data->mono_reg,
				      1, mono, memif->data->mono_shift);
}
EXPORT_SYMBOL_GPL(mtk_memif_set_channel);

static int mtk_memif_set_rate_fs(struct mtk_base_afe *afe,
				 int id, int fs)
{
	struct mtk_base_afe_memif *memif = &afe->memif[id];

	if (memif->data->fs_shift >= 0)
		mtk_regmap_update_bits(afe->regmap, memif->data->fs_reg,
				       memif->data->fs_maskbit,
				       fs, memif->data->fs_shift);

	return 0;
}

int mtk_memif_set_rate(struct mtk_base_afe *afe,
		       int id, unsigned int rate)
{
	int fs = 0;

	if (!afe->get_dai_fs) {
		dev_err(afe->dev, "%s(), error, afe->get_dai_fs == NULL\n",
			__func__);
		return -EINVAL;
	}

	fs = afe->get_dai_fs(afe, id, rate);

	if (fs < 0)
		return -EINVAL;

	return mtk_memif_set_rate_fs(afe, id, fs);

}
EXPORT_SYMBOL_GPL(mtk_memif_set_rate);

int mtk_memif_set_rate_substream(struct snd_pcm_substream *substream,
				 int id, unsigned int rate)
{
	struct snd_soc_pcm_runtime *rtd = substream->private_data;
	struct snd_soc_component *component =
		snd_soc_rtdcom_lookup(rtd, AFE_PCM_NAME);
	struct mtk_base_afe *afe = snd_soc_component_get_drvdata(component);
	int fs = 0;

	if (!afe->memif_fs) {
		dev_err(afe->dev, "%s(), error, afe->memif_fs == NULL\n",
			__func__);
		return -EINVAL;
	}

	fs = afe->memif_fs(substream, rate);

	if (fs < 0)
		return -EINVAL;

	return mtk_memif_set_rate_fs(afe, id, fs);
}
EXPORT_SYMBOL_GPL(mtk_memif_set_rate_substream);

int mtk_memif_set_format(struct mtk_base_afe *afe,
			 int id, snd_pcm_format_t format)
{
	struct mtk_base_afe_memif *memif = &afe->memif[id];
	int hd_audio = 0;
	int hd_align = 0;

	/* set hd mode */
	switch (format) {
	case SNDRV_PCM_FORMAT_S16_LE:
	case SNDRV_PCM_FORMAT_U16_LE:
		hd_audio = 0;
		break;
	case SNDRV_PCM_FORMAT_S32_LE:
	case SNDRV_PCM_FORMAT_U32_LE:
		if (afe->memif_32bit_supported) {
			hd_audio = 2;
			hd_align = 0;
		} else {
			hd_audio = 1;
			hd_align = 1;
		}
		break;
	case SNDRV_PCM_FORMAT_S24_LE:
	case SNDRV_PCM_FORMAT_U24_LE:
		hd_audio = 1;
		break;
	default:
		dev_err(afe->dev, "%s() error: unsupported format %d\n",
			__func__, format);
		break;
	}

	mtk_regmap_update_bits(afe->regmap, memif->data->hd_reg,
			       0x3, hd_audio, memif->data->hd_shift);

	mtk_regmap_update_bits(afe->regmap, memif->data->hd_align_reg,
			       0x1, hd_align, memif->data->hd_align_mshift);

	return 0;
}
EXPORT_SYMBOL_GPL(mtk_memif_set_format);

int mtk_memif_set_pbuf_size(struct mtk_base_afe *afe,
			    int id, int pbuf_size)
{
	const struct mtk_base_memif_data *memif_data = afe->memif[id].data;

	if (memif_data->pbuf_mask == 0 || memif_data->minlen_mask == 0)
		return 0;

	mtk_regmap_update_bits(afe->regmap, memif_data->pbuf_reg,
			       memif_data->pbuf_mask,
			       pbuf_size, memif_data->pbuf_shift);

	mtk_regmap_update_bits(afe->regmap, memif_data->minlen_reg,
			       memif_data->minlen_mask,
			       pbuf_size, memif_data->minlen_shift);
	return 0;
}
EXPORT_SYMBOL_GPL(mtk_memif_set_pbuf_size);

MODULE_DESCRIPTION("Mediatek simple fe dai operator");
MODULE_AUTHOR("Garlic Tseng <garlic.tseng@mediatek.com>");
MODULE_LICENSE("GPL v2");<|MERGE_RESOLUTION|>--- conflicted
+++ resolved
@@ -218,7 +218,6 @@
 					       params_buffer_bytes(params));
 
 
-<<<<<<< HEAD
 #if IS_ENABLED(CONFIG_MTK_VOW_BARGE_IN_SUPPORT) || IS_ENABLED(CONFIG_SND_SOC_MTK_AUDIO_DSP)
 MALLOC_DONE_SRAM:
 #endif
@@ -260,9 +259,6 @@
 MMAP_MEM_ALLOCATE_DONE:
 #endif
 	memset_io(substream->runtime->dma_area, 0,
-=======
-	memset_io((void __force __iomem *)substream->runtime->dma_area, 0,
->>>>>>> ce9e960b
 		  substream->runtime->dma_bytes);
 
 	if (memif->using_sram == 0 && afe->request_dram_resource)
