--- conflicted
+++ resolved
@@ -219,7 +219,6 @@
 	  Select Y if you have such device.
 	  If unsure select "N".
 
-<<<<<<< HEAD
 config SND_SOC_MTK_AUDIO_DSP
 	tristate "ASoC support for Mediatek audiodsp chip"
 	depends on MTK_AUDIODSP_SUPPORT
@@ -227,7 +226,7 @@
 	help
 	  This adds dsp driver for Mediatek boards
 	  that can be used with other platforms
-=======
+
 config SND_SOC_MT8192
 	tristate "ASoC support for Mediatek MT8192 chip"
 	depends on ARCH_MEDIATEK
@@ -250,6 +249,5 @@
 	help
 	  This adds ASoC driver for Mediatek MT8192 boards
 	  with the MT6359 RT1015 RT5682 audio codec.
->>>>>>> 6a70670a
 	  Select Y if you have such device.
 	  If unsure select "N".