// SPDX-License-Identifier: GPL-2.0
//
// mt6359.c  --  mt6359 ALSA SoC audio codec driver
//
// Copyright (c) 2018 MediaTek Inc.
// Author: KaiChieh Chuang <kaichieh.chuang@mediatek.com>
#include <linux/platform_device.h>
#include <linux/module.h>
#include <linux/of_device.h>
#include <linux/delay.h>
#include <linux/debugfs.h>
#include <linux/kthread.h>
#include <linux/sched.h>
#include <linux/iio/consumer.h>
#include <linux/nvmem-consumer.h>
#include <linux/mfd/mt6397/core.h>
#include <linux/regulator/consumer.h>
#include <sound/tlv.h>
#include <sound/soc.h>

#if IS_ENABLED(CONFIG_SND_SOC_MT6359P)
#include "mt6359p.h"
#elif IS_ENABLED(CONFIG_SND_SOC_MT6359)
#include "mt6359.h"
#endif
#if IS_ENABLED(CONFIG_SND_SOC_MT6359P_ACCDET)
#include "mt6359p-accdet.h"
#endif

/* static function declaration */
static void mt6359_set_gpio_smt(struct mt6359_priv *priv)
{
	/* set gpio SMT mode */
	regmap_update_bits(priv->regmap, MT6359_SMT_CON1, 0x3ff0, 0x3ff0);
}

static void mt6359_set_gpio_driving(struct mt6359_priv *priv)
{
	/* 8:4mA(default), a:8mA, c:12mA, e:16mA */
	regmap_update_bits(priv->regmap, MT6359_DRV_CON2, 0xffff, 0x8888);
	regmap_update_bits(priv->regmap, MT6359_DRV_CON3, 0xffff, 0x8888);
	regmap_update_bits(priv->regmap, MT6359_DRV_CON4, 0x00ff, 0x88);
}

static void mt6359_set_playback_gpio(struct mt6359_priv *priv)
{
	/* set gpio mosi mode, clk / data mosi */
	regmap_write(priv->regmap, MT6359_GPIO_MODE2_CLR, 0x0ffe);
	regmap_write(priv->regmap, MT6359_GPIO_MODE2_SET, 0x0249);

	/* sync mosi */
	regmap_write(priv->regmap, MT6359_GPIO_MODE3_CLR, 0x6);
	regmap_write(priv->regmap, MT6359_GPIO_MODE3_SET, 0x1);
}

static void mt6359_reset_playback_gpio(struct mt6359_priv *priv)
{
	/* set pad_aud_*_mosi to GPIO mode and dir input
	 * reason:
	 * pad_aud_dat_mosi*, because the pin is used as boot strap
	 * don't clean clk/sync, for mtkaif protocol 2
	 */
	regmap_write(priv->regmap, MT6359_GPIO_MODE2_CLR, 0x0ff8);
	regmap_update_bits(priv->regmap, MT6359_GPIO_DIR0, 0x7 << 9, 0x0);
}

static void mt6359_set_capture_gpio(struct mt6359_priv *priv)
{
	/* set gpio miso mode */
	regmap_write(priv->regmap, MT6359_GPIO_MODE3_CLR, 0x0e00);
	regmap_write(priv->regmap, MT6359_GPIO_MODE3_SET, 0x0200);

	regmap_write(priv->regmap, MT6359_GPIO_MODE4_CLR, 0x003f);
	regmap_write(priv->regmap, MT6359_GPIO_MODE4_SET, 0x0009);
}

static void mt6359_reset_capture_gpio(struct mt6359_priv *priv)
{
	/* set pad_aud_*_miso to GPIO mode and dir input
	 * reason:
	 * pad_aud_clk_miso, because when playback only the miso_clk
	 * will also have 26m, so will have power leak
	 * pad_aud_dat_miso*, because the pin is used as boot strap
	 */
	regmap_write(priv->regmap, MT6359_GPIO_MODE3_CLR, 0x0e00);

	regmap_write(priv->regmap, MT6359_GPIO_MODE4_CLR, 0x003f);

	regmap_update_bits(priv->regmap, MT6359_GPIO_DIR0,
			   0x7 << 13, 0x0);
	regmap_update_bits(priv->regmap, MT6359_GPIO_DIR1,
			   0x3 << 0, 0x0);
}

static void  mt6359_set_vow_gpio(struct mt6359_priv *priv)
{
	/* vow gpio set (data) */
	regmap_write(priv->regmap, MT6359_GPIO_MODE3_CLR, 0x0e00);
	regmap_write(priv->regmap, MT6359_GPIO_MODE3_SET, 0x0800);

	/* vow gpio set (clock) */
	regmap_write(priv->regmap, MT6359_GPIO_MODE4_CLR, 0x0007);
	regmap_write(priv->regmap, MT6359_GPIO_MODE4_SET, 0x0004);
}

static void mt6359_reset_vow_gpio(struct mt6359_priv *priv)
{
	/* set pad_aud_*_miso to GPIO mode and dir input
	 * reason:
	 * pad_aud_clk_miso, because when playback only the miso_clk
	 * will also have 26m, so will have power leak
	 * pad_aud_dat_miso*, because the pin is used as boot strap
	 */
	/* vow gpio clear (data) */
	regmap_write(priv->regmap, MT6359_GPIO_MODE3_CLR, 0x0e00);

	/* vow gpio clear (clock) */
	regmap_write(priv->regmap, MT6359_GPIO_MODE4_CLR, 0x0007);
	regmap_update_bits(priv->regmap, MT6359_GPIO_DIR0,
			   0x1 << 15, 0x0);
	regmap_update_bits(priv->regmap, MT6359_GPIO_DIR1,
			   0x1 << 0, 0x0);
}

/* use only when doing mtkaif calibraiton at the boot time */
static void mt6359_set_dcxo(struct mt6359_priv *priv, bool enable)
{
	regmap_update_bits(priv->regmap, MT6359_DCXO_CW12,
			   0x1 << RG_XO_AUDIO_EN_M_SFT,
			   (enable ? 1 : 0) << RG_XO_AUDIO_EN_M_SFT);
}

/* use only when doing mtkaif calibraiton at the boot time */
static void mt6359_set_clksq(struct mt6359_priv *priv, bool enable)
{
	/* Enable/disable CLKSQ 26MHz */
	regmap_update_bits(priv->regmap, MT6359_AUDENC_ANA_CON23,
			   RG_CLKSQ_EN_MASK_SFT,
			   (enable ? 1 : 0) << RG_CLKSQ_EN_SFT);
}

/* use only when doing mtkaif calibraiton at the boot time */
static void mt6359_set_aud_global_bias(struct mt6359_priv *priv, bool enable)
{
	regmap_update_bits(priv->regmap, MT6359_AUDDEC_ANA_CON13,
			   RG_AUDGLB_PWRDN_VA32_MASK_SFT,
			   (enable ? 0 : 1) << RG_AUDGLB_PWRDN_VA32_SFT);
}

/* use only when doing mtkaif calibraiton at the boot time */
static void mt6359_set_topck(struct mt6359_priv *priv, bool enable)
{
	regmap_update_bits(priv->regmap, MT6359_AUD_TOP_CKPDN_CON0,
			   0x0066, enable ? 0x0 : 0x66);
}

static void mt6359_set_decoder_clk(struct mt6359_priv *priv, bool enable)
{
	regmap_update_bits(priv->regmap, MT6359_AUDDEC_ANA_CON13,
			   RG_RSTB_DECODER_VA32_MASK_SFT,
			   (enable ? 1 : 0) << RG_RSTB_DECODER_VA32_SFT);
}

static void mt6359_mtkaif_tx_enable(struct mt6359_priv *priv)
{
	switch (priv->mtkaif_protocol) {
	case MT6359_MTKAIF_PROTOCOL_2_CLK_P2:
		/* MTKAIF TX format setting */
		regmap_update_bits(priv->regmap,
				   MT6359_AFE_ADDA_MTKAIF_CFG0,
				   0xffff, 0x0210);
		/* enable aud_pad TX fifos */
		regmap_update_bits(priv->regmap,
				   MT6359_AFE_AUD_PAD_TOP,
				   0xff00, 0x3800);
		regmap_update_bits(priv->regmap,
				   MT6359_AFE_AUD_PAD_TOP,
				   0xff00, 0x3900);
		break;
	case MT6359_MTKAIF_PROTOCOL_2:
		/* MTKAIF TX format setting */
		regmap_update_bits(priv->regmap,
				   MT6359_AFE_ADDA_MTKAIF_CFG0,
				   0xffff, 0x0210);
		/* enable aud_pad TX fifos */
		regmap_update_bits(priv->regmap,
				   MT6359_AFE_AUD_PAD_TOP,
				   0xff00, 0x3100);
		break;
	case MT6359_MTKAIF_PROTOCOL_1:
	default:
		/* MTKAIF TX format setting */
		regmap_update_bits(priv->regmap,
				   MT6359_AFE_ADDA_MTKAIF_CFG0,
				   0xffff, 0x0000);
		/* enable aud_pad TX fifos */
		regmap_update_bits(priv->regmap,
				   MT6359_AFE_AUD_PAD_TOP,
				   0xff00, 0x3100);
		break;
	}
}

static void mt6359_mtkaif_tx_disable(struct mt6359_priv *priv)
{
	/* disable aud_pad TX fifos */
	regmap_update_bits(priv->regmap, MT6359_AFE_AUD_PAD_TOP,
			   0xff00, 0x3000);
}

void mt6359_set_mtkaif_protocol(struct snd_soc_component *cmpnt,
				int mtkaif_protocol)
{
	struct mt6359_priv *priv = snd_soc_component_get_drvdata(cmpnt);

	priv->mtkaif_protocol = mtkaif_protocol;
}
EXPORT_SYMBOL_GPL(mt6359_set_mtkaif_protocol);

void mt6359_mtkaif_calibration_enable(struct snd_soc_component *cmpnt)
{
	struct mt6359_priv *priv = snd_soc_component_get_drvdata(cmpnt);

	mt6359_set_playback_gpio(priv);
	mt6359_set_capture_gpio(priv);
	mt6359_mtkaif_tx_enable(priv);

	mt6359_set_dcxo(priv, true);
	mt6359_set_aud_global_bias(priv, true);
	mt6359_set_clksq(priv, true);
	mt6359_set_topck(priv, true);

	/* set dat_miso_loopback on */
	regmap_update_bits(priv->regmap, MT6359_AUDIO_DIG_CFG,
			   RG_AUD_PAD_TOP_DAT_MISO2_LOOPBACK_MASK_SFT,
			   1 << RG_AUD_PAD_TOP_DAT_MISO2_LOOPBACK_SFT);
	regmap_update_bits(priv->regmap, MT6359_AUDIO_DIG_CFG,
			   RG_AUD_PAD_TOP_DAT_MISO_LOOPBACK_MASK_SFT,
			   1 << RG_AUD_PAD_TOP_DAT_MISO_LOOPBACK_SFT);
	regmap_update_bits(priv->regmap, MT6359_AUDIO_DIG_CFG1,
			   RG_AUD_PAD_TOP_DAT_MISO3_LOOPBACK_MASK_SFT,
			   1 << RG_AUD_PAD_TOP_DAT_MISO3_LOOPBACK_SFT);
}
EXPORT_SYMBOL_GPL(mt6359_mtkaif_calibration_enable);

void mt6359_mtkaif_calibration_disable(struct snd_soc_component *cmpnt)
{
	struct mt6359_priv *priv = snd_soc_component_get_drvdata(cmpnt);

	/* set dat_miso_loopback off */
	regmap_update_bits(priv->regmap, MT6359_AUDIO_DIG_CFG,
			   RG_AUD_PAD_TOP_DAT_MISO2_LOOPBACK_MASK_SFT,
			   0 << RG_AUD_PAD_TOP_DAT_MISO2_LOOPBACK_SFT);
	regmap_update_bits(priv->regmap, MT6359_AUDIO_DIG_CFG,
			   RG_AUD_PAD_TOP_DAT_MISO_LOOPBACK_MASK_SFT,
			   0 << RG_AUD_PAD_TOP_DAT_MISO_LOOPBACK_SFT);
	regmap_update_bits(priv->regmap, MT6359_AUDIO_DIG_CFG1,
			   RG_AUD_PAD_TOP_DAT_MISO3_LOOPBACK_MASK_SFT,
			   0 << RG_AUD_PAD_TOP_DAT_MISO3_LOOPBACK_SFT);

	mt6359_set_topck(priv, false);
	mt6359_set_clksq(priv, false);
	mt6359_set_aud_global_bias(priv, false);
	mt6359_set_dcxo(priv, false);

	mt6359_mtkaif_tx_disable(priv);
	mt6359_reset_playback_gpio(priv);
	mt6359_reset_capture_gpio(priv);
}
EXPORT_SYMBOL_GPL(mt6359_mtkaif_calibration_disable);

void mt6359_set_mtkaif_calibration_phase(struct snd_soc_component *cmpnt,
					 int phase_1, int phase_2, int phase_3)
{
	struct mt6359_priv *priv = snd_soc_component_get_drvdata(cmpnt);

	regmap_update_bits(priv->regmap, MT6359_AUDIO_DIG_CFG,
			   RG_AUD_PAD_TOP_PHASE_MODE_MASK_SFT,
			   phase_1 << RG_AUD_PAD_TOP_PHASE_MODE_SFT);
	regmap_update_bits(priv->regmap, MT6359_AUDIO_DIG_CFG,
			   RG_AUD_PAD_TOP_PHASE_MODE2_MASK_SFT,
			   phase_2 << RG_AUD_PAD_TOP_PHASE_MODE2_SFT);
	regmap_update_bits(priv->regmap, MT6359_AUDIO_DIG_CFG1,
			   RG_AUD_PAD_TOP_PHASE_MODE3_MASK_SFT,
			   phase_3 << RG_AUD_PAD_TOP_PHASE_MODE3_SFT);
}
EXPORT_SYMBOL_GPL(mt6359_set_mtkaif_calibration_phase);

/* dl pga gain */
static const char *const dl_pga_gain[] = {
	"8Db", "7Db", "6Db", "5Db", "4Db",
	"3Db", "2Db", "1Db", "0Db", "-1Db",
	"-2Db", "-3Db",	"-4Db", "-5Db", "-6Db",
	"-7Db", "-8Db", "-9Db", "-10Db", "-40Db"
};

static const char *const hp_dl_pga_gain[] = {
	"8Db", "7Db", "6Db", "5Db", "4Db",
	"3Db", "2Db", "1Db", "0Db", "-1Db",
	"-2Db", "-3Db",	"-4Db", "-5Db", "-6Db",
	"-7Db", "-8Db", "-9Db", "-10Db", "-11Db",
	"-12Db", "-13Db", "-14Db", "-15Db", "-16Db",
	"-17Db", "-18Db", "-19Db", "-20Db", "-21Db",
	"-22Db", "-40Db"
};

static void zcd_disable(struct mt6359_priv *priv)
{
	regmap_write(priv->regmap, MT6359_ZCD_CON0, 0x0000);
}

static void hp_main_output_ramp(struct mt6359_priv *priv, bool up)
{
	int i = 0, stage = 0;
	int target = 7;

	/* Enable/Reduce HPL/R main output stage step by step */
	for (i = 0; i <= target; i++) {
		stage = up ? i : target - i;
		regmap_update_bits(priv->regmap, MT6359_AUDDEC_ANA_CON1,
				   RG_HPLOUTSTGCTRL_VAUDP32_MASK_SFT,
				   stage << RG_HPLOUTSTGCTRL_VAUDP32_SFT);
		regmap_update_bits(priv->regmap, MT6359_AUDDEC_ANA_CON1,
				   RG_HPROUTSTGCTRL_VAUDP32_MASK_SFT,
				   stage << RG_HPROUTSTGCTRL_VAUDP32_SFT);
		usleep_range(600, 650);
	}
}

static void hp_aux_feedback_loop_gain_ramp(struct mt6359_priv *priv, bool up)
{
	int i = 0, stage = 0;
	int target = 0xf;

	/* Enable/Reduce HP aux feedback loop gain step by step */
	for (i = 0; i <= target; i++) {
		stage = up ? i : target - i;
		regmap_update_bits(priv->regmap, MT6359_AUDDEC_ANA_CON9,
				   0xf << 12, stage << 12);
		usleep_range(600, 650);
	}
}

static void hp_in_pair_current(struct mt6359_priv *priv, bool increase)
{
	int i = 0, stage = 0;
	int target = 0x3;

	/* Set input diff pair bias select (Hi-Fi mode) */
	if (priv->hp_hifi_mode) {
		/* Reduce HP aux feedback loop gain step by step */
		for (i = 0; i <= target; i++) {
			stage = increase ? i : target - i;
			regmap_update_bits(priv->regmap,
					   MT6359_AUDDEC_ANA_CON10,
					   0x3 << 3, stage << 3);
			usleep_range(100, 150);
		}
	}
}

static void hp_pull_down(struct mt6359_priv *priv, bool enable)
{
	int i;

	if (enable) {
		for (i = 0x0; i <= 0x7; i++) {
			regmap_update_bits(priv->regmap, MT6359_AUDDEC_ANA_CON2,
					   RG_HPPSHORT2VCM_VAUDP32_MASK_SFT,
					   i << RG_HPPSHORT2VCM_VAUDP32_SFT);
			usleep_range(100, 150);
		}
	} else {
		for (i = 0x7; i >= 0x0; i--) {
			regmap_update_bits(priv->regmap, MT6359_AUDDEC_ANA_CON2,
					   RG_HPPSHORT2VCM_VAUDP32_MASK_SFT,
					   i << RG_HPPSHORT2VCM_VAUDP32_SFT);
			usleep_range(100, 150);
		}
	}
}

static int hp_gain_ctl_select(struct mt6359_priv *priv,
			      unsigned int hp_gain_ctl)
{
	if (hp_gain_ctl >= HP_GAIN_CTL_NUM) {
		dev_warn(priv->dev, "%s(), hp_gain_ctl %d invalid\n",
			 __func__, hp_gain_ctl);
		return -EINVAL;
	}

	priv->hp_gain_ctl = hp_gain_ctl;
	regmap_update_bits(priv->regmap, MT6359_AFE_DL_NLE_CFG,
			   NLE_LCH_HPGAIN_SEL_MASK_SFT,
			   hp_gain_ctl << NLE_LCH_HPGAIN_SEL_SFT);
	regmap_update_bits(priv->regmap, MT6359_AFE_DL_NLE_CFG,
			   NLE_RCH_HPGAIN_SEL_MASK_SFT,
			   hp_gain_ctl << NLE_RCH_HPGAIN_SEL_SFT);

	return 0;
}

static bool is_valid_hp_pga_idx(int reg_idx)
{
	return (reg_idx >= DL_GAIN_8DB && reg_idx <= DL_GAIN_N_22DB) ||
	       reg_idx == DL_GAIN_N_40DB;
}

static void headset_volume_ramp(struct mt6359_priv *priv,
				int from, int to)
{
	int offset = 0, count = 1, reg_idx;

	if (!is_valid_hp_pga_idx(from) || !is_valid_hp_pga_idx(to)) {
		dev_warn(priv->dev, "%s(), volume index is not valid, from %d, to %d\n",
			 __func__, from, to);
		return;
	}

	dev_info(priv->dev, "%s(), from %d, to %d\n",
		 __func__, from, to);

	if (to > from)
		offset = to - from;
	else
		offset = from - to;

	while (offset > 0) {
		if (to > from)
			reg_idx = from + count;
		else
			reg_idx = from - count;

		if (is_valid_hp_pga_idx(reg_idx)) {
			regmap_update_bits(priv->regmap,
					   MT6359_ZCD_CON2,
					   DL_GAIN_REG_MASK,
					   (reg_idx << 7) | reg_idx);
			usleep_range(600, 650);
		}
		offset--;
		count++;
	}
}

/* Mic Type MUX */
static const char *const mic_type_mux_map[] = {
	"Idle",
	"ACC",
	"DMIC",
	"DCC",
	"DCC_ECM_DIFF",
	"DCC_ECM_SINGLE",
	"VOW_ACC",
	"VOW_DMIC",
	"VOW_DMIC_LP",
	"VOW_DCC",
	"VOW_DCC_ECM_DIFF",
	"VOW_DCC_ECM_SINGLE"
};

static const struct soc_enum mic_type_mux_enum[] = {
	SOC_ENUM_SINGLE_EXT(ARRAY_SIZE(mic_type_mux_map), mic_type_mux_map),
};

static int mic_type_get(struct snd_kcontrol *kcontrol,
			struct snd_ctl_elem_value *ucontrol)
{
	struct snd_soc_component *cmpnt = snd_soc_kcontrol_component(kcontrol);
	struct mt6359_priv *priv = snd_soc_component_get_drvdata(cmpnt);

	ucontrol->value.integer.value[0] =
		priv->mux_select[kcontrol->id.device];
	return 0;
}

static int mic_type_set(struct snd_kcontrol *kcontrol,
			struct snd_ctl_elem_value *ucontrol)
{
	struct snd_soc_component *cmpnt = snd_soc_kcontrol_component(kcontrol);
	struct mt6359_priv *priv = snd_soc_component_get_drvdata(cmpnt);
	struct soc_enum *e = (struct soc_enum *)kcontrol->private_value;
	int index = ucontrol->value.integer.value[0];
	unsigned int id = kcontrol->id.device;

	if (ucontrol->value.enumerated.item[0] >= e->items)
		return -EINVAL;

	priv->mux_select[id] = index;
	return 0;
}

static int mt6359_put_volsw(struct snd_kcontrol *kcontrol,
			    struct snd_ctl_elem_value *ucontrol)
{
	struct snd_soc_component *component =
			snd_soc_kcontrol_component(kcontrol);
	struct mt6359_priv *priv = snd_soc_component_get_drvdata(component);
	struct soc_mixer_control *mc =
			(struct soc_mixer_control *)kcontrol->private_value;
	unsigned int reg;
	int index = ucontrol->value.integer.value[0];
	int ret;

	ret = snd_soc_put_volsw(kcontrol, ucontrol);
	if (ret < 0)
		return ret;

	switch (mc->reg) {
	case MT6359_ZCD_CON2:
		regmap_read(priv->regmap, MT6359_ZCD_CON2, &reg);
		priv->ana_gain[AUDIO_ANALOG_VOLUME_HPOUTL] =
			(reg >> RG_AUDHPLGAIN_SFT) & RG_AUDHPLGAIN_MASK;
		priv->ana_gain[AUDIO_ANALOG_VOLUME_HPOUTR] =
			(reg >> RG_AUDHPRGAIN_SFT) & RG_AUDHPRGAIN_MASK;
		break;
	case MT6359_ZCD_CON1:
		regmap_read(priv->regmap, MT6359_ZCD_CON1, &reg);
		priv->ana_gain[AUDIO_ANALOG_VOLUME_LINEOUTL] =
			(reg >> RG_AUDLOLGAIN_SFT) & RG_AUDLOLGAIN_MASK;
		priv->ana_gain[AUDIO_ANALOG_VOLUME_LINEOUTR] =
			(reg >> RG_AUDLORGAIN_SFT) & RG_AUDLORGAIN_MASK;
		break;
	case MT6359_ZCD_CON3:
		regmap_read(priv->regmap, MT6359_ZCD_CON3, &reg);
		priv->ana_gain[AUDIO_ANALOG_VOLUME_HSOUTL] =
			(reg >> RG_AUDHSGAIN_SFT) & RG_AUDHSGAIN_MASK;
		break;
	case MT6359_AUDENC_ANA_CON0:
		regmap_read(priv->regmap, MT6359_AUDENC_ANA_CON0, &reg);
		priv->ana_gain[AUDIO_ANALOG_VOLUME_MICAMP1] =
			(reg >> RG_AUDPREAMPLGAIN_SFT) & RG_AUDPREAMPLGAIN_MASK;
		break;
	case MT6359_AUDENC_ANA_CON1:
		regmap_read(priv->regmap, MT6359_AUDENC_ANA_CON1, &reg);
		priv->ana_gain[AUDIO_ANALOG_VOLUME_MICAMP2] =
			(reg >> RG_AUDPREAMPRGAIN_SFT) & RG_AUDPREAMPRGAIN_MASK;
		break;
	case MT6359_AUDENC_ANA_CON2:
		regmap_read(priv->regmap, MT6359_AUDENC_ANA_CON2, &reg);
		priv->ana_gain[AUDIO_ANALOG_VOLUME_MICAMP3] =
			(reg >> RG_AUDPREAMP3GAIN_SFT) & RG_AUDPREAMP3GAIN_MASK;

		break;
	}

	dev_info(priv->dev, "%s(), name %s, reg(0x%x) = 0x%x, set index = %x\n",
		 __func__, kcontrol->id.name, mc->reg, reg, index);

	return ret;
}

static const DECLARE_TLV_DB_SCALE(hp_playback_tlv, -2200, 100, 0);
static const DECLARE_TLV_DB_SCALE(playback_tlv, -1000, 100, 0);
static const DECLARE_TLV_DB_SCALE(capture_tlv, 0, 600, 0);

static const struct snd_kcontrol_new mt6359_snd_controls[] = {
	/* dl pga gain */
	SOC_SINGLE_EXT_TLV("HeadsetL Volume",
			   MT6359_ZCD_CON2, 0, 0x1E, 0,
			   snd_soc_get_volsw, mt6359_put_volsw,
			   hp_playback_tlv),
	SOC_SINGLE_EXT_TLV("HeadsetR Volume",
			   MT6359_ZCD_CON2, 7, 0x1E, 0,
			   snd_soc_get_volsw, mt6359_put_volsw,
			   hp_playback_tlv),
	SOC_SINGLE_EXT_TLV("LineoutL Volume",
			   MT6359_ZCD_CON1, 0, 0x12, 0,
			   snd_soc_get_volsw, mt6359_put_volsw, playback_tlv),
	SOC_SINGLE_EXT_TLV("LineoutR Volume",
			   MT6359_ZCD_CON1, 7, 0x12, 0,
			   snd_soc_get_volsw, mt6359_put_volsw, playback_tlv),
	SOC_SINGLE_EXT_TLV("Handset Volume",
			   MT6359_ZCD_CON3, 0, 0x12, 0,
			   snd_soc_get_volsw, mt6359_put_volsw, playback_tlv),

	/* ul pga gain */
	SOC_SINGLE_EXT_TLV("PGAL Volume",
			   MT6359_AUDENC_ANA_CON0, RG_AUDPREAMPLGAIN_SFT, 4, 0,
			   snd_soc_get_volsw, mt6359_put_volsw, capture_tlv),
	SOC_SINGLE_EXT_TLV("PGAR Volume",
			   MT6359_AUDENC_ANA_CON1, RG_AUDPREAMPRGAIN_SFT, 4, 0,
			   snd_soc_get_volsw, mt6359_put_volsw, capture_tlv),
	SOC_SINGLE_EXT_TLV("PGA3 Volume",
			   MT6359_AUDENC_ANA_CON2, RG_AUDPREAMP3GAIN_SFT, 4, 0,
			   snd_soc_get_volsw, mt6359_put_volsw, capture_tlv),

	/* mix type mux */
	MT_SOC_ENUM_EXT_ID("Mic_Type_Mux_0", mic_type_mux_enum[0],
			   mic_type_get, mic_type_set,
			   MUX_MIC_TYPE_0),
	MT_SOC_ENUM_EXT_ID("Mic_Type_Mux_1", mic_type_mux_enum[0],
			   mic_type_get, mic_type_set,
			   MUX_MIC_TYPE_1),
	MT_SOC_ENUM_EXT_ID("Mic_Type_Mux_2", mic_type_mux_enum[0],
			   mic_type_get, mic_type_set,
			   MUX_MIC_TYPE_2),
};

/* LOL MUX */
static const char * const lo_in_mux_map[] = {
	"Open", "Playback_L_DAC", "Playback", "Test Mode"
};

static int lo_in_mux_map_value[] = {
	0x0, 0x1, 0x2, 0x3,
};

static SOC_VALUE_ENUM_SINGLE_DECL(lo_in_mux_map_enum,
				  SND_SOC_NOPM,
				  0,
				  LO_MUX_MASK,
				  lo_in_mux_map,
				  lo_in_mux_map_value);

static const struct snd_kcontrol_new lo_in_mux_control =
	SOC_DAPM_ENUM("LO Select", lo_in_mux_map_enum);

/*HP MUX */
static const char * const hp_in_mux_map[] = {
	"Open",
	"LoudSPK Playback",
	"Audio Playback",
	"Test Mode",
	"HP Impedance",
};

static int hp_in_mux_map_value[] = {
	HP_MUX_OPEN,
	HP_MUX_HPSPK,
	HP_MUX_HP,
	HP_MUX_TEST_MODE,
	HP_MUX_HP_IMPEDANCE,
};

static SOC_VALUE_ENUM_SINGLE_DECL(hpl_in_mux_map_enum,
				  SND_SOC_NOPM,
				  0,
				  HP_MUX_MASK,
				  hp_in_mux_map,
				  hp_in_mux_map_value);

static const struct snd_kcontrol_new hpl_in_mux_control =
	SOC_DAPM_ENUM("HPL Select", hpl_in_mux_map_enum);

static SOC_VALUE_ENUM_SINGLE_DECL(hpr_in_mux_map_enum,
				  SND_SOC_NOPM,
				  0,
				  HP_MUX_MASK,
				  hp_in_mux_map,
				  hp_in_mux_map_value);

static const struct snd_kcontrol_new hpr_in_mux_control =
	SOC_DAPM_ENUM("HPR Select", hpr_in_mux_map_enum);

/* RCV MUX */
static const char * const rcv_in_mux_map[] = {
	"Open", "Mute", "Voice Playback", "Test Mode"
};

static int rcv_in_mux_map_value[] = {
	RCV_MUX_OPEN,
	RCV_MUX_MUTE,
	RCV_MUX_VOICE_PLAYBACK,
	RCV_MUX_TEST_MODE,
};

static SOC_VALUE_ENUM_SINGLE_DECL(rcv_in_mux_map_enum,
				  SND_SOC_NOPM,
				  0,
				  RCV_MUX_MASK,
				  rcv_in_mux_map,
				  rcv_in_mux_map_value);

static const struct snd_kcontrol_new rcv_in_mux_control =
	SOC_DAPM_ENUM("RCV Select", rcv_in_mux_map_enum);

/* DAC In MUX */
static const char * const dac_in_mux_map[] = {
	"Normal Path", "Sgen"
};

static int dac_in_mux_map_value[] = {
	0x0, 0x1,
};

static SOC_VALUE_ENUM_SINGLE_DECL(dac_in_mux_map_enum,
				  MT6359_AFE_TOP_CON0,
				  DL_SINE_ON_SFT,
				  DL_SINE_ON_MASK,
				  dac_in_mux_map,
				  dac_in_mux_map_value);

static const struct snd_kcontrol_new dac_in_mux_control =
	SOC_DAPM_ENUM("DAC Select", dac_in_mux_map_enum);

/* AIF Out MUX */
static SOC_VALUE_ENUM_SINGLE_DECL(aif_out_mux_map_enum,
				  MT6359_AFE_TOP_CON0,
				  UL_SINE_ON_SFT,
				  UL_SINE_ON_MASK,
				  dac_in_mux_map,
				  dac_in_mux_map_value);

static const struct snd_kcontrol_new aif_out_mux_control =
	SOC_DAPM_ENUM("AIF Out Select", aif_out_mux_map_enum);

static SOC_VALUE_ENUM_SINGLE_DECL(aif2_out_mux_map_enum,
				  MT6359_AFE_TOP_CON0,
				  ADDA6_UL_SINE_ON_SFT,
				  ADDA6_UL_SINE_ON_MASK,
				  dac_in_mux_map,
				  dac_in_mux_map_value);

static const struct snd_kcontrol_new aif2_out_mux_control =
	SOC_DAPM_ENUM("AIF Out Select", aif2_out_mux_map_enum);

/* UL SRC MUX */
static const char * const ul_src_mux_map[] = {
	"AMIC",
	"DMIC",
};

static int ul_src_mux_map_value[] = {
	UL_SRC_MUX_AMIC,
	UL_SRC_MUX_DMIC,
};

static SOC_VALUE_ENUM_SINGLE_DECL(ul_src_mux_map_enum,
				  MT6359_AFE_UL_SRC_CON0_L,
				  UL_SDM_3_LEVEL_CTL_SFT,
				  UL_SDM_3_LEVEL_CTL_MASK,
				  ul_src_mux_map,
				  ul_src_mux_map_value);

static const struct snd_kcontrol_new ul_src_mux_control =
	SOC_DAPM_ENUM("UL_SRC_MUX Select", ul_src_mux_map_enum);

static SOC_VALUE_ENUM_SINGLE_DECL(ul2_src_mux_map_enum,
				  MT6359_AFE_ADDA6_UL_SRC_CON0_L,
				  ADDA6_UL_SDM_3_LEVEL_CTL_SFT,
				  ADDA6_UL_SDM_3_LEVEL_CTL_MASK,
				  ul_src_mux_map,
				  ul_src_mux_map_value);

static const struct snd_kcontrol_new ul2_src_mux_control =
	SOC_DAPM_ENUM("UL_SRC_MUX Select", ul2_src_mux_map_enum);

/* VOW UL SRC MUX */
static SOC_VALUE_ENUM_SINGLE_DECL(vow_ul_src_mux_map_enum,
				  MT6359_AFE_VOW_TOP_CON0,
				  VOW_SDM_3_LEVEL_SFT,
				  VOW_SDM_3_LEVEL_MASK,
				  ul_src_mux_map,
				  ul_src_mux_map_value);

static const struct snd_kcontrol_new vow_ul_src_mux_control =
	SOC_DAPM_ENUM("VOW_UL_SRC_MUX Select", vow_ul_src_mux_map_enum);

/* MISO MUX */
static const char * const miso_mux_map[] = {
	"UL1_CH1",
	"UL1_CH2",
	"UL2_CH1",
	"UL2_CH2",
};

static int miso_mux_map_value[] = {
	MISO_MUX_UL1_CH1,
	MISO_MUX_UL1_CH2,
	MISO_MUX_UL2_CH1,
	MISO_MUX_UL2_CH2,
};

static SOC_VALUE_ENUM_SINGLE_DECL(miso0_mux_map_enum,
				  MT6359_AFE_MTKAIF_MUX_CFG,
				  RG_ADDA_CH1_SEL_SFT,
				  RG_ADDA_CH1_SEL_MASK,
				  miso_mux_map,
				  miso_mux_map_value);

static const struct snd_kcontrol_new miso0_mux_control =
	SOC_DAPM_ENUM("MISO_MUX Select", miso0_mux_map_enum);

static SOC_VALUE_ENUM_SINGLE_DECL(miso1_mux_map_enum,
				  MT6359_AFE_MTKAIF_MUX_CFG,
				  RG_ADDA_CH2_SEL_SFT,
				  RG_ADDA_CH2_SEL_MASK,
				  miso_mux_map,
				  miso_mux_map_value);

static const struct snd_kcontrol_new miso1_mux_control =
	SOC_DAPM_ENUM("MISO_MUX Select", miso1_mux_map_enum);

static SOC_VALUE_ENUM_SINGLE_DECL(miso2_mux_map_enum,
				  MT6359_AFE_MTKAIF_MUX_CFG,
				  RG_ADDA6_CH1_SEL_SFT,
				  RG_ADDA6_CH1_SEL_MASK,
				  miso_mux_map,
				  miso_mux_map_value);

static const struct snd_kcontrol_new miso2_mux_control =
	SOC_DAPM_ENUM("MISO_MUX Select", miso2_mux_map_enum);

/* VOW AMIC MUX */
static const char * const vow_amic_mux_map[] = {
	"ADC_L",
	"ADC_R",
	"ADC_T",
};

static int vow_amic_mux_map_value[] = {
	VOW_AMIC_MUX_ADC_L,
	VOW_AMIC_MUX_ADC_R,
	VOW_AMIC_MUX_ADC_T,
};

/* VOW AMIC MUX */
static SOC_VALUE_ENUM_SINGLE_DECL(vow_amic0_mux_map_enum,
				  MT6359_AFE_VOW_TOP_CON4,
				  RG_VOW_AMIC_ADC1_SOURCE_SEL_SFT,
				  RG_VOW_AMIC_ADC1_SOURCE_SEL_MASK,
				  vow_amic_mux_map,
				  vow_amic_mux_map_value);

static const struct snd_kcontrol_new vow_amic0_mux_control =
	SOC_DAPM_ENUM("VOW_AMIC_MUX Select", vow_amic0_mux_map_enum);

static SOC_VALUE_ENUM_SINGLE_DECL(vow_amic1_mux_map_enum,
				  MT6359_AFE_VOW_TOP_CON4,
				  RG_VOW_AMIC_ADC2_SOURCE_SEL_SFT,
				  RG_VOW_AMIC_ADC2_SOURCE_SEL_MASK,
				  vow_amic_mux_map,
				  vow_amic_mux_map_value);

static const struct snd_kcontrol_new vow_amic1_mux_control =
	SOC_DAPM_ENUM("VOW_AMIC_MUX Select", vow_amic1_mux_map_enum);

/* DMIC MUX */
static const char * const dmic_mux_map[] = {
	"DMIC_DATA0",
	"DMIC_DATA1_L",
	"DMIC_DATA1_L_1",
	"DMIC_DATA1_R",
};

static int dmic_mux_map_value[] = {
	DMIC_MUX_DMIC_DATA0,
	DMIC_MUX_DMIC_DATA1_L,
	DMIC_MUX_DMIC_DATA1_L_1,
	DMIC_MUX_DMIC_DATA1_R,
};

static SOC_VALUE_ENUM_SINGLE_DECL(dmic0_mux_map_enum,
				  MT6359_AFE_MIC_ARRAY_CFG,
				  RG_DMIC_ADC1_SOURCE_SEL_SFT,
				  RG_DMIC_ADC1_SOURCE_SEL_MASK,
				  dmic_mux_map,
				  dmic_mux_map_value);

static const struct snd_kcontrol_new dmic0_mux_control =
	SOC_DAPM_ENUM("DMIC_MUX Select", dmic0_mux_map_enum);

/* ul1 ch2 use RG_DMIC_ADC3_SOURCE_SEL */
static SOC_VALUE_ENUM_SINGLE_DECL(dmic1_mux_map_enum,
				  MT6359_AFE_MIC_ARRAY_CFG,
				  RG_DMIC_ADC3_SOURCE_SEL_SFT,
				  RG_DMIC_ADC3_SOURCE_SEL_MASK,
				  dmic_mux_map,
				  dmic_mux_map_value);

static const struct snd_kcontrol_new dmic1_mux_control =
	SOC_DAPM_ENUM("DMIC_MUX Select", dmic1_mux_map_enum);

/* ul2 ch1 use RG_DMIC_ADC2_SOURCE_SEL */
static SOC_VALUE_ENUM_SINGLE_DECL(dmic2_mux_map_enum,
				  MT6359_AFE_MIC_ARRAY_CFG,
				  RG_DMIC_ADC2_SOURCE_SEL_SFT,
				  RG_DMIC_ADC2_SOURCE_SEL_MASK,
				  dmic_mux_map,
				  dmic_mux_map_value);

static const struct snd_kcontrol_new dmic2_mux_control =
	SOC_DAPM_ENUM("DMIC_MUX Select", dmic2_mux_map_enum);

/* ADC L MUX */
static const char * const adc_left_mux_map[] = {
	"Idle", "AIN0", "Left Preamplifier", "Idle_1"
};

static int adc_mux_map_value[] = {
	ADC_MUX_IDLE,
	ADC_MUX_AIN0,
	ADC_MUX_PREAMPLIFIER,
	ADC_MUX_IDLE1,
};

static SOC_VALUE_ENUM_SINGLE_DECL(adc_left_mux_map_enum,
				  MT6359_AUDENC_ANA_CON0,
				  RG_AUDADCLINPUTSEL_SFT,
				  RG_AUDADCLINPUTSEL_MASK,
				  adc_left_mux_map,
				  adc_mux_map_value);

static const struct snd_kcontrol_new adc_left_mux_control =
	SOC_DAPM_ENUM("ADC L Select", adc_left_mux_map_enum);

/* ADC R MUX */
static const char * const adc_right_mux_map[] = {
	"Idle", "AIN0", "Right Preamplifier", "Idle_1"
};

static SOC_VALUE_ENUM_SINGLE_DECL(adc_right_mux_map_enum,
				  MT6359_AUDENC_ANA_CON1,
				  RG_AUDADCRINPUTSEL_SFT,
				  RG_AUDADCRINPUTSEL_MASK,
				  adc_right_mux_map,
				  adc_mux_map_value);

static const struct snd_kcontrol_new adc_right_mux_control =
	SOC_DAPM_ENUM("ADC R Select", adc_right_mux_map_enum);

/* ADC 3 MUX */
static const char * const adc_3_mux_map[] = {
	"Idle", "AIN0", "Preamplifier", "Idle_1"
};

static SOC_VALUE_ENUM_SINGLE_DECL(adc_3_mux_map_enum,
				  MT6359_AUDENC_ANA_CON2,
				  RG_AUDADC3INPUTSEL_SFT,
				  RG_AUDADC3INPUTSEL_MASK,
				  adc_3_mux_map,
				  adc_mux_map_value);

static const struct snd_kcontrol_new adc_3_mux_control =
	SOC_DAPM_ENUM("ADC 3 Select", adc_3_mux_map_enum);

/* PGA L MUX */
static const char * const pga_l_mux_map[] = {
	"None", "AIN0", "AIN1"
};

static int pga_l_mux_map_value[] = {
	PGA_L_MUX_NONE,
	PGA_L_MUX_AIN0,
	PGA_L_MUX_AIN1
};

static SOC_VALUE_ENUM_SINGLE_DECL(pga_left_mux_map_enum,
				  MT6359_AUDENC_ANA_CON0,
				  RG_AUDPREAMPLINPUTSEL_SFT,
				  RG_AUDPREAMPLINPUTSEL_MASK,
				  pga_l_mux_map,
				  pga_l_mux_map_value);

static const struct snd_kcontrol_new pga_left_mux_control =
	SOC_DAPM_ENUM("PGA L Select", pga_left_mux_map_enum);

/* PGA R MUX */
static const char * const pga_r_mux_map[] = {
	"None", "AIN2", "AIN3", "AIN0"
};

static int pga_r_mux_map_value[] = {
	PGA_R_MUX_NONE,
	PGA_R_MUX_AIN2,
	PGA_R_MUX_AIN3,
	PGA_R_MUX_AIN0
};

static SOC_VALUE_ENUM_SINGLE_DECL(pga_right_mux_map_enum,
				  MT6359_AUDENC_ANA_CON1,
				  RG_AUDPREAMPRINPUTSEL_SFT,
				  RG_AUDPREAMPRINPUTSEL_MASK,
				  pga_r_mux_map,
				  pga_r_mux_map_value);

static const struct snd_kcontrol_new pga_right_mux_control =
	SOC_DAPM_ENUM("PGA R Select", pga_right_mux_map_enum);

/* PGA 3 MUX */
static const char * const pga_3_mux_map[] = {
	"None", "AIN3", "AIN2"
};

static int pga_3_mux_map_value[] = {
	PGA_3_MUX_NONE,
	PGA_3_MUX_AIN3,
	PGA_3_MUX_AIN2
};

static SOC_VALUE_ENUM_SINGLE_DECL(pga_3_mux_map_enum,
				  MT6359_AUDENC_ANA_CON2,
				  RG_AUDPREAMP3INPUTSEL_SFT,
				  RG_AUDPREAMP3INPUTSEL_MASK,
				  pga_3_mux_map,
				  pga_3_mux_map_value);

static const struct snd_kcontrol_new pga_3_mux_control =
	SOC_DAPM_ENUM("PGA 3 Select", pga_3_mux_map_enum);

static int mt_sgen_event(struct snd_soc_dapm_widget *w,
			 struct snd_kcontrol *kcontrol,
			 int event)
{
	struct snd_soc_component *cmpnt = snd_soc_dapm_to_component(w->dapm);
	struct mt6359_priv *priv = snd_soc_component_get_drvdata(cmpnt);

	dev_dbg(priv->dev, "%s(), event = 0x%x\n", __func__, event);

	switch (event) {
	case SND_SOC_DAPM_PRE_PMU:
		/* sdm audio fifo clock power on */
		regmap_write(priv->regmap, MT6359_AFUNC_AUD_CON2, 0x0006);
		/* scrambler clock on enable */
		regmap_write(priv->regmap, MT6359_AFUNC_AUD_CON0, 0xcba1);
		/* sdm power on */
		regmap_write(priv->regmap, MT6359_AFUNC_AUD_CON2, 0x0003);
		/* sdm fifo enable */
		regmap_write(priv->regmap, MT6359_AFUNC_AUD_CON2, 0x000b);

		regmap_update_bits(priv->regmap, MT6359_AFE_SGEN_CFG0,
				   0xff3f,
				   0x0000);
		regmap_update_bits(priv->regmap, MT6359_AFE_SGEN_CFG1,
				   0xffff,
				   0x0001);
		break;
	case SND_SOC_DAPM_POST_PMD:
		/* DL scrambler disabling sequence */
		regmap_write(priv->regmap, MT6359_AFUNC_AUD_CON2, 0x0000);
		regmap_write(priv->regmap, MT6359_AFUNC_AUD_CON0, 0xcba0);
		break;
	default:
		break;
	}

	return 0;
}

static void mtk_hp_enable(struct mt6359_priv *priv)
{
	if (priv->mux_select[MUX_HP_L] == HP_MUX_HPSPK) {
		/* Disable handset short-circuit protection */
		regmap_write(priv->regmap, MT6359_AUDDEC_ANA_CON7, 0x0010);
		/* Set LO DR bias current optimization, 010: 6uA */
		regmap_update_bits(priv->regmap, MT6359_AUDDEC_ANA_CON11,
				   DRBIAS_LO_MASK_SFT,
				   DRBIAS_6UA << DRBIAS_LO_SFT);
		regmap_update_bits(priv->regmap, MT6359_AUDDEC_ANA_CON12,
				   IBIAS_LO_MASK_SFT,
				   IBIAS_5UA << IBIAS_LO_SFT);
		/* Set LO STB enhance circuits */
		regmap_write(priv->regmap, MT6359_AUDDEC_ANA_CON7, 0x0110);
		/* Enable LO driver bias circuits */
		regmap_write(priv->regmap, MT6359_AUDDEC_ANA_CON7, 0x0112);
		/* Enable LO driver core circuits */
		regmap_write(priv->regmap, MT6359_AUDDEC_ANA_CON7, 0x0113);
		/* Set LO gain to 0DB */
		regmap_write(priv->regmap, MT6359_ZCD_CON1, DL_GAIN_0DB);
	}

	if (priv->hp_hifi_mode) {
		/* Set HP DR bias current optimization, 010: 6uA */
		regmap_update_bits(priv->regmap, MT6359_AUDDEC_ANA_CON11,
				   DRBIAS_HP_MASK_SFT,
				   DRBIAS_6UA << DRBIAS_HP_SFT);
		/* Set HP & ZCD bias current optimization */
		/* 01: ZCD: 4uA, HP/HS/LO: 5uA */
		regmap_update_bits(priv->regmap, MT6359_AUDDEC_ANA_CON12,
				   IBIAS_ZCD_MASK_SFT,
				   IBIAS_ZCD_4UA << IBIAS_ZCD_SFT);
		regmap_update_bits(priv->regmap, MT6359_AUDDEC_ANA_CON12,
				   IBIAS_HP_MASK_SFT,
				   IBIAS_5UA << IBIAS_HP_SFT);
	} else {
		/* Set HP DR bias current optimization, 001: 5uA */
		regmap_update_bits(priv->regmap, MT6359_AUDDEC_ANA_CON11,
				   DRBIAS_HP_MASK_SFT,
				   DRBIAS_5UA << DRBIAS_HP_SFT);
		/* Set HP & ZCD bias current optimization */
		/* 00: ZCD: 3uA, HP/HS/LO: 4uA */
		regmap_update_bits(priv->regmap, MT6359_AUDDEC_ANA_CON12,
				   IBIAS_ZCD_MASK_SFT,
				   IBIAS_ZCD_3UA << IBIAS_ZCD_SFT);
		regmap_update_bits(priv->regmap, MT6359_AUDDEC_ANA_CON12,
				   IBIAS_HP_MASK_SFT,
				   IBIAS_4UA << IBIAS_HP_SFT);
	}

	/* HP damp circuit enable */
	/*Enable HPRN/HPLN output 4K to VCM */
	regmap_write(priv->regmap, MT6359_AUDDEC_ANA_CON10, 0x0087);

	/* HP Feedback Cap select 2'b00: 15pF */
	/* for >= 96KHz sampling rate: 2'b01: 10.5pF */
	if (priv->dl_rate[MT6359_AIF_1] >= 96000)
		regmap_update_bits(priv->regmap,
				   MT6359_AUDDEC_ANA_CON4,
				   RG_AUDHPHFCOMPBUFGAINSEL_VAUDP32_MASK_SFT,
				   0x1 << RG_AUDHPHFCOMPBUFGAINSEL_VAUDP32_SFT);
	else
		regmap_write(priv->regmap, MT6359_AUDDEC_ANA_CON4, 0x0000);

	/* Set HPP/N STB enhance circuits */
	regmap_write(priv->regmap, MT6359_AUDDEC_ANA_CON2, 0xf133);

	/* Enable HP aux output stage */
	regmap_write(priv->regmap, MT6359_AUDDEC_ANA_CON1, 0x000c);
	/* Enable HP aux feedback loop */
	regmap_write(priv->regmap, MT6359_AUDDEC_ANA_CON1, 0x003c);
	/* Enable HP aux CMFB loop */
	regmap_write(priv->regmap, MT6359_AUDDEC_ANA_CON9, 0x0c00);
	/* Enable HP driver bias circuits */
	regmap_write(priv->regmap, MT6359_AUDDEC_ANA_CON0, 0x30c0);
	/* Enable HP driver core circuits */
	regmap_write(priv->regmap, MT6359_AUDDEC_ANA_CON0, 0x30f0);
	/* Short HP main output to HP aux output stage */
	regmap_write(priv->regmap, MT6359_AUDDEC_ANA_CON1, 0x00fc);

	/* Increase HP input pair current to HPM step by step */
	hp_in_pair_current(priv, true);

	/* Enable HP main CMFB loop */
	regmap_write(priv->regmap, MT6359_AUDDEC_ANA_CON9, 0x0e00);
	/* Disable HP aux CMFB loop */
	regmap_write(priv->regmap, MT6359_AUDDEC_ANA_CON9, 0x0200);

	/* Enable HP main output stage */
	regmap_write(priv->regmap, MT6359_AUDDEC_ANA_CON1, 0x00ff);
	/* Enable HPR/L main output stage step by step */
	hp_main_output_ramp(priv, true);

	/* Reduce HP aux feedback loop gain */
	hp_aux_feedback_loop_gain_ramp(priv, true);
	/* Disable HP aux feedback loop */
	regmap_write(priv->regmap, MT6359_AUDDEC_ANA_CON1, 0x77cf);

	/* apply volume setting */
	headset_volume_ramp(priv,
			    DL_GAIN_N_22DB,
			    priv->ana_gain[AUDIO_ANALOG_VOLUME_HPOUTL]);

	/* Disable HP aux output stage */
	regmap_write(priv->regmap, MT6359_AUDDEC_ANA_CON1, 0x77c3);
	/* Unshort HP main output to HP aux output stage */
	regmap_write(priv->regmap, MT6359_AUDDEC_ANA_CON1, 0x7703);
	usleep_range(100, 120);

	/* Enable AUD_CLK */
	mt6359_set_decoder_clk(priv, true);

	/* Enable Audio DAC  */
	regmap_write(priv->regmap, MT6359_AUDDEC_ANA_CON0, 0x30ff);
	if (priv->hp_hifi_mode) {
		/* Enable low-noise mode of DAC */
		regmap_write(priv->regmap, MT6359_AUDDEC_ANA_CON9, 0xf201);
	} else {
		/* Disable low-noise mode of DAC */
		regmap_write(priv->regmap, MT6359_AUDDEC_ANA_CON9, 0xf200);
	}
	usleep_range(100, 120);

	if (priv->mux_select[MUX_HP_L] == HP_MUX_HPSPK) {
		/* Switch HPL MUX to audio LOL */
		regmap_update_bits(priv->regmap, MT6359_AUDDEC_ANA_CON0,
				   RG_AUDHPLMUXINPUTSEL_VAUDP32_MASK_SFT,
				   HP_MUX_HPSPK << RG_AUDHPLMUXINPUTSEL_VAUDP32_SFT);
		/* Switch LOL MUX to audio DACL */
		regmap_write(priv->regmap, MT6359_AUDDEC_ANA_CON7, 0x0117);
	} else if (priv->mux_select[MUX_HP_L] == HP_MUX_HP) {
		/* Switch HPL MUX to audio DACL */
		regmap_update_bits(priv->regmap, MT6359_AUDDEC_ANA_CON0,
				   RG_AUDHPLMUXINPUTSEL_VAUDP32_MASK_SFT,
				   HP_MUX_HP << RG_AUDHPLMUXINPUTSEL_VAUDP32_SFT);
	}
	/* Switch HPR MUX to audio DACR */
	regmap_update_bits(priv->regmap, MT6359_AUDDEC_ANA_CON0,
			   RG_AUDHPRMUXINPUTSEL_VAUDP32_MASK_SFT,
			   HP_MUX_HP << RG_AUDHPRMUXINPUTSEL_VAUDP32_SFT);

	/* Disable Pull-down HPL/R to AVSS28_AUD */
	hp_pull_down(priv, false);
}

static void mtk_hp_disable(struct mt6359_priv *priv)
{
	/* Pull-down HPL/R to AVSS28_AUD */
	hp_pull_down(priv, true);

	/* Disable LO when MUX to HPSPK */
	if (priv->mux_select[MUX_HP_L] == HP_MUX_HPSPK) {
		/* Switch LOL MUX to open */
		regmap_update_bits(priv->regmap, MT6359_AUDDEC_ANA_CON7,
				   RG_AUDLOLMUXINPUTSEL_VAUDP32_MASK_SFT,
				   LO_MUX_OPEN);
		/* decrease LO gain to minimum gain step by step */
		regmap_write(priv->regmap, MT6359_ZCD_CON1, DL_GAIN_N_40DB);
		/* Disable LO driver core circuits */
		regmap_update_bits(priv->regmap, MT6359_AUDDEC_ANA_CON7,
				   RG_AUDLOLPWRUP_VAUDP32_MASK_SFT, 0x0);
		/* Disable LO driver bias circuits */
		regmap_update_bits(priv->regmap, MT6359_AUDDEC_ANA_CON7,
		RG_AUDLOLPWRUP_IBIAS_VAUDP32_MASK_SFT, 0x0);
	}

	/* HPR/HPL mux to open */
	regmap_update_bits(priv->regmap, MT6359_AUDDEC_ANA_CON0,
			   0x0f00, 0x0000);

	/* Disable low-noise mode of DAC */
	regmap_update_bits(priv->regmap, MT6359_AUDDEC_ANA_CON9,
			   0x0001, 0x0000);

	/* Disable Audio DAC */
	regmap_update_bits(priv->regmap, MT6359_AUDDEC_ANA_CON0,
			   0x000f, 0x0000);

	/* Disable AUD_CLK */
	mt6359_set_decoder_clk(priv, false);

	/* Short HP main output to HP aux output stage */
	regmap_write(priv->regmap, MT6359_AUDDEC_ANA_CON1, 0x77c3);
	/* Enable HP aux output stage */
	regmap_write(priv->regmap, MT6359_AUDDEC_ANA_CON1, 0x77cf);

	/* decrease HPL/R gain to normal gain step by step */
	headset_volume_ramp(priv,
			    priv->ana_gain[AUDIO_ANALOG_VOLUME_HPOUTL],
			    DL_GAIN_N_22DB);

	/* Enable HP aux feedback loop */
	regmap_write(priv->regmap, MT6359_AUDDEC_ANA_CON1, 0x77ff);

	/* Reduce HP aux feedback loop gain */
	hp_aux_feedback_loop_gain_ramp(priv, false);

	/* decrease HPR/L main output stage step by step */
	hp_main_output_ramp(priv, false);

	/* Disable HP main output stage */
	regmap_update_bits(priv->regmap, MT6359_AUDDEC_ANA_CON1, 0x3, 0x0);

	/* Enable HP aux CMFB loop */
	regmap_write(priv->regmap, MT6359_AUDDEC_ANA_CON9, 0x0e01);

	/* Disable HP main CMFB loop */
	regmap_write(priv->regmap, MT6359_AUDDEC_ANA_CON9, 0x0c01);

	/* Decrease HP input pair current to 2'b00 step by step */
	hp_in_pair_current(priv, false);

	/* Unshort HP main output to HP aux output stage */
	regmap_update_bits(priv->regmap, MT6359_AUDDEC_ANA_CON1,
			   0x3 << 6, 0x0);

	/* Disable HP driver core circuits */
	regmap_update_bits(priv->regmap, MT6359_AUDDEC_ANA_CON0,
			   0x3 << 4, 0x0);

	/* Disable HP driver bias circuits */
	regmap_update_bits(priv->regmap, MT6359_AUDDEC_ANA_CON0,
			   0x3 << 6, 0x0);

	/* Disable HP aux CMFB loop */
	regmap_write(priv->regmap, MT6359_AUDDEC_ANA_CON9, 0x201);

	/* Disable HP aux feedback loop */
	regmap_update_bits(priv->regmap, MT6359_AUDDEC_ANA_CON1,
			   0x3 << 4, 0x0);

	/* Disable HP aux output stage */
	regmap_update_bits(priv->regmap, MT6359_AUDDEC_ANA_CON1,
			   0x3 << 2, 0x0);
}

static int mtk_hp_impedance_enable(struct mt6359_priv *priv)
{
	/* Disable HPR/L STB enhance circuits */
	regmap_update_bits(priv->regmap, MT6359_AUDDEC_ANA_CON2,
			   RG_HPROUTPUTSTBENH_VAUDP32_MASK_SFT, 0x0);
	regmap_update_bits(priv->regmap, MT6359_AUDDEC_ANA_CON2,
			   RG_HPLOUTPUTSTBENH_VAUDP32_MASK_SFT, 0x0);

	/* Disable Pull-down HPL/R to AVSS28_AUD */
	hp_pull_down(priv, false);

	/* Disable HP aux CMFB loop */
	regmap_write(priv->regmap, MT6359_AUDDEC_ANA_CON9, 0x0200);

	/* Disable HP damping circuit & HPN 4K load */
	regmap_write(priv->regmap, MT6359_AUDDEC_ANA_CON10, 0x0000);

	/* Enable AUD_CLK */
	mt6359_set_decoder_clk(priv, true);

	/* Enable Audio L channel DAC */
	regmap_write(priv->regmap, MT6359_AUDDEC_ANA_CON0, 0x3009);

	/* Enable HPDET circuit, */
	/* select DACLP as HPDET input and HPR as HPDET output */
	regmap_write(priv->regmap, MT6359_AUDDEC_ANA_CON8, 0x1900);

	/* Enable TRIMBUF circuit, select HPR as TRIMBUF input */
	/* Set TRIMBUF gain as 18dB */
	regmap_write(priv->regmap, MT6359_AUDDEC_ANA_CON8, 0x1972);

	return 0;
}

static int mtk_hp_impedance_disable(struct mt6359_priv *priv)
{
	/* disable HPDET circuit */
	regmap_write(priv->regmap, MT6359_AUDDEC_ANA_CON8, 0x1900);

	/* Disable HPDET circuit, select OPEN as HPDET input */
	regmap_write(priv->regmap, MT6359_AUDDEC_ANA_CON8, 0x0000);

	/* Disable Audio DAC */
	regmap_update_bits(priv->regmap, MT6359_AUDDEC_ANA_CON0,
			   0x000f, 0x0000);

	/* Disable AUD_CLK */
	mt6359_set_decoder_clk(priv, false);

	/* Enable HPR/L STB enhance circuits for off state */
	regmap_update_bits(priv->regmap, MT6359_AUDDEC_ANA_CON2,
			   RG_HPROUTPUTSTBENH_VAUDP32_MASK_SFT,
			   0x3 << RG_HPROUTPUTSTBENH_VAUDP32_SFT);
	regmap_update_bits(priv->regmap, MT6359_AUDDEC_ANA_CON2,
			   RG_HPLOUTPUTSTBENH_VAUDP32_MASK_SFT,
			   0x3 << RG_HPLOUTPUTSTBENH_VAUDP32_SFT);

#if IS_ENABLED(CONFIG_SND_SOC_MT6359P_ACCDET)
	/* from accdet request */
	accdet_modify_vref_volt();
#endif
	return 0;
}

static int mt_hp_event(struct snd_soc_dapm_widget *w,
		       struct snd_kcontrol *kcontrol,
		       int event)
{
	struct snd_soc_component *cmpnt = snd_soc_dapm_to_component(w->dapm);
	struct mt6359_priv *priv = snd_soc_component_get_drvdata(cmpnt);
	unsigned int mux = dapm_kcontrol_get_value(w->kcontrols[0]);
	int device = DEVICE_HP;

	dev_info(priv->dev, "%s(), event 0x%x, dev_counter[DEV_HP] %d, mux %u\n",
		 __func__, event, priv->dev_counter[device], mux);

	switch (event) {
	case SND_SOC_DAPM_PRE_PMU:
		priv->dev_counter[device]++;
		if (priv->dev_counter[device] > 1)
			break;	/* already enabled, do nothing */
		else if (priv->dev_counter[device] <= 0)
			dev_warn(priv->dev, "%s(), dev_counter[DEV_HP] %d <= 0\n",
				 __func__,
				 priv->dev_counter[device]);

		priv->mux_select[MUX_HP_L] = mux;

		if (mux == HP_MUX_HP || mux == HP_MUX_HPSPK)
			mtk_hp_enable(priv);
		else if (mux == HP_MUX_HP_IMPEDANCE)
			mtk_hp_impedance_enable(priv);
		break;
	case SND_SOC_DAPM_PRE_PMD:
		priv->dev_counter[device]--;
		if (priv->dev_counter[device] > 0)
			break;	/* still being used, don't close */
		else if (priv->dev_counter[device] < 0) {
			dev_warn(priv->dev, "%s(), dev_counter[DEV_HP] %d < 0\n",
				 __func__,
				 priv->dev_counter[device]);
			priv->dev_counter[device] = 0;
			break;
		}

		if (priv->mux_select[MUX_HP_L] == HP_MUX_HP ||
		    priv->mux_select[MUX_HP_L] == HP_MUX_HPSPK)
			mtk_hp_disable(priv);
		else if (priv->mux_select[MUX_HP_L] == HP_MUX_HP_IMPEDANCE)
			mtk_hp_impedance_disable(priv);

		priv->mux_select[MUX_HP_L] = mux;
		break;
	default:
		break;
	}

	return 0;
}

static int mt_rcv_event(struct snd_soc_dapm_widget *w,
			struct snd_kcontrol *kcontrol,
			int event)
{
	struct snd_soc_component *cmpnt = snd_soc_dapm_to_component(w->dapm);
	struct mt6359_priv *priv = snd_soc_component_get_drvdata(cmpnt);

	dev_info(priv->dev, "%s(), event 0x%x, mux %u\n",
		 __func__, event, dapm_kcontrol_get_value(w->kcontrols[0]));

	switch (event) {
	case SND_SOC_DAPM_PRE_PMU:
		/* Disable handset short-circuit protection */
		regmap_write(priv->regmap, MT6359_AUDDEC_ANA_CON6, 0x0010);

		/* Set RCV DR bias current optimization, 010: 6uA */
		regmap_update_bits(priv->regmap, MT6359_AUDDEC_ANA_CON11,
				   DRBIAS_HS_MASK_SFT,
				   DRBIAS_6UA << DRBIAS_HS_SFT);
		/* Set RCV & ZCD bias current optimization */
		/* 01: ZCD: 4uA, HP/HS/LO: 5uA */
		regmap_update_bits(priv->regmap, MT6359_AUDDEC_ANA_CON12,
				   IBIAS_ZCD_MASK_SFT,
				   IBIAS_ZCD_4UA << IBIAS_ZCD_SFT);
		regmap_update_bits(priv->regmap, MT6359_AUDDEC_ANA_CON12,
				   IBIAS_HS_MASK_SFT,
				   IBIAS_5UA << IBIAS_HS_SFT);

		/* Set HS STB enhance circuits */
		regmap_write(priv->regmap, MT6359_AUDDEC_ANA_CON6, 0x0090);

		/* Set HS output stage (3'b111 = 8x) */
		regmap_write(priv->regmap, MT6359_AUDDEC_ANA_CON10, 0x7000);

		/* Enable HS driver bias circuits */
		regmap_write(priv->regmap, MT6359_AUDDEC_ANA_CON6, 0x0092);
		/* Enable HS driver core circuits */
		regmap_write(priv->regmap, MT6359_AUDDEC_ANA_CON6, 0x0093);

		/* Set HS gain to normal gain step by step */
		regmap_write(priv->regmap, MT6359_ZCD_CON3,
			     priv->ana_gain[AUDIO_ANALOG_VOLUME_HSOUTL]);

		/* Enable AUD_CLK */
		mt6359_set_decoder_clk(priv, true);

		/* Enable Audio DAC  */
		regmap_write(priv->regmap, MT6359_AUDDEC_ANA_CON0, 0x0009);
		/* Enable low-noise mode of DAC */
		regmap_write(priv->regmap, MT6359_AUDDEC_ANA_CON9, 0x0001);
		/* Switch HS MUX to audio DAC */
		regmap_write(priv->regmap, MT6359_AUDDEC_ANA_CON6, 0x009b);
		break;
	case SND_SOC_DAPM_PRE_PMD:
		/* HS mux to open */
		regmap_update_bits(priv->regmap, MT6359_AUDDEC_ANA_CON6,
				   RG_AUDHSMUXINPUTSEL_VAUDP32_MASK_SFT,
				   RCV_MUX_OPEN);

		/* Disable Audio DAC */
		regmap_update_bits(priv->regmap, MT6359_AUDDEC_ANA_CON0,
				   0x000f, 0x0000);

		/* Disable AUD_CLK */
		mt6359_set_decoder_clk(priv, false);

		/* decrease HS gain to minimum gain step by step */
		regmap_write(priv->regmap, MT6359_ZCD_CON3, DL_GAIN_N_40DB);

		/* Disable HS driver core circuits */
		regmap_update_bits(priv->regmap, MT6359_AUDDEC_ANA_CON6,
				   RG_AUDHSPWRUP_VAUDP32_MASK_SFT, 0x0);

		/* Disable HS driver bias circuits */
		regmap_update_bits(priv->regmap, MT6359_AUDDEC_ANA_CON6,
				   RG_AUDHSPWRUP_IBIAS_VAUDP32_MASK_SFT, 0x0);
		break;
	default:
		break;
	}

	return 0;
}

static int mt_lo_event(struct snd_soc_dapm_widget *w,
		       struct snd_kcontrol *kcontrol,
		       int event)
{
	struct snd_soc_component *cmpnt = snd_soc_dapm_to_component(w->dapm);
	struct mt6359_priv *priv = snd_soc_component_get_drvdata(cmpnt);
	unsigned int mux = dapm_kcontrol_get_value(w->kcontrols[0]);

	dev_info(priv->dev, "%s(), event 0x%x, mux %u\n", __func__, event, mux);

	switch (event) {
	case SND_SOC_DAPM_PRE_PMU:
		/* Disable handset short-circuit protection */
		regmap_write(priv->regmap, MT6359_AUDDEC_ANA_CON7, 0x0010);

		/* Set LO DR bias current optimization, 010: 6uA */
		regmap_update_bits(priv->regmap, MT6359_AUDDEC_ANA_CON11,
				   DRBIAS_LO_MASK_SFT,
				   DRBIAS_6UA << DRBIAS_LO_SFT);
		/* Set LO & ZCD bias current optimization */
		/* 01: ZCD: 4uA, HP/HS/LO: 5uA */
		if (priv->dev_counter[DEVICE_HP] == 0)
			regmap_update_bits(priv->regmap,
					   MT6359_AUDDEC_ANA_CON12,
					   IBIAS_ZCD_MASK_SFT,
					   IBIAS_ZCD_4UA << IBIAS_ZCD_SFT);

		regmap_update_bits(priv->regmap, MT6359_AUDDEC_ANA_CON12,
				   IBIAS_LO_MASK_SFT,
				   IBIAS_5UA << IBIAS_LO_SFT);

		/* Set LO STB enhance circuits */
		regmap_write(priv->regmap, MT6359_AUDDEC_ANA_CON7, 0x0110);

		/* Enable LO driver bias circuits */
		regmap_write(priv->regmap, MT6359_AUDDEC_ANA_CON7, 0x0112);
		/* Enable LO driver core circuits */
		regmap_write(priv->regmap, MT6359_AUDDEC_ANA_CON7, 0x0113);

		/* Set LO gain to normal gain step by step */
		regmap_write(priv->regmap, MT6359_ZCD_CON1,
			     priv->ana_gain[AUDIO_ANALOG_VOLUME_LINEOUTL]);

		/* Enable AUD_CLK */
		mt6359_set_decoder_clk(priv, true);

		/* Switch LOL MUX to audio DAC */
		if (mux == LO_MUX_L_DAC) {
			/* Enable DACL and switch HP MUX to open*/
			regmap_write(priv->regmap, MT6359_AUDDEC_ANA_CON0, 0x3009);
			/* Disable low-noise mode of DAC */
			regmap_write(priv->regmap, MT6359_AUDDEC_ANA_CON9, 0xf200);
			usleep_range(100, 120);
			/* Switch LOL MUX to DACL */
			regmap_write(priv->regmap, MT6359_AUDDEC_ANA_CON7, 0x0117);
		} else if (mux == LO_MUX_3RD_DAC) {
			/* Enable Audio DAC (3rd DAC) */
			regmap_write(priv->regmap, MT6359_AUDDEC_ANA_CON7, 0x3113);
			/* Enable low-noise mode of DAC */
			if (priv->dev_counter[DEVICE_HP] == 0)
				regmap_write(priv->regmap, MT6359_AUDDEC_ANA_CON9, 0x0001);
			regmap_write(priv->regmap, MT6359_AUDDEC_ANA_CON7, 0x311b);
		}

		break;
	case SND_SOC_DAPM_PRE_PMD:
		/* Switch LOL MUX to open */
		regmap_update_bits(priv->regmap, MT6359_AUDDEC_ANA_CON7,
				   RG_AUDLOLMUXINPUTSEL_VAUDP32_MASK_SFT,
				   LO_MUX_OPEN);

		if (mux == LO_MUX_L_DAC) {
			/* Disable Audio DAC */
			regmap_update_bits(priv->regmap, MT6359_AUDDEC_ANA_CON0,
					   0x000f, 0x0000);
			/* Disable HP driver core circuits */
			regmap_update_bits(priv->regmap, MT6359_AUDDEC_ANA_CON0,
					   0x3 << 4, 0x0);
			/* Disable HP driver bias circuits */
			regmap_update_bits(priv->regmap, MT6359_AUDDEC_ANA_CON0,
					   0x3 << 6, 0x0);
		}

		/* Disable Audio DAC */
		regmap_update_bits(priv->regmap, MT6359_AUDDEC_ANA_CON0,
				   0x000f, 0x0000);

		/* Disable AUD_CLK */
		mt6359_set_decoder_clk(priv, false);

		/* decrease LO gain to minimum gain step by step */
		regmap_write(priv->regmap, MT6359_ZCD_CON1, DL_GAIN_N_40DB);

		/* Disable LO driver core circuits */
		regmap_update_bits(priv->regmap, MT6359_AUDDEC_ANA_CON7,
				   RG_AUDLOLPWRUP_VAUDP32_MASK_SFT, 0x0);

		/* Disable LO driver bias circuits */
		regmap_update_bits(priv->regmap, MT6359_AUDDEC_ANA_CON7,
				   RG_AUDLOLPWRUP_IBIAS_VAUDP32_MASK_SFT, 0x0);
		break;
	default:
		break;
	}

	return 0;
}

static int mt_adc_clk_gen_event(struct snd_soc_dapm_widget *w,
				struct snd_kcontrol *kcontrol,
				int event)
{
	struct snd_soc_component *cmpnt = snd_soc_dapm_to_component(w->dapm);
	struct mt6359_priv *priv = snd_soc_component_get_drvdata(cmpnt);

	dev_info(priv->dev, "%s(), event 0x%x, vow_enable %d\n",
		 __func__, event, priv->vow_enable);

	switch (event) {
	case SND_SOC_DAPM_POST_PMU:
		if (priv->vow_enable) {
			/* ADC CLK from CLKGEN (3.25MHz) */
			regmap_update_bits(priv->regmap, MT6359_AUDENC_ANA_CON5,
					   RG_AUDADCCLKRSTB_MASK_SFT, 0x0);
			regmap_update_bits(priv->regmap, MT6359_AUDENC_ANA_CON5,
					   RG_AUDADCCLKSOURCE_MASK_SFT,
					   0x1 << RG_AUDADCCLKSOURCE_SFT);
			regmap_update_bits(priv->regmap, MT6359_AUDENC_ANA_CON5,
					   RG_AUDADCCLKSEL_MASK_SFT,
					   0x1 << RG_AUDADCCLKSEL_SFT);
			regmap_update_bits(priv->regmap, MT6359_AUDENC_ANA_CON5,
					   RG_AUDADCCLKGENMODE_MASK_SFT, 0x0);
		} else {
			/* ADC CLK from CLKGEN (6.5MHz) */
			regmap_update_bits(priv->regmap, MT6359_AUDENC_ANA_CON5,
					   RG_AUDADCCLKRSTB_MASK_SFT,
					   0x1 << RG_AUDADCCLKRSTB_SFT);
			regmap_update_bits(priv->regmap, MT6359_AUDENC_ANA_CON5,
					   RG_AUDADCCLKSOURCE_MASK_SFT, 0x0);
			regmap_update_bits(priv->regmap, MT6359_AUDENC_ANA_CON5,
					   RG_AUDADCCLKSEL_MASK_SFT, 0x0);
			regmap_update_bits(priv->regmap, MT6359_AUDENC_ANA_CON5,
					   RG_AUDADCCLKGENMODE_MASK_SFT,
					   0x1 << RG_AUDADCCLKGENMODE_SFT);
		}
		break;
	case SND_SOC_DAPM_PRE_PMD:
		regmap_update_bits(priv->regmap, MT6359_AUDENC_ANA_CON5,
				   RG_AUDADCCLKSOURCE_MASK_SFT, 0x0);
		regmap_update_bits(priv->regmap, MT6359_AUDENC_ANA_CON5,
				   RG_AUDADCCLKSEL_MASK_SFT, 0x0);
		regmap_update_bits(priv->regmap, MT6359_AUDENC_ANA_CON5,
				   RG_AUDADCCLKGENMODE_MASK_SFT, 0x0);
		regmap_update_bits(priv->regmap, MT6359_AUDENC_ANA_CON5,
				   RG_AUDADCCLKRSTB_MASK_SFT, 0x0);
		break;
	default:
		break;
	}

	return 0;
}

static int mt_dcc_clk_event(struct snd_soc_dapm_widget *w,
			    struct snd_kcontrol *kcontrol,
			    int event)
{
	struct snd_soc_component *cmpnt = snd_soc_dapm_to_component(w->dapm);
	struct mt6359_priv *priv = snd_soc_component_get_drvdata(cmpnt);

	dev_info(priv->dev, "%s(), event 0x%x\n", __func__, event);

	switch (event) {
	case SND_SOC_DAPM_PRE_PMU:
		/* DCC 50k CLK (from 26M) */
		/* MT6359_AFE_DCCLK_CFG0, bit 3 for dm ck swap */
		regmap_update_bits(priv->regmap, MT6359_AFE_DCCLK_CFG0,
				   0xfff7, 0x2062);
		regmap_update_bits(priv->regmap, MT6359_AFE_DCCLK_CFG0,
				   0xfff7, 0x2060);
		if (priv->vow_enable)
			regmap_update_bits(priv->regmap, MT6359_AFE_DCCLK_CFG0,
					   0xfff7, 0x2065);
		else
			regmap_update_bits(priv->regmap, MT6359_AFE_DCCLK_CFG0,
					   0xfff7, 0x2061);

		regmap_write(priv->regmap, MT6359_AFE_DCCLK_CFG1, 0x0100);
		break;
	case SND_SOC_DAPM_POST_PMD:
		regmap_update_bits(priv->regmap, MT6359_AFE_DCCLK_CFG0,
				   0xfff7, 0x2060);
		regmap_update_bits(priv->regmap, MT6359_AFE_DCCLK_CFG0,
				   0xfff7, 0x2062);
		break;
	default:
		break;
	}

	return 0;
}

static int mt_mic_bias_0_event(struct snd_soc_dapm_widget *w,
			       struct snd_kcontrol *kcontrol,
			       int event)
{
	struct snd_soc_component *cmpnt = snd_soc_dapm_to_component(w->dapm);
	struct mt6359_priv *priv = snd_soc_component_get_drvdata(cmpnt);
	unsigned int mic_type = priv->mux_select[MUX_MIC_TYPE_0];
	int is_dmic_used = mic_type == MIC_TYPE_MUX_DMIC ? 1 : 0;

	dev_info(priv->dev, "%s(), event 0x%x, mic_type %d\n",
		 __func__, event, mic_type);

	switch (event) {
	case SND_SOC_DAPM_PRE_PMU:
		switch (mic_type) {
		case MIC_TYPE_MUX_DCC_ECM_DIFF:
		case MIC_TYPE_MUX_VOW_DCC_ECM_DIFF:
			regmap_update_bits(priv->regmap,
					   MT6359_AUDENC_ANA_CON15,
					   0xff00, 0x7700);
			break;
		case MIC_TYPE_MUX_DCC_ECM_SINGLE:
		case MIC_TYPE_MUX_VOW_DCC_ECM_SINGLE:
			regmap_update_bits(priv->regmap,
					   MT6359_AUDENC_ANA_CON15,
					   0xff00, 0x1100);
			break;
		default:
			regmap_update_bits(priv->regmap,
					   MT6359_AUDENC_ANA_CON15,
					   0xff00, 0x0000);
			break;
		}

		/* MISBIAS0 = 1P9V */
		regmap_update_bits(priv->regmap, MT6359_AUDENC_ANA_CON15,
				   RG_AUDMICBIAS0VREF_MASK_SFT,
				   MIC_BIAS_1P9 << RG_AUDMICBIAS0VREF_SFT);
		/* vow low power select */
		regmap_update_bits(priv->regmap, MT6359_AUDENC_ANA_CON15,
				   RG_AUDMICBIAS0LOWPEN_MASK_SFT,
				   (is_dmic_used ? 0 : 1)
				   << RG_AUDMICBIAS0LOWPEN_SFT);
		break;
	case SND_SOC_DAPM_POST_PMD:
		/* Disable MICBIAS0, MISBIAS0 = 1P7V */
		regmap_write(priv->regmap, MT6359_AUDENC_ANA_CON15, 0x0000);
		break;
	default:
		break;
	}

	return 0;
}

static int mt_mic_bias_1_event(struct snd_soc_dapm_widget *w,
			       struct snd_kcontrol *kcontrol,
			       int event)
{
	struct snd_soc_component *cmpnt = snd_soc_dapm_to_component(w->dapm);
	struct mt6359_priv *priv = snd_soc_component_get_drvdata(cmpnt);
	unsigned int mic_type = priv->mux_select[MUX_MIC_TYPE_1];
	int is_dmic_used = mic_type == MIC_TYPE_MUX_DMIC ? 1 : 0;

	dev_info(priv->dev, "%s(), event 0x%x, mic_type %d\n",
		 __func__, event, mic_type);

	switch (event) {
	case SND_SOC_DAPM_PRE_PMU:
		/* MISBIAS1 = 2P6V */
		if (mic_type == MIC_TYPE_MUX_DCC_ECM_SINGLE)
			regmap_write(priv->regmap,
				     MT6359_AUDENC_ANA_CON16, 0x0160);
		else
			regmap_write(priv->regmap,
				     MT6359_AUDENC_ANA_CON16, 0x0060);

		/* vow low power select */
		regmap_update_bits(priv->regmap, MT6359_AUDENC_ANA_CON16,
				   RG_AUDMICBIAS1LOWPEN_MASK_SFT,
				   (is_dmic_used ? 0 : 1)
				   << RG_AUDMICBIAS1LOWPEN_SFT);
		break;
	default:
		break;
	}

	return 0;
}

static int mt_mic_bias_2_event(struct snd_soc_dapm_widget *w,
			       struct snd_kcontrol *kcontrol,
			       int event)
{
	struct snd_soc_component *cmpnt = snd_soc_dapm_to_component(w->dapm);
	struct mt6359_priv *priv = snd_soc_component_get_drvdata(cmpnt);
	unsigned int mic_type = priv->mux_select[MUX_MIC_TYPE_2];

	dev_info(priv->dev, "%s(), event 0x%x, mic_type %d\n",
		 __func__, event, mic_type);

	switch (event) {
	case SND_SOC_DAPM_PRE_PMU:
		switch (mic_type) {
		case MIC_TYPE_MUX_DCC_ECM_DIFF:
		case MIC_TYPE_MUX_VOW_DCC_ECM_DIFF:
			regmap_update_bits(priv->regmap,
					   MT6359_AUDENC_ANA_CON17,
					   0xff00, 0x7700);
			break;
		case MIC_TYPE_MUX_DCC_ECM_SINGLE:
		case MIC_TYPE_MUX_VOW_DCC_ECM_SINGLE:
			regmap_update_bits(priv->regmap,
					   MT6359_AUDENC_ANA_CON17,
					   0xff00, 0x1100);
			break;
		default:
			regmap_update_bits(priv->regmap,
					   MT6359_AUDENC_ANA_CON17,
					   0xff00, 0x0000);
			break;
		}

		/* MISBIAS2 = 1P9V */
		regmap_update_bits(priv->regmap, MT6359_AUDENC_ANA_CON17,
				   RG_AUDMICBIAS2VREF_MASK_SFT,
				   MIC_BIAS_1P9 << RG_AUDMICBIAS2VREF_SFT);
		/* vow low power select */
		regmap_update_bits(priv->regmap, MT6359_AUDENC_ANA_CON17,
				   RG_AUDMICBIAS2LOWPEN_MASK_SFT,
				   (priv->vow_enable ? 1 : 0)
				   << RG_AUDMICBIAS2LOWPEN_SFT);
		break;
	case SND_SOC_DAPM_POST_PMD:
		/* Disable MICBIAS2, MISBIAS0 = 1P7V */
		regmap_write(priv->regmap, MT6359_AUDENC_ANA_CON17, 0x0000);
		break;
	default:
		break;
	}

	return 0;
}

static int mt_vow_aud_lpw_event(struct snd_soc_dapm_widget *w,
				struct snd_kcontrol *kcontrol,
				int event)
{
	struct snd_soc_component *cmpnt = snd_soc_dapm_to_component(w->dapm);
	struct mt6359_priv *priv = snd_soc_component_get_drvdata(cmpnt);

	dev_info(priv->dev, "%s(), event 0x%x\n", __func__, event);

	switch (event) {
	case SND_SOC_DAPM_PRE_PMU:
		/* Enable audio uplink LPW mode */
		/* Enable Audio ADC 1st Stage LPW */
		/* Enable Audio ADC 2nd & 3rd LPW */
		/* Enable Audio ADC flash Audio ADC flash */
		regmap_update_bits(priv->regmap, MT6359_AUDENC_ANA_CON3,
				   0x0039, 0x0039);
		if (priv->vow_channel == 2)
			regmap_update_bits(priv->regmap, MT6359_AUDENC_ANA_CON4,
					   0x0039, 0x0039);
		break;
	case SND_SOC_DAPM_POST_PMD:
		/* Disable audio uplink LPW mode */
		/* Disable Audio ADC 1st Stage LPW */
		/* Disable Audio ADC 2nd & 3rd LPW */
		/* Disable Audio ADC flash Audio ADC flash */
		regmap_update_bits(priv->regmap, MT6359_AUDENC_ANA_CON3,
				   0x0039, 0x0000);
		if (priv->vow_channel == 2)
			regmap_update_bits(priv->regmap, MT6359_AUDENC_ANA_CON4,
					   0x0039, 0x0000);
		break;
	default:
		break;
	}
	return 0;
}

static void vow_periodic_on_off_set(struct mt6359_priv *priv)
{
	regmap_update_bits(priv->regmap,
			   MT6359_AUD_TOP_CKPDN_CON0,
			   RG_VOW32K_CK_PDN_MASK_SFT,
			   0x0);
	/* Pre On */
	regmap_write(priv->regmap, MT6359_AFE_VOW_PERIODIC_CFG2,
		     priv->vow_periodic_param.pga_on);
	regmap_write(priv->regmap, MT6359_AFE_VOW_PERIODIC_CFG3,
		     priv->vow_periodic_param.precg_on);
	regmap_write(priv->regmap, MT6359_AFE_VOW_PERIODIC_CFG4,
		     priv->vow_periodic_param.adc_on);
	regmap_write(priv->regmap, MT6359_AFE_VOW_PERIODIC_CFG7,
		     priv->vow_periodic_param.micbias0_on);
	regmap_write(priv->regmap, MT6359_AFE_VOW_PERIODIC_CFG8,
		     priv->vow_periodic_param.micbias1_on);
	regmap_write(priv->regmap, MT6359_AFE_VOW_PERIODIC_CFG9,
		     priv->vow_periodic_param.dcxo_on);
	regmap_write(priv->regmap, MT6359_AFE_VOW_PERIODIC_CFG10,
		     priv->vow_periodic_param.audglb_on);
	regmap_write(priv->regmap, MT6359_AFE_VOW_PERIODIC_CFG11,
		     priv->vow_periodic_param.vow_on);
	/* Delay Off */
	regmap_write(priv->regmap, MT6359_AFE_VOW_PERIODIC_CFG13,
		     priv->vow_periodic_param.pga_off);
	regmap_write(priv->regmap, MT6359_AFE_VOW_PERIODIC_CFG14,
		     priv->vow_periodic_param.precg_off);
	regmap_write(priv->regmap, MT6359_AFE_VOW_PERIODIC_CFG15,
		     priv->vow_periodic_param.adc_off);
	regmap_write(priv->regmap, MT6359_AFE_VOW_PERIODIC_CFG18,
		     priv->vow_periodic_param.micbias0_off);
	regmap_write(priv->regmap, MT6359_AFE_VOW_PERIODIC_CFG19,
		     priv->vow_periodic_param.micbias1_off);
	regmap_write(priv->regmap, MT6359_AFE_VOW_PERIODIC_CFG20,
		     priv->vow_periodic_param.dcxo_off);
	regmap_write(priv->regmap, MT6359_AFE_VOW_PERIODIC_CFG21,
		     priv->vow_periodic_param.audglb_off);
	regmap_write(priv->regmap, MT6359_AFE_VOW_PERIODIC_CFG22,
		     priv->vow_periodic_param.vow_off);

	if (priv->vow_channel == 2) {
		/* Pre On */
		regmap_write(priv->regmap, MT6359_AFE_VOW_PERIODIC_CFG24,
			     priv->vow_periodic_param.pga_on);
		regmap_write(priv->regmap, MT6359_AFE_VOW_PERIODIC_CFG25,
			     priv->vow_periodic_param.precg_on);
		regmap_write(priv->regmap, MT6359_AFE_VOW_PERIODIC_CFG26,
			     priv->vow_periodic_param.adc_on);
		regmap_write(priv->regmap, MT6359_AFE_VOW_PERIODIC_CFG29,
			     priv->vow_periodic_param.micbias1_on);
		regmap_write(priv->regmap, MT6359_AFE_VOW_PERIODIC_CFG30,
			     priv->vow_periodic_param.vow_on);
		/* Delay Off */
		regmap_write(priv->regmap, MT6359_AFE_VOW_PERIODIC_CFG32,
			     priv->vow_periodic_param.pga_off);
		regmap_write(priv->regmap, MT6359_AFE_VOW_PERIODIC_CFG33,
			     priv->vow_periodic_param.precg_off);
		regmap_write(priv->regmap, MT6359_AFE_VOW_PERIODIC_CFG34,
			     priv->vow_periodic_param.adc_off);
		regmap_write(priv->regmap, MT6359_AFE_VOW_PERIODIC_CFG37,
			     priv->vow_periodic_param.micbias1_off);
		regmap_write(priv->regmap, MT6359_AFE_VOW_PERIODIC_CFG38,
			     priv->vow_periodic_param.vow_off);
	}
	/* vow periodic enable */
	regmap_write(priv->regmap, MT6359_AFE_VOW_PERIODIC_CFG0, 0x999A);
}

static void vow_periodic_on_off_reset(struct mt6359_priv *priv)
{
	regmap_update_bits(priv->regmap,
			   MT6359_AUD_TOP_CKPDN_CON0,
			   RG_VOW32K_CK_PDN_MASK_SFT,
			   0x1 << RG_VOW32K_CK_PDN_SFT);
	regmap_write(priv->regmap, MT6359_AFE_VOW_PERIODIC_CFG0, 0x0);
	regmap_write(priv->regmap, MT6359_AFE_VOW_PERIODIC_CFG1, 0x0);
	regmap_write(priv->regmap, MT6359_AFE_VOW_PERIODIC_CFG2, 0x0);
	regmap_write(priv->regmap, MT6359_AFE_VOW_PERIODIC_CFG3, 0x0);
	regmap_write(priv->regmap, MT6359_AFE_VOW_PERIODIC_CFG4, 0x0);
	regmap_write(priv->regmap, MT6359_AFE_VOW_PERIODIC_CFG5, 0x0);
	regmap_write(priv->regmap, MT6359_AFE_VOW_PERIODIC_CFG6, 0x0);
	regmap_write(priv->regmap, MT6359_AFE_VOW_PERIODIC_CFG7, 0x0);
	regmap_write(priv->regmap, MT6359_AFE_VOW_PERIODIC_CFG8, 0x0);
	regmap_write(priv->regmap, MT6359_AFE_VOW_PERIODIC_CFG9, 0x0);
	regmap_write(priv->regmap, MT6359_AFE_VOW_PERIODIC_CFG10, 0x0);
	regmap_write(priv->regmap, MT6359_AFE_VOW_PERIODIC_CFG11, 0x0);
	regmap_write(priv->regmap, MT6359_AFE_VOW_PERIODIC_CFG12, 0x0);
	regmap_write(priv->regmap, MT6359_AFE_VOW_PERIODIC_CFG13, 0x8000);
	regmap_write(priv->regmap, MT6359_AFE_VOW_PERIODIC_CFG14, 0x0);
	regmap_write(priv->regmap, MT6359_AFE_VOW_PERIODIC_CFG15, 0x0);
	regmap_write(priv->regmap, MT6359_AFE_VOW_PERIODIC_CFG16, 0x0);
	regmap_write(priv->regmap, MT6359_AFE_VOW_PERIODIC_CFG17, 0x0);
	regmap_write(priv->regmap, MT6359_AFE_VOW_PERIODIC_CFG18, 0x0);
	regmap_write(priv->regmap, MT6359_AFE_VOW_PERIODIC_CFG19, 0x0);
	regmap_write(priv->regmap, MT6359_AFE_VOW_PERIODIC_CFG20, 0x0);
	regmap_write(priv->regmap, MT6359_AFE_VOW_PERIODIC_CFG21, 0x0);
	regmap_write(priv->regmap, MT6359_AFE_VOW_PERIODIC_CFG22, 0x0);
	regmap_write(priv->regmap, MT6359_AFE_VOW_PERIODIC_CFG23, 0x0);
	regmap_write(priv->regmap, MT6359_AFE_VOW_PERIODIC_CFG24, 0x0);
	regmap_write(priv->regmap, MT6359_AFE_VOW_PERIODIC_CFG25, 0x0);
	regmap_write(priv->regmap, MT6359_AFE_VOW_PERIODIC_CFG26, 0x0);
	regmap_write(priv->regmap, MT6359_AFE_VOW_PERIODIC_CFG27, 0x0);
	regmap_write(priv->regmap, MT6359_AFE_VOW_PERIODIC_CFG28, 0x0);
	regmap_write(priv->regmap, MT6359_AFE_VOW_PERIODIC_CFG29, 0x0);
	regmap_write(priv->regmap, MT6359_AFE_VOW_PERIODIC_CFG30, 0x0);
	regmap_write(priv->regmap, MT6359_AFE_VOW_PERIODIC_CFG31, 0x0);
	regmap_write(priv->regmap, MT6359_AFE_VOW_PERIODIC_CFG32, 0x0);
	regmap_write(priv->regmap, MT6359_AFE_VOW_PERIODIC_CFG33, 0x0);
	regmap_write(priv->regmap, MT6359_AFE_VOW_PERIODIC_CFG34, 0x0);
	regmap_write(priv->regmap, MT6359_AFE_VOW_PERIODIC_CFG35, 0x0);
	regmap_write(priv->regmap, MT6359_AFE_VOW_PERIODIC_CFG36, 0x0);
	regmap_write(priv->regmap, MT6359_AFE_VOW_PERIODIC_CFG37, 0x0);
	regmap_write(priv->regmap, MT6359_AFE_VOW_PERIODIC_CFG38, 0x0);
	regmap_write(priv->regmap, MT6359_AFE_VOW_PERIODIC_CFG39, 0x0);
}

static int mt_vow_periodic_cfg_event(struct snd_soc_dapm_widget *w,
				     struct snd_kcontrol *kcontrol,
				     int event)
{
	struct snd_soc_component *cmpnt = snd_soc_dapm_to_component(w->dapm);
	struct mt6359_priv *priv = snd_soc_component_get_drvdata(cmpnt);

	dev_info(priv->dev, "%s(), event 0x%x\n", __func__, event);
	switch (event) {
	case SND_SOC_DAPM_PRE_PMU:
		/* Periodic On/Off */
		if (priv->reg_afe_vow_periodic == 0)
			vow_periodic_on_off_reset(priv);
		else
			vow_periodic_on_off_set(priv);
		break;
	case SND_SOC_DAPM_POST_PMD:
		vow_periodic_on_off_reset(priv);
		break;
	default:
		break;
	}
	return 0;
}

/* VOW MTKIF TX setting */
static int mt_vow_digital_cfg_event(struct snd_soc_dapm_widget *w,
				    struct snd_kcontrol *kcontrol,
				    int event)
{
	struct snd_soc_component *cmpnt = snd_soc_dapm_to_component(w->dapm);
	struct mt6359_priv *priv = snd_soc_component_get_drvdata(cmpnt);
	unsigned int mic_type0 = priv->mux_select[MUX_MIC_TYPE_0];
	unsigned int mic_type2 = priv->mux_select[MUX_MIC_TYPE_2];
	unsigned int vow_ch = 0;
	unsigned int vow_mtkif_tx_div = 0;
	unsigned int vow_top_con3 = 0x0000;
	unsigned int is_dmic = 0;

	dev_info(priv->dev, "%s(), event 0x%x\n", __func__, event);

	switch (event) {
	case SND_SOC_DAPM_POST_PMU:
		/* AMIC/DMIC VOW Config Setting */
		if ((mic_type0 == MIC_TYPE_MUX_VOW_DMIC_LP) ||
		    (mic_type2 == MIC_TYPE_MUX_VOW_DMIC_LP)) {
			/* LP DMIC settings : 812.5k */
			regmap_update_bits(priv->regmap,
					   MT6359_AFE_VOW_TOP_CON0,
					   0x7C00, 0x3800);
			is_dmic = 1;
		} else if ((mic_type0 == MIC_TYPE_MUX_VOW_DMIC) ||
			   (mic_type2 == MIC_TYPE_MUX_VOW_DMIC)) {
			/* DMIC settings : 1600k */
			regmap_update_bits(priv->regmap,
					   MT6359_AFE_VOW_TOP_CON0,
					   0x7C00, 0x1000);
			is_dmic = 1;
		} else {
			/* AMIC settings */
			regmap_update_bits(priv->regmap,
					   MT6359_AFE_VOW_TOP_CON0,
					   0x7C00, 0x0000);
			is_dmic = 0;
		}

		/* Enable vow cfg setting */
		/* VOW CH1 Config */
		regmap_write(priv->regmap, MT6359_AFE_VOW_VAD_CFG0,
			     priv->reg_afe_vow_vad_cfg0);
		regmap_write(priv->regmap, MT6359_AFE_VOW_VAD_CFG2,
			     priv->reg_afe_vow_vad_cfg1);
		regmap_write(priv->regmap, MT6359_AFE_VOW_VAD_CFG4,
			     priv->reg_afe_vow_vad_cfg2);
		regmap_write(priv->regmap, MT6359_AFE_VOW_VAD_CFG6,
			     priv->reg_afe_vow_vad_cfg3);
		regmap_update_bits(priv->regmap, MT6359_AFE_VOW_VAD_CFG12,
				   K_GAMMA_CH1_MASK_SFT,
				   priv->reg_afe_vow_vad_cfg4
				   << K_GAMMA_CH1_SFT);
		regmap_write(priv->regmap, MT6359_AFE_VOW_VAD_CFG8,
			     priv->reg_afe_vow_vad_cfg5);
		if (is_dmic) {
			/* VOW CH1 */
			/* VOW ADC clk gate power off */
			regmap_update_bits(priv->regmap,
					   MT6359_AFE_VOW_TOP_CON1,
					   VOW_ADC_CK_PDN_CH1_MASK_SFT,
					   0x1 << VOW_ADC_CK_PDN_CH1_SFT);
			/* VOW clk gate power on */
			regmap_update_bits(priv->regmap,
					   MT6359_AFE_VOW_TOP_CON1,
					   VOW_CK_PDN_CH1_MASK_SFT,
					   0x0);
			/* DMIC power on */
			/* DMIC select: dmic */
			regmap_update_bits(priv->regmap,
					   MT6359_AFE_VOW_TOP_CON1,
					   0x3 << VOW_DIGMIC_ON_CH1_SFT,
					   0x1 << VOW_DIGMIC_ON_CH1_SFT);
		} else {
			/* VOW CH1 */
			/* VOW ADC clk gate power on */
			regmap_update_bits(priv->regmap,
					   MT6359_AFE_VOW_TOP_CON1,
					   VOW_ADC_CK_PDN_CH1_MASK_SFT,
					   0x0);
			/* VOW clk gate power on */
			regmap_update_bits(priv->regmap,
					   MT6359_AFE_VOW_TOP_CON1,
					   VOW_CK_PDN_CH1_MASK_SFT,
					   0x0);
			/* DMIC power off */
			/* DMIC select: amic */
			regmap_update_bits(priv->regmap,
					   MT6359_AFE_VOW_TOP_CON1,
					   0x3 << VOW_DIGMIC_ON_CH1_SFT,
					   0x2 << VOW_DIGMIC_ON_CH1_SFT);
		}
		/* MTKIF TX Setting */
		vow_ch = VOW_MTKIF_TX_SET_MONO;  /* mono */
		vow_mtkif_tx_div = VOW_MCLK / (VOW_MTKIF_TX_MONO_CLK * 2);

		/* VOW CH2 Config */
		if (priv->vow_channel == 2) {
			regmap_write(priv->regmap, MT6359_AFE_VOW_VAD_CFG1,
				     priv->reg_afe_vow_vad_cfg0);
			regmap_write(priv->regmap, MT6359_AFE_VOW_VAD_CFG3,
				     priv->reg_afe_vow_vad_cfg1);
			regmap_write(priv->regmap, MT6359_AFE_VOW_VAD_CFG5,
				     priv->reg_afe_vow_vad_cfg2);
			regmap_write(priv->regmap, MT6359_AFE_VOW_VAD_CFG7,
				     priv->reg_afe_vow_vad_cfg3);
			regmap_update_bits(priv->regmap,
					   MT6359_AFE_VOW_VAD_CFG12,
					   K_GAMMA_CH2_MASK_SFT,
					   priv->reg_afe_vow_vad_cfg4
					   << K_GAMMA_CH2_SFT);
			regmap_write(priv->regmap, MT6359_AFE_VOW_VAD_CFG9,
				     priv->reg_afe_vow_vad_cfg5);
			if (is_dmic) {
				/* VOW CH2 */
				/* VOW ADC clk gate power off */
				regmap_update_bits(priv->regmap,
						MT6359_AFE_VOW_TOP_CON2,
						VOW_ADC_CK_PDN_CH2_MASK_SFT,
						0x1 << VOW_ADC_CK_PDN_CH2_SFT);
				/* VOW clk gate power on */
				regmap_update_bits(priv->regmap,
						   MT6359_AFE_VOW_TOP_CON2,
						   VOW_CK_PDN_CH2_MASK_SFT,
						   0x0);
				/* DMIC power on */
				/* DMIC select: dmic */
				regmap_update_bits(priv->regmap,
					   MT6359_AFE_VOW_TOP_CON2,
					   0x3 << VOW_DIGMIC_ON_CH2_SFT,
					   0x1 << VOW_DIGMIC_ON_CH2_SFT);
			} else {
				/* VOW CH2 */
				/* VOW ADC clk gate power on */
				regmap_update_bits(priv->regmap,
						   MT6359_AFE_VOW_TOP_CON2,
						   VOW_ADC_CK_PDN_CH2_MASK_SFT,
						   0x0);
				/* VOW clk gate power on */
				regmap_update_bits(priv->regmap,
						   MT6359_AFE_VOW_TOP_CON2,
						   VOW_CK_PDN_CH2_MASK_SFT,
						   0x0);
				/* DMIC power off */
				/* DMIC select: amic */
				regmap_update_bits(priv->regmap,
					   MT6359_AFE_VOW_TOP_CON2,
					   0x3 << VOW_DIGMIC_ON_CH2_SFT,
					   0x2 << VOW_DIGMIC_ON_CH2_SFT);
			}
			/* MTKIF TX Setting */
			vow_ch = VOW_MTKIF_TX_SET_STEREO;  /* stereo */
			/* MTKIF TX DIV */
			vow_mtkif_tx_div = VOW_MCLK /
					   (VOW_MTKIF_TX_STEREO_CLK * 2);
		}
		vow_top_con3 = 0x0000;
		/* disable SNRDET Auto power down */
		vow_top_con3 |= (1 << VOW_P2_SNRDET_AUTO_PDN_SFT);
		vow_top_con3 |= (vow_ch << VOW_TXIF_MONO_SFT);
		vow_top_con3 |= (vow_mtkif_tx_div << VOW_TXIF_SCK_DIV_SFT);
		regmap_write(priv->regmap, MT6359_AFE_VOW_TOP_CON3,
			     vow_top_con3);
		break;
	case SND_SOC_DAPM_PRE_PMD:
		/* AMIC/DMIC VOW Config Setting */
		/* AMIC settings */
		regmap_update_bits(priv->regmap, MT6359_AFE_VOW_TOP_CON0,
				   0x7C00, 0x0000);
		/* VOW CH1 */
		/* VOW ADC clk gate power off */
		regmap_update_bits(priv->regmap,
				   MT6359_AFE_VOW_TOP_CON1,
				   VOW_ADC_CK_PDN_CH1_MASK_SFT,
				   0x1 << VOW_ADC_CK_PDN_CH1_SFT);
		/* VOW clk gate power off */
		regmap_update_bits(priv->regmap,
				   MT6359_AFE_VOW_TOP_CON1,
				   VOW_CK_PDN_CH1_MASK_SFT,
				   0x1 << VOW_CK_PDN_CH1_SFT);
		/* DMIC power off */
		/* DMIC select: amic */
		regmap_update_bits(priv->regmap,
				   MT6359_AFE_VOW_TOP_CON1,
				   0x3 << VOW_DIGMIC_ON_CH1_SFT,
				   0x2 << VOW_DIGMIC_ON_CH1_SFT);
		/* VOW CH2 */
		/* VOW ADC clk gate power off */
		regmap_update_bits(priv->regmap,
				   MT6359_AFE_VOW_TOP_CON2,
				   VOW_ADC_CK_PDN_CH2_MASK_SFT,
				   0x1 << VOW_ADC_CK_PDN_CH2_SFT);
		/* VOW clk gate power off */
		regmap_update_bits(priv->regmap,
				   MT6359_AFE_VOW_TOP_CON2,
				   VOW_CK_PDN_CH2_MASK_SFT,
				   0x1 << VOW_CK_PDN_CH2_SFT);
		/* DMIC power off */
		/* DMIC select: amic */
		regmap_update_bits(priv->regmap,
				   MT6359_AFE_VOW_TOP_CON2,
				   0x3 << VOW_DIGMIC_ON_CH2_SFT,
				   0x2 << VOW_DIGMIC_ON_CH2_SFT);
		break;
	default:
		break;
	}
	return 0;
}

static int mt_mtkaif_tx_event(struct snd_soc_dapm_widget *w,
			      struct snd_kcontrol *kcontrol,
			      int event)
{
	struct snd_soc_component *cmpnt = snd_soc_dapm_to_component(w->dapm);
	struct mt6359_priv *priv = snd_soc_component_get_drvdata(cmpnt);

	dev_info(priv->dev, "%s(), event = 0x%x\n", __func__, event);

	switch (event) {
	case SND_SOC_DAPM_PRE_PMU:
		mt6359_mtkaif_tx_enable(priv);
		break;
	case SND_SOC_DAPM_POST_PMD:
		mt6359_mtkaif_tx_disable(priv);
		break;
	default:
		break;
	}

	return 0;
}

static int mt_ul_src_dmic_event(struct snd_soc_dapm_widget *w,
				struct snd_kcontrol *kcontrol,
				int event)
{
	struct snd_soc_component *cmpnt = snd_soc_dapm_to_component(w->dapm);
	struct mt6359_priv *priv = snd_soc_component_get_drvdata(cmpnt);

	dev_info(priv->dev, "%s(), event = 0x%x\n", __func__, event);

	switch (event) {
	case SND_SOC_DAPM_PRE_PMU:
		/* default two wire, 3.25M */
		regmap_write(priv->regmap, MT6359_AFE_UL_SRC_CON0_H, 0x0080);
		regmap_update_bits(priv->regmap, MT6359_AFE_UL_SRC_CON0_L,
				   0xfffc, 0x0000);
		break;
	case SND_SOC_DAPM_POST_PMD:
		regmap_write(priv->regmap,
			     MT6359_AFE_UL_SRC_CON0_H, 0x0000);
		break;
	default:
		break;
	}

	return 0;
}

static int mt_ul_src_34_dmic_event(struct snd_soc_dapm_widget *w,
				   struct snd_kcontrol *kcontrol,
				   int event)
{
	struct snd_soc_component *cmpnt = snd_soc_dapm_to_component(w->dapm);
	struct mt6359_priv *priv = snd_soc_component_get_drvdata(cmpnt);

	dev_info(priv->dev, "%s(), event = 0x%x\n", __func__, event);

	switch (event) {
	case SND_SOC_DAPM_PRE_PMU:
		/* default two wire, 3.25M */
		regmap_write(priv->regmap,
			     MT6359_AFE_ADDA6_L_SRC_CON0_H, 0x0080);
		regmap_update_bits(priv->regmap, MT6359_AFE_ADDA6_UL_SRC_CON0_L,
				   0xfffc, 0x0000);
		break;
	case SND_SOC_DAPM_POST_PMD:
		regmap_write(priv->regmap,
			     MT6359_AFE_ADDA6_L_SRC_CON0_H, 0x0000);
		break;
	default:
		break;
	}

	return 0;
}

static int mt_adc_l_event(struct snd_soc_dapm_widget *w,
			  struct snd_kcontrol *kcontrol,
			  int event)
{
	struct snd_soc_component *cmpnt = snd_soc_dapm_to_component(w->dapm);
	struct mt6359_priv *priv = snd_soc_component_get_drvdata(cmpnt);

	dev_info(priv->dev, "%s(), event = 0x%x\n", __func__, event);

	switch (event) {
	case SND_SOC_DAPM_POST_PMU:
		usleep_range(100, 120);
		/* Audio L preamplifier DCC precharge off */
		regmap_update_bits(priv->regmap, MT6359_AUDENC_ANA_CON0,
				   RG_AUDPREAMPLDCPRECHARGE_MASK_SFT,
				   0x0);
		break;
	default:
		break;
	}

	return 0;
}

static int mt_adc_r_event(struct snd_soc_dapm_widget *w,
			  struct snd_kcontrol *kcontrol,
			  int event)
{
	struct snd_soc_component *cmpnt = snd_soc_dapm_to_component(w->dapm);
	struct mt6359_priv *priv = snd_soc_component_get_drvdata(cmpnt);

	dev_info(priv->dev, "%s(), event = 0x%x\n", __func__, event);

	switch (event) {
	case SND_SOC_DAPM_POST_PMU:
		usleep_range(100, 120);
		/* Audio R preamplifier DCC precharge off */
		regmap_update_bits(priv->regmap, MT6359_AUDENC_ANA_CON1,
				   RG_AUDPREAMPRDCPRECHARGE_MASK_SFT,
				   0x0);
		break;
	default:
		break;
	}

	return 0;
}

static int mt_adc_3_event(struct snd_soc_dapm_widget *w,
			  struct snd_kcontrol *kcontrol,
			  int event)
{
	struct snd_soc_component *cmpnt = snd_soc_dapm_to_component(w->dapm);
	struct mt6359_priv *priv = snd_soc_component_get_drvdata(cmpnt);

	dev_info(priv->dev, "%s(), event = 0x%x\n", __func__, event);

	switch (event) {
	case SND_SOC_DAPM_POST_PMU:
		usleep_range(100, 120);
		/* Audio R preamplifier DCC precharge off */
		regmap_update_bits(priv->regmap, MT6359_AUDENC_ANA_CON2,
				   RG_AUDPREAMP3DCPRECHARGE_MASK_SFT,
				   0x0);
		break;
	default:
		break;
	}

	return 0;
}

static int mt_pga_l_mux_event(struct snd_soc_dapm_widget *w,
			      struct snd_kcontrol *kcontrol,
			      int event)
{
	struct snd_soc_component *cmpnt = snd_soc_dapm_to_component(w->dapm);
	struct mt6359_priv *priv = snd_soc_component_get_drvdata(cmpnt);
	unsigned int mux = dapm_kcontrol_get_value(w->kcontrols[0]);

	dev_info(priv->dev, "%s(), mux %d\n", __func__, mux);
	priv->mux_select[MUX_PGA_L] = mux >> RG_AUDPREAMPLINPUTSEL_SFT;
	return 0;
}

static int mt_pga_r_mux_event(struct snd_soc_dapm_widget *w,
			      struct snd_kcontrol *kcontrol,
			      int event)
{
	struct snd_soc_component *cmpnt = snd_soc_dapm_to_component(w->dapm);
	struct mt6359_priv *priv = snd_soc_component_get_drvdata(cmpnt);
	unsigned int mux = dapm_kcontrol_get_value(w->kcontrols[0]);

	dev_info(priv->dev, "%s(), mux %d\n", __func__, mux);
	priv->mux_select[MUX_PGA_R] = mux >> RG_AUDPREAMPRINPUTSEL_SFT;
	return 0;
}

static int mt_pga_3_mux_event(struct snd_soc_dapm_widget *w,
			      struct snd_kcontrol *kcontrol,
			      int event)
{
	struct snd_soc_component *cmpnt = snd_soc_dapm_to_component(w->dapm);
	struct mt6359_priv *priv = snd_soc_component_get_drvdata(cmpnt);
	unsigned int mux = dapm_kcontrol_get_value(w->kcontrols[0]);

	dev_info(priv->dev, "%s(), mux %d\n", __func__, mux);
	priv->mux_select[MUX_PGA_3] = mux >> RG_AUDPREAMP3INPUTSEL_SFT;
	return 0;
}

static int mt_pga_l_event(struct snd_soc_dapm_widget *w,
			  struct snd_kcontrol *kcontrol,
			  int event)
{
	struct snd_soc_component *cmpnt = snd_soc_dapm_to_component(w->dapm);
	struct mt6359_priv *priv = snd_soc_component_get_drvdata(cmpnt);
	unsigned int mux_pga = priv->mux_select[MUX_PGA_L];
	unsigned int mic_type;
	int mic_gain_l;

	switch (mux_pga) {
	case PGA_L_MUX_AIN0:
		mic_type = priv->mux_select[MUX_MIC_TYPE_0];
		break;
	case PGA_L_MUX_AIN1:
		mic_type = priv->mux_select[MUX_MIC_TYPE_1];
		break;
	default:
		dev_err(priv->dev, "%s(), invalid pga mux %d\n",
			__func__, mux_pga);
		return -EINVAL;
	}

	/* if vow is enabled, always set volume as 4(24dB) */
	mic_gain_l = priv->vow_enable ? 4 :
		     priv->ana_gain[AUDIO_ANALOG_VOLUME_MICAMP1];
	dev_dbg(priv->dev, "%s(), event = 0x%x, mic_type %d, mic_gain_l %d, mux_pga %d\n",
		__func__, event, mic_type, mic_gain_l, mux_pga);

	switch (event) {
	case SND_SOC_DAPM_PRE_PMU:
		if (IS_DCC_BASE(mic_type)) {
			/* Audio L preamplifier DCC precharge */
			regmap_update_bits(priv->regmap, MT6359_AUDENC_ANA_CON0,
					   RG_AUDPREAMPLDCPRECHARGE_MASK_SFT,
					   0x1 << RG_AUDPREAMPLDCPRECHARGE_SFT);
		}
		break;
	case SND_SOC_DAPM_POST_PMU:
		/* set mic pga gain */
		regmap_update_bits(priv->regmap, MT6359_AUDENC_ANA_CON0,
				   RG_AUDPREAMPLGAIN_MASK_SFT,
				   mic_gain_l << RG_AUDPREAMPLGAIN_SFT);

		if (IS_DCC_BASE(mic_type)) {
			/* L preamplifier DCCEN */
			regmap_update_bits(priv->regmap, MT6359_AUDENC_ANA_CON0,
					   RG_AUDPREAMPLDCCEN_MASK_SFT,
					   0x1 << RG_AUDPREAMPLDCCEN_SFT);
		}
		break;
	case SND_SOC_DAPM_POST_PMD:
		/* L preamplifier DCCEN */
		regmap_update_bits(priv->regmap, MT6359_AUDENC_ANA_CON0,
				   RG_AUDPREAMPLDCCEN_MASK_SFT,
				   0x0 << RG_AUDPREAMPLDCCEN_SFT);
		break;
	default:
		break;
	}

	return 0;
}

static int mt_pga_r_event(struct snd_soc_dapm_widget *w,
			  struct snd_kcontrol *kcontrol,
			  int event)
{
	struct snd_soc_component *cmpnt = snd_soc_dapm_to_component(w->dapm);
	struct mt6359_priv *priv = snd_soc_component_get_drvdata(cmpnt);
	unsigned int mux_pga = priv->mux_select[MUX_PGA_R];
	unsigned int mic_type;
	int mic_gain_r;

	switch (mux_pga) {
	case PGA_R_MUX_AIN0:
		mic_type = priv->mux_select[MUX_MIC_TYPE_0];
		break;
	case PGA_R_MUX_AIN2:
	case PGA_R_MUX_AIN3:
		mic_type = priv->mux_select[MUX_MIC_TYPE_2];
		break;
	default:
		dev_err(priv->dev, "%s(), invalid pga mux %d\n",
			__func__, mux_pga);
		return -EINVAL;
	}

	/* if vow is enabled, always set volume as 4(24dB) */
	mic_gain_r = priv->vow_enable ? 4 :
		     priv->ana_gain[AUDIO_ANALOG_VOLUME_MICAMP2];
	dev_dbg(priv->dev, "%s(), event = 0x%x, mic_type %d, mic_gain_r %d, mux_pga %d\n",
		__func__, event, mic_type, mic_gain_r, mux_pga);

	switch (event) {
	case SND_SOC_DAPM_PRE_PMU:
		if (IS_DCC_BASE(mic_type)) {
			/* Audio R preamplifier DCC precharge */
			regmap_update_bits(priv->regmap, MT6359_AUDENC_ANA_CON1,
					   RG_AUDPREAMPRDCPRECHARGE_MASK_SFT,
					   0x1 << RG_AUDPREAMPRDCPRECHARGE_SFT);
		}
		break;
	case SND_SOC_DAPM_POST_PMU:
		/* set mic pga gain */
		regmap_update_bits(priv->regmap, MT6359_AUDENC_ANA_CON1,
				   RG_AUDPREAMPRGAIN_MASK_SFT,
				   mic_gain_r << RG_AUDPREAMPRGAIN_SFT);

		if (IS_DCC_BASE(mic_type)) {
			/* R preamplifier DCCEN */
			regmap_update_bits(priv->regmap, MT6359_AUDENC_ANA_CON1,
					   RG_AUDPREAMPRDCCEN_MASK_SFT,
					   0x1 << RG_AUDPREAMPRDCCEN_SFT);
		}
		break;
	case SND_SOC_DAPM_POST_PMD:
		/* R preamplifier DCCEN */
		regmap_update_bits(priv->regmap, MT6359_AUDENC_ANA_CON1,
				   RG_AUDPREAMPRDCCEN_MASK_SFT,
				   0x0 << RG_AUDPREAMPRDCCEN_SFT);
		break;
	default:
		break;
	}

	return 0;
}

static int mt_pga_3_event(struct snd_soc_dapm_widget *w,
			  struct snd_kcontrol *kcontrol,
			  int event)
{
	struct snd_soc_component *cmpnt = snd_soc_dapm_to_component(w->dapm);
	struct mt6359_priv *priv = snd_soc_component_get_drvdata(cmpnt);
	unsigned int mux_pga = priv->mux_select[MUX_PGA_3];
	unsigned int mic_type;
	int mic_gain_3;

	switch (mux_pga) {
	case PGA_3_MUX_AIN2:
	case PGA_3_MUX_AIN3:
		mic_type = priv->mux_select[MUX_MIC_TYPE_2];
		break;
	default:
		dev_err(priv->dev, "%s(), invalid pga mux %d\n",
			__func__, mux_pga);
		return -EINVAL;
	}

	/* if vow is enabled, always set volume as 4(24dB) */
	mic_gain_3 = priv->vow_enable ? 4 :
		     priv->ana_gain[AUDIO_ANALOG_VOLUME_MICAMP3];

	dev_dbg(priv->dev, "%s(), event = 0x%x, mic_type %d, mic_gain_3 %d, mux_pga %d\n",
		__func__, event, mic_type, mic_gain_3, mux_pga);

	switch (event) {
	case SND_SOC_DAPM_PRE_PMU:
		if (IS_DCC_BASE(mic_type)) {
			/* Audio 3 preamplifier DCC precharge */
			regmap_update_bits(priv->regmap, MT6359_AUDENC_ANA_CON2,
					   RG_AUDPREAMP3DCPRECHARGE_MASK_SFT,
					   0x1 << RG_AUDPREAMP3DCPRECHARGE_SFT);
		}
		break;
	case SND_SOC_DAPM_POST_PMU:
		/* set mic pga gain */
		regmap_update_bits(priv->regmap, MT6359_AUDENC_ANA_CON2,
				   RG_AUDPREAMP3GAIN_MASK_SFT,
				   mic_gain_3 << RG_AUDPREAMP3GAIN_SFT);

		if (IS_DCC_BASE(mic_type)) {
			/* 3 preamplifier DCCEN */
			regmap_update_bits(priv->regmap, MT6359_AUDENC_ANA_CON2,
					   RG_AUDPREAMP3DCCEN_MASK_SFT,
					   0x1 << RG_AUDPREAMP3DCCEN_SFT);
		}
		break;
	case SND_SOC_DAPM_POST_PMD:
		/* 3 preamplifier DCCEN */
		regmap_update_bits(priv->regmap, MT6359_AUDENC_ANA_CON2,
				   RG_AUDPREAMP3DCCEN_MASK_SFT,
				   0x0 << RG_AUDPREAMP3DCCEN_SFT);
		break;
	default:
		break;
	}

	return 0;
}

/* It is based on hw's control sequenece to add some delay when PMU/PMD */
static int mt_delay_250_event(struct snd_soc_dapm_widget *w,
			      struct snd_kcontrol *kcontrol,
			      int event)
{
	switch (event) {
	case SND_SOC_DAPM_POST_PMU:
	case SND_SOC_DAPM_PRE_PMD:
		usleep_range(250, 270);
		break;
	default:
		break;
	}

	return 0;
}

static int mt_delay_100_event(struct snd_soc_dapm_widget *w,
			      struct snd_kcontrol *kcontrol,
			      int event)
{
	switch (event) {
	case SND_SOC_DAPM_POST_PMU:
	case SND_SOC_DAPM_PRE_PMD:
		usleep_range(100, 120);
		break;
	default:
		break;
	}

	return 0;
}

static int mt_hp_pull_down_event(struct snd_soc_dapm_widget *w,
				 struct snd_kcontrol *kcontrol,
				 int event)
{
	struct snd_soc_component *cmpnt = snd_soc_dapm_to_component(w->dapm);
	struct mt6359_priv *priv = snd_soc_component_get_drvdata(cmpnt);

	switch (event) {
	case SND_SOC_DAPM_PRE_PMU:
		hp_pull_down(priv, true);
		break;
	case SND_SOC_DAPM_POST_PMD:
		hp_pull_down(priv, false);
		break;
	default:
		break;
	}

	return 0;
}

static int mt_hp_mute_event(struct snd_soc_dapm_widget *w,
			    struct snd_kcontrol *kcontrol,
			    int event)
{
	struct snd_soc_component *cmpnt = snd_soc_dapm_to_component(w->dapm);
	struct mt6359_priv *priv = snd_soc_component_get_drvdata(cmpnt);

	switch (event) {
	case SND_SOC_DAPM_PRE_PMU:
		/* Set HPR/HPL gain to -22dB */
		regmap_write(priv->regmap, MT6359_ZCD_CON2, DL_GAIN_N_22DB_REG);
		break;
	case SND_SOC_DAPM_POST_PMD:
		/* Set HPL/HPR gain to mute */
		regmap_write(priv->regmap, MT6359_ZCD_CON2, DL_GAIN_N_40DB_REG);
		break;
	default:
		break;
	}

	return 0;
}

static int mt_hp_damp_event(struct snd_soc_dapm_widget *w,
			    struct snd_kcontrol *kcontrol,
			    int event)
{
	struct snd_soc_component *cmpnt = snd_soc_dapm_to_component(w->dapm);
	struct mt6359_priv *priv = snd_soc_component_get_drvdata(cmpnt);

	switch (event) {
	case SND_SOC_DAPM_POST_PMD:
		/* Disable HP damping circuit & HPN 4K load */
		/* reset CMFB PW level */
		regmap_write(priv->regmap, MT6359_AUDDEC_ANA_CON10, 0x0000);
		break;
	default:
		break;
	}

	return 0;
}

static int mt_hp_ana_trim_event(struct snd_soc_dapm_widget *w,
				struct snd_kcontrol *kcontrol,
				int event)
{
	struct snd_soc_component *cmpnt = snd_soc_dapm_to_component(w->dapm);
	struct mt6359_priv *priv = snd_soc_component_get_drvdata(cmpnt);
	struct hp_trim_data *trim;

	switch (event) {
	case SND_SOC_DAPM_POST_PMU:
		/* TODO: 3/4 pole */
		trim = &priv->hp_trim_3_pole;

		/* set hp l trim */
		regmap_update_bits(priv->regmap, MT6359_AUDDEC_ANA_CON3,
				   RG_AUDHPLTRIM_VAUDP32_MASK_SFT,
				   trim->hp_trim_l <<
				   RG_AUDHPLTRIM_VAUDP32_SFT);
		regmap_update_bits(priv->regmap, MT6359_AUDDEC_ANA_CON3,
				   RG_AUDHPLFINETRIM_VAUDP32_MASK_SFT,
				   trim->hp_fine_trim_l <<
				   RG_AUDHPLFINETRIM_VAUDP32_SFT);
		/* set hp r trim */
		regmap_update_bits(priv->regmap, MT6359_AUDDEC_ANA_CON3,
				   RG_AUDHPRTRIM_VAUDP32_MASK_SFT,
				   trim->hp_trim_r <<
				   RG_AUDHPRTRIM_VAUDP32_SFT);
		regmap_update_bits(priv->regmap, MT6359_AUDDEC_ANA_CON3,
				   RG_AUDHPRFINETRIM_VAUDP32_MASK_SFT,
				   trim->hp_fine_trim_r <<
				   RG_AUDHPRFINETRIM_VAUDP32_SFT);
		break;
	case SND_SOC_DAPM_POST_PMD:
		/* Clear the analog trim value */
		regmap_write(priv->regmap, MT6359_AUDDEC_ANA_CON3, 0x0);
		break;
	default:
		break;
	}

	return 0;
}

static int mt_esd_resist_event(struct snd_soc_dapm_widget *w,
			       struct snd_kcontrol *kcontrol,
			       int event)
{
	struct snd_soc_component *cmpnt = snd_soc_dapm_to_component(w->dapm);
	struct mt6359_priv *priv = snd_soc_component_get_drvdata(cmpnt);

	switch (event) {
	case SND_SOC_DAPM_PRE_PMU:
		/* Reduce ESD resistance of AU_REFN */
		regmap_update_bits(priv->regmap, MT6359_AUDDEC_ANA_CON2,
				   RG_AUDREFN_DERES_EN_VAUDP32_MASK_SFT,
				   0x1 << RG_AUDREFN_DERES_EN_VAUDP32_SFT);
		usleep_range(250, 270);
		break;
	case SND_SOC_DAPM_POST_PMD:
		/* Increase ESD resistance of AU_REFN */
		regmap_update_bits(priv->regmap, MT6359_AUDDEC_ANA_CON2,
				   RG_AUDREFN_DERES_EN_VAUDP32_MASK_SFT, 0x0);
		break;
	default:
		break;
	}

	return 0;
}

static int mt_sdm_event(struct snd_soc_dapm_widget *w,
			struct snd_kcontrol *kcontrol,
			int event)
{
	struct snd_soc_component *cmpnt = snd_soc_dapm_to_component(w->dapm);
	struct mt6359_priv *priv = snd_soc_component_get_drvdata(cmpnt);

	switch (event) {
	case SND_SOC_DAPM_PRE_PMU:
		/* sdm audio fifo clock power on */
		regmap_update_bits(priv->regmap, MT6359_AFUNC_AUD_CON2,
				   0xfffd, 0x0006);
		/* scrambler clock on enable */
		regmap_write(priv->regmap, MT6359_AFUNC_AUD_CON0, 0xcba1);
		/* sdm power on */
		regmap_update_bits(priv->regmap, MT6359_AFUNC_AUD_CON2,
				   0xfffd, 0x0003);
		/* sdm fifo enable */
		regmap_update_bits(priv->regmap, MT6359_AFUNC_AUD_CON2,
				   0xfffd, 0x000B);
		break;
	case SND_SOC_DAPM_POST_PMD:
		/* DL scrambler disabling sequence */
		regmap_update_bits(priv->regmap, MT6359_AFUNC_AUD_CON2,
				   0xfffd, 0x0000);
		regmap_write(priv->regmap, MT6359_AFUNC_AUD_CON0, 0xcba0);
		break;
	default:
		break;
	}

	return 0;
}

static int mt_sdm_3rd_event(struct snd_soc_dapm_widget *w,
			    struct snd_kcontrol *kcontrol,
			    int event)
{
	struct snd_soc_component *cmpnt = snd_soc_dapm_to_component(w->dapm);
	struct mt6359_priv *priv = snd_soc_component_get_drvdata(cmpnt);

	switch (event) {
	case SND_SOC_DAPM_PRE_PMU:
		/* sdm audio fifo clock power on */
		regmap_write(priv->regmap, MT6359_AFUNC_AUD_CON11, 0x0006);
		/* scrambler clock on enable */
		regmap_write(priv->regmap, MT6359_AFUNC_AUD_CON9, 0xcba1);
		/* sdm power on */
		regmap_write(priv->regmap, MT6359_AFUNC_AUD_CON11, 0x0003);
		/* sdm fifo enable */
		regmap_write(priv->regmap, MT6359_AFUNC_AUD_CON11, 0x000b);
		break;
	case SND_SOC_DAPM_POST_PMD:
		/* DL scrambler disabling sequence */
		regmap_write(priv->regmap, MT6359_AFUNC_AUD_CON11, 0x0000);
		regmap_write(priv->regmap, MT6359_AFUNC_AUD_CON9, 0xcba0);
		break;
	default:
		break;
	}

	return 0;
}

static int mt_ncp_event(struct snd_soc_dapm_widget *w,
			struct snd_kcontrol *kcontrol,
			int event)
{
	struct snd_soc_component *cmpnt = snd_soc_dapm_to_component(w->dapm);
	struct mt6359_priv *priv = snd_soc_component_get_drvdata(cmpnt);

	switch (event) {
	case SND_SOC_DAPM_PRE_PMU:
		regmap_write(priv->regmap, MT6359_AFE_NCP_CFG0, 0xc800);
		break;
	default:
		break;
	}

	return 0;
}

static int dc_trim_thread(void *arg);
static int mt_dc_trim_event(struct snd_soc_dapm_widget *w,
			    struct snd_kcontrol *kcontrol,
			    int event)
{
	struct snd_soc_component *cmpnt = snd_soc_dapm_to_component(w->dapm);
	struct mt6359_priv *priv = snd_soc_component_get_drvdata(cmpnt);
	struct dc_trim_data *dc_trim = &priv->dc_trim;

	dev_info(priv->dev, "%s(), event = 0x%x, dc_trim->calibrated %u\n",
		 __func__, event, dc_trim->calibrated);

	if (dc_trim->calibrated)
		return 0;

	kthread_run(dc_trim_thread, priv, "dc_trim_thread");
	return 0;
}

/* DAPM Widgets */
static const struct snd_soc_dapm_widget mt6359_dapm_widgets[] = {
	/* Global Supply*/
	SND_SOC_DAPM_SUPPLY_S("CLK_BUF", SUPPLY_SEQ_CLK_BUF,
			      MT6359_DCXO_CW12,
			      RG_XO_AUDIO_EN_M_SFT, 0, NULL, 0),
	SND_SOC_DAPM_SUPPLY_S("AUDGLB", SUPPLY_SEQ_AUD_GLB,
			      MT6359_AUDDEC_ANA_CON13,
			      RG_AUDGLB_PWRDN_VA32_SFT, 1, NULL, 0),
	SND_SOC_DAPM_SUPPLY_S("AUDGLB_VOW", SUPPLY_SEQ_AUD_GLB_VOW,
			      MT6359_AUDDEC_ANA_CON13,
			      RG_AUDGLB_LP2_VOW_EN_VA32_SFT, 0, NULL, 0),
	SND_SOC_DAPM_SUPPLY_S("CLKSQ Audio", SUPPLY_SEQ_CLKSQ,
			      MT6359_AUDENC_ANA_CON23,
			      RG_CLKSQ_EN_SFT, 0, NULL, SND_SOC_DAPM_PRE_PMU),
	SND_SOC_DAPM_SUPPLY_S("AUDNCP_CK", SUPPLY_SEQ_TOP_CK,
			      MT6359_AUD_TOP_CKPDN_CON0,
			      RG_AUDNCP_CK_PDN_SFT, 1, NULL, 0),
	SND_SOC_DAPM_SUPPLY_S("ZCD13M_CK", SUPPLY_SEQ_TOP_CK,
			      MT6359_AUD_TOP_CKPDN_CON0,
			      RG_ZCD13M_CK_PDN_SFT, 1, NULL, 0),
	SND_SOC_DAPM_SUPPLY_S("AUD_CK", SUPPLY_SEQ_TOP_CK_LAST,
			      MT6359_AUD_TOP_CKPDN_CON0,
			      RG_AUD_CK_PDN_SFT, 1, mt_delay_250_event,
			      SND_SOC_DAPM_POST_PMU | SND_SOC_DAPM_PRE_PMD),
	SND_SOC_DAPM_SUPPLY_S("AUDIF_CK", SUPPLY_SEQ_TOP_CK,
			      MT6359_AUD_TOP_CKPDN_CON0,
			      RG_AUDIF_CK_PDN_SFT, 1, NULL, 0),
	/* vow */
	SND_SOC_DAPM_SUPPLY_S("VOW_AUD_LPW", SUPPLY_SEQ_VOW_AUD_LPW,
			      SND_SOC_NOPM, 0, 0,
			      mt_vow_aud_lpw_event,
			      SND_SOC_DAPM_PRE_PMU | SND_SOC_DAPM_POST_PMD),
	SND_SOC_DAPM_SUPPLY_S("AUD_VOW", SUPPLY_SEQ_AUD_VOW,
			      MT6359_AUDENC_ANA_CON23,
			      RG_AUDIO_VOW_EN_SFT, 0, NULL, 0),
	SND_SOC_DAPM_SUPPLY_S("VOW_CLK", SUPPLY_SEQ_VOW_CLK,
			      MT6359_DCXO_CW11,
			      RG_XO_VOW_EN_SFT, 0, NULL, 0),
	SND_SOC_DAPM_SUPPLY_S("VOW_LDO", SUPPLY_SEQ_VOW_LDO,
			      MT6359_AUDENC_ANA_CON23,
			      RG_CLKSQ_EN_VOW_SFT, 0, NULL, 0),
	SND_SOC_DAPM_SUPPLY_S("VOW_DIG_CFG", SUPPLY_SEQ_VOW_DIG_CFG,
			      MT6359_AUD_TOP_CKPDN_CON0,
			      RG_VOW13M_CK_PDN_SFT, 1,
			      mt_vow_digital_cfg_event,
			      SND_SOC_DAPM_POST_PMU | SND_SOC_DAPM_PRE_PMD),
	SND_SOC_DAPM_SUPPLY_S("VOW_PERIODIC_CFG", SUPPLY_SEQ_VOW_PERIODIC_CFG,
			      SND_SOC_NOPM, 0, 0,
			      mt_vow_periodic_cfg_event,
			      SND_SOC_DAPM_PRE_PMU | SND_SOC_DAPM_POST_PMD),
	SND_SOC_DAPM_REGULATOR_SUPPLY("vaud18", 0, 0),

	/* Digital Clock */
	SND_SOC_DAPM_SUPPLY_S("AUDIO_TOP_AFE_CTL", SUPPLY_SEQ_AUD_TOP_LAST,
			      MT6359_AUDIO_TOP_CON0,
			      PDN_AFE_CTL_SFT, 1,
			      mt_delay_250_event,
			      SND_SOC_DAPM_POST_PMU | SND_SOC_DAPM_PRE_PMD),
	SND_SOC_DAPM_SUPPLY_S("AUDIO_TOP_DAC_CTL", SUPPLY_SEQ_AUD_TOP,
			      MT6359_AUDIO_TOP_CON0,
			      PDN_DAC_CTL_SFT, 1, NULL, 0),
	SND_SOC_DAPM_SUPPLY_S("AUDIO_TOP_ADC_CTL", SUPPLY_SEQ_AUD_TOP,
			      MT6359_AUDIO_TOP_CON0,
			      PDN_ADC_CTL_SFT, 1, NULL, 0),
	SND_SOC_DAPM_SUPPLY_S("AUDIO_TOP_ADDA6_ADC_CTL", SUPPLY_SEQ_AUD_TOP,
			      MT6359_AUDIO_TOP_CON0,
			      PDN_ADDA6_ADC_CTL_SFT, 1, NULL, 0),
	SND_SOC_DAPM_SUPPLY_S("AUDIO_TOP_I2S_DL", SUPPLY_SEQ_AUD_TOP,
			      MT6359_AUDIO_TOP_CON0,
			      PDN_I2S_DL_CTL_SFT, 1, NULL, 0),
	SND_SOC_DAPM_SUPPLY_S("AUDIO_TOP_PWR_CLK", SUPPLY_SEQ_AUD_TOP,
			      MT6359_AUDIO_TOP_CON0,
			      PWR_CLK_DIS_CTL_SFT, 1, NULL, 0),
	SND_SOC_DAPM_SUPPLY_S("AUDIO_TOP_PDN_AFE_TESTMODEL", SUPPLY_SEQ_AUD_TOP,
			      MT6359_AUDIO_TOP_CON0,
			      PDN_AFE_TESTMODEL_CTL_SFT, 1, NULL, 0),
	SND_SOC_DAPM_SUPPLY_S("AUDIO_TOP_PDN_RESERVED", SUPPLY_SEQ_AUD_TOP,
			      MT6359_AUDIO_TOP_CON0,
			      PDN_RESERVED_SFT, 1, NULL, 0),

	SND_SOC_DAPM_SUPPLY_S("SDM", SUPPLY_SEQ_DL_SDM,
			      SND_SOC_NOPM, 0, 0,
			      mt_sdm_event,
			      SND_SOC_DAPM_PRE_PMU | SND_SOC_DAPM_POST_PMD),
	SND_SOC_DAPM_SUPPLY_S("SDM_3RD", SUPPLY_SEQ_DL_SDM,
			      SND_SOC_NOPM, 0, 0,
			      mt_sdm_3rd_event,
			      SND_SOC_DAPM_PRE_PMU | SND_SOC_DAPM_POST_PMD),

	/* ch123 share SDM FIFO CLK */
	SND_SOC_DAPM_SUPPLY_S("SDM_FIFO_CLK", SUPPLY_SEQ_DL_SDM_FIFO_CLK,
			      MT6359_AFUNC_AUD_CON2,
			      CCI_AFIFO_CLK_PWDB_SFT, 0,
			      NULL, 0),

	SND_SOC_DAPM_SUPPLY_S("NCP", SUPPLY_SEQ_DL_NCP,
			      MT6359_AFE_NCP_CFG0,
			      RG_NCP_ON_SFT, 0,
			      mt_ncp_event,
			      SND_SOC_DAPM_PRE_PMU),

	SND_SOC_DAPM_SUPPLY("DL Digital Clock", SND_SOC_NOPM,
			    0, 0, NULL, 0),
	SND_SOC_DAPM_SUPPLY("DL Digital Clock CH_1_2", SND_SOC_NOPM,
			    0, 0, NULL, 0),
	SND_SOC_DAPM_SUPPLY("DL Digital Clock CH_3", SND_SOC_NOPM,
			    0, 0, NULL, 0),

	/* AFE ON */
	SND_SOC_DAPM_SUPPLY_S("AFE_ON", SUPPLY_SEQ_AFE,
			      MT6359_AFE_UL_DL_CON0, AFE_ON_SFT, 0,
			      NULL, 0),

	/* AIF Rx*/
	SND_SOC_DAPM_AIF_IN("AIF_RX", "AIF1 Playback", 0,
			    SND_SOC_NOPM, 0, 0),

	SND_SOC_DAPM_AIF_IN("AIF2_RX", "AIF2 Playback", 0,
			    SND_SOC_NOPM, 0, 0),

	SND_SOC_DAPM_SUPPLY_S("AFE_DL_SRC", SUPPLY_SEQ_DL_SRC,
			      MT6359_AFE_DL_SRC2_CON0_L,
			      DL_2_SRC_ON_TMP_CTL_PRE_SFT, 0,
			      NULL, 0),

	/* DL Supply */
	SND_SOC_DAPM_SUPPLY("DL Power Supply", SND_SOC_NOPM,
			    0, 0, NULL, 0),

	SND_SOC_DAPM_SUPPLY_S("ESD_RESIST", SUPPLY_SEQ_DL_ESD_RESIST,
			      SND_SOC_NOPM,
			      0, 0,
			      mt_esd_resist_event,
			      SND_SOC_DAPM_PRE_PMU | SND_SOC_DAPM_POST_PMD),
	SND_SOC_DAPM_SUPPLY_S("LDO", SUPPLY_SEQ_DL_LDO,
			      MT6359_AUDDEC_ANA_CON14,
			      RG_LCLDO_DEC_EN_VA32_SFT, 0,
			      NULL, 0),
	SND_SOC_DAPM_SUPPLY_S("LDO_REMOTE", SUPPLY_SEQ_DL_LDO_REMOTE_SENSE,
			      MT6359_AUDDEC_ANA_CON14,
			      RG_LCLDO_DEC_REMOTE_SENSE_VA18_SFT, 0,
			      NULL, 0),
	SND_SOC_DAPM_SUPPLY_S("NV_REGULATOR", SUPPLY_SEQ_DL_NV,
			      MT6359_AUDDEC_ANA_CON14,
			      RG_NVREG_EN_VAUDP32_SFT, 0,
			      mt_delay_100_event, SND_SOC_DAPM_POST_PMU),
	SND_SOC_DAPM_SUPPLY_S("IBIST", SUPPLY_SEQ_DL_IBIST,
			      MT6359_AUDDEC_ANA_CON12,
			      RG_AUDIBIASPWRDN_VAUDP32_SFT, 1,
			      NULL, 0),

	/* DAC */
	SND_SOC_DAPM_MUX("DAC In Mux", SND_SOC_NOPM, 0, 0, &dac_in_mux_control),

	SND_SOC_DAPM_DAC("DACL", NULL, SND_SOC_NOPM, 0, 0),

	SND_SOC_DAPM_DAC("DACR", NULL, SND_SOC_NOPM, 0, 0),

	SND_SOC_DAPM_DAC("DAC_3RD", NULL, SND_SOC_NOPM, 0, 0),

	/* Headphone */
	SND_SOC_DAPM_MUX_E("HPL Mux", SND_SOC_NOPM, 0, 0,
			   &hpl_in_mux_control,
			   mt_hp_event,
			   SND_SOC_DAPM_PRE_PMU | SND_SOC_DAPM_PRE_PMD),
	SND_SOC_DAPM_MUX_E("HPR Mux", SND_SOC_NOPM, 0, 0,
			   &hpr_in_mux_control,
			   mt_hp_event,
			   SND_SOC_DAPM_PRE_PMU | SND_SOC_DAPM_PRE_PMD),

	SND_SOC_DAPM_SUPPLY("HP_Supply", SND_SOC_NOPM,
			    0, 0, NULL, 0),
	SND_SOC_DAPM_SUPPLY_S("HP_PULL_DOWN", SUPPLY_SEQ_HP_PULL_DOWN,
			      SND_SOC_NOPM,
			      0, 0,
			      mt_hp_pull_down_event,
			      SND_SOC_DAPM_PRE_PMU | SND_SOC_DAPM_POST_PMD),
	SND_SOC_DAPM_SUPPLY_S("HP_MUTE", SUPPLY_SEQ_HP_MUTE,
			      SND_SOC_NOPM,
			      0, 0,
			      mt_hp_mute_event,
			      SND_SOC_DAPM_PRE_PMU | SND_SOC_DAPM_POST_PMD),
	SND_SOC_DAPM_SUPPLY_S("HP_DAMP", SUPPLY_SEQ_HP_DAMPING_OFF_RESET_CMFB,
			      SND_SOC_NOPM,
			      0, 0,
			      mt_hp_damp_event,
			      SND_SOC_DAPM_POST_PMD),
	SND_SOC_DAPM_SUPPLY_S("HP_ANA_TRIM", SUPPLY_SEQ_HP_ANA_TRIM,
			      MT6359_AUDDEC_ANA_CON2,
			      RG_AUDHPTRIM_EN_VAUDP32_SFT, 0,
			      mt_hp_ana_trim_event,
			      SND_SOC_DAPM_POST_PMU | SND_SOC_DAPM_POST_PMD),

	/* Receiver */
	SND_SOC_DAPM_MUX_E("RCV Mux", SND_SOC_NOPM, 0, 0,
			   &rcv_in_mux_control,
			   mt_rcv_event,
			   SND_SOC_DAPM_PRE_PMU | SND_SOC_DAPM_PRE_PMD),

	/* LOL */
	SND_SOC_DAPM_MUX_E("LOL Mux", SND_SOC_NOPM, 0, 0,
			   &lo_in_mux_control,
			   mt_lo_event,
			   SND_SOC_DAPM_PRE_PMU | SND_SOC_DAPM_PRE_PMD),

	/* Outputs */
	SND_SOC_DAPM_OUTPUT("Receiver"),
	SND_SOC_DAPM_OUTPUT("Headphone L"),
	SND_SOC_DAPM_OUTPUT("Headphone R"),
	SND_SOC_DAPM_OUTPUT("Headphone L Ext Spk Amp"),
	SND_SOC_DAPM_OUTPUT("Headphone R Ext Spk Amp"),
	SND_SOC_DAPM_OUTPUT("LINEOUT L"),

	/* SGEN */
	SND_SOC_DAPM_SUPPLY("SGEN DL Enable", MT6359_AFE_SGEN_CFG0,
			    SGEN_DAC_EN_CTL_SFT, 0, NULL, 0),
	SND_SOC_DAPM_SUPPLY("SGEN MUTE", MT6359_AFE_SGEN_CFG0,
			    SGEN_MUTE_SW_CTL_SFT, 1,
			    mt_sgen_event,
			    SND_SOC_DAPM_PRE_PMU | SND_SOC_DAPM_POST_PMD),
	SND_SOC_DAPM_SUPPLY("SGEN DL SRC", MT6359_AFE_DL_SRC2_CON0_L,
			    DL_2_SRC_ON_TMP_CTL_PRE_SFT, 0, NULL, 0),
			/* tricky, same reg/bit as "AIF_RX", reconsider */

	SND_SOC_DAPM_INPUT("SGEN DL"),

	/* Uplinks */
	SND_SOC_DAPM_AIF_OUT("AIF1TX", "AIF1 Capture", 0,
			     SND_SOC_NOPM, 0, 0),
	SND_SOC_DAPM_AIF_OUT("AIF2TX", "AIF2 Capture", 0,
			     SND_SOC_NOPM, 0, 0),

	SND_SOC_DAPM_SUPPLY_S("ADC_CLKGEN", SUPPLY_SEQ_ADC_CLKGEN,
			      SND_SOC_NOPM, 0, 0,
			      mt_adc_clk_gen_event,
			      SND_SOC_DAPM_POST_PMU | SND_SOC_DAPM_PRE_PMD),

	SND_SOC_DAPM_SUPPLY_S("DCC_CLK", SUPPLY_SEQ_DCC_CLK,
			      SND_SOC_NOPM, 0, 0,
			      mt_dcc_clk_event,
			      SND_SOC_DAPM_PRE_PMU | SND_SOC_DAPM_POST_PMD),

	/* Uplinks MUX */
	SND_SOC_DAPM_MUX("AIF Out Mux", SND_SOC_NOPM, 0, 0,
			 &aif_out_mux_control),

	SND_SOC_DAPM_MUX("AIF2 Out Mux", SND_SOC_NOPM, 0, 0,
			 &aif2_out_mux_control),

	SND_SOC_DAPM_SUPPLY("AIFTX_Supply", SND_SOC_NOPM, 0, 0, NULL, 0),

	SND_SOC_DAPM_SUPPLY_S("MTKAIF_TX", SUPPLY_SEQ_UL_MTKAIF,
			      SND_SOC_NOPM, 0, 0,
			      mt_mtkaif_tx_event,
			      SND_SOC_DAPM_PRE_PMU | SND_SOC_DAPM_POST_PMD),

	SND_SOC_DAPM_SUPPLY_S("UL_SRC", SUPPLY_SEQ_UL_SRC,
			      MT6359_AFE_UL_SRC_CON0_L,
			      UL_SRC_ON_TMP_CTL_SFT, 0,
			      NULL, 0),

	SND_SOC_DAPM_SUPPLY_S("UL_SRC_DMIC", SUPPLY_SEQ_UL_SRC_DMIC,
			      SND_SOC_NOPM, 0, 0,
			      mt_ul_src_dmic_event,
			      SND_SOC_DAPM_PRE_PMU | SND_SOC_DAPM_POST_PMD),

	SND_SOC_DAPM_SUPPLY_S("UL_SRC_34", SUPPLY_SEQ_UL_SRC,
			      MT6359_AFE_ADDA6_UL_SRC_CON0_L,
			      ADDA6_UL_SRC_ON_TMP_CTL_SFT, 0,
			      NULL, 0),

	SND_SOC_DAPM_SUPPLY_S("UL_SRC_34_DMIC", SUPPLY_SEQ_UL_SRC_DMIC,
			      SND_SOC_NOPM, 0, 0,
			      mt_ul_src_34_dmic_event,
			      SND_SOC_DAPM_PRE_PMU | SND_SOC_DAPM_POST_PMD),

	SND_SOC_DAPM_MUX("MISO0_MUX", SND_SOC_NOPM, 0, 0, &miso0_mux_control),
	SND_SOC_DAPM_MUX("MISO1_MUX", SND_SOC_NOPM, 0, 0, &miso1_mux_control),
	SND_SOC_DAPM_MUX("MISO2_MUX", SND_SOC_NOPM, 0, 0, &miso2_mux_control),

	SND_SOC_DAPM_MUX("UL_SRC_MUX", SND_SOC_NOPM, 0, 0,
			 &ul_src_mux_control),
	SND_SOC_DAPM_MUX("UL2_SRC_MUX", SND_SOC_NOPM, 0, 0,
			 &ul2_src_mux_control),
	SND_SOC_DAPM_MUX("VOW_UL_SRC_MUX", SND_SOC_NOPM, 0, 0,
			 &vow_ul_src_mux_control),

	SND_SOC_DAPM_MUX("DMIC0_MUX", SND_SOC_NOPM, 0, 0, &dmic0_mux_control),
	SND_SOC_DAPM_MUX("DMIC1_MUX", SND_SOC_NOPM, 0, 0, &dmic1_mux_control),
	SND_SOC_DAPM_MUX("DMIC2_MUX", SND_SOC_NOPM, 0, 0, &dmic2_mux_control),

	SND_SOC_DAPM_MUX("VOW_AMIC0_MUX", SND_SOC_NOPM, 0, 0,
			 &vow_amic0_mux_control),
	SND_SOC_DAPM_MUX("VOW_AMIC1_MUX", SND_SOC_NOPM, 0, 0,
			 &vow_amic1_mux_control),

	SND_SOC_DAPM_MUX_E("ADC_L_Mux", SND_SOC_NOPM, 0, 0,
			   &adc_left_mux_control, NULL, 0),
	SND_SOC_DAPM_MUX_E("ADC_R_Mux", SND_SOC_NOPM, 0, 0,
			   &adc_right_mux_control, NULL, 0),
	SND_SOC_DAPM_MUX_E("ADC_3_Mux", SND_SOC_NOPM, 0, 0,
			   &adc_3_mux_control, NULL, 0),

	SND_SOC_DAPM_ADC("ADC_L", NULL, SND_SOC_NOPM, 0, 0),
	SND_SOC_DAPM_ADC("ADC_R", NULL, SND_SOC_NOPM, 0, 0),
	SND_SOC_DAPM_ADC("ADC_3", NULL, SND_SOC_NOPM, 0, 0),

	SND_SOC_DAPM_SUPPLY_S("ADC_L_EN", SUPPLY_SEQ_UL_ADC,
			      MT6359_AUDENC_ANA_CON0,
			      RG_AUDADCLPWRUP_SFT, 0,
			      mt_adc_l_event,
			      SND_SOC_DAPM_POST_PMU),
	SND_SOC_DAPM_SUPPLY_S("ADC_R_EN", SUPPLY_SEQ_UL_ADC,
			      MT6359_AUDENC_ANA_CON1,
			      RG_AUDADCRPWRUP_SFT, 0,
			      mt_adc_r_event,
			      SND_SOC_DAPM_POST_PMU),
	SND_SOC_DAPM_SUPPLY_S("ADC_3_EN", SUPPLY_SEQ_UL_ADC,
			      MT6359_AUDENC_ANA_CON2,
			      RG_AUDADC3PWRUP_SFT, 0,
			      mt_adc_3_event,
			      SND_SOC_DAPM_POST_PMU),

	SND_SOC_DAPM_MUX_E("PGA_L_Mux", SND_SOC_NOPM, 0, 0,
			   &pga_left_mux_control,
			   mt_pga_l_mux_event,
			   SND_SOC_DAPM_WILL_PMU),
	SND_SOC_DAPM_MUX_E("PGA_R_Mux", SND_SOC_NOPM, 0, 0,
			   &pga_right_mux_control,
			   mt_pga_r_mux_event,
			   SND_SOC_DAPM_WILL_PMU),
	SND_SOC_DAPM_MUX_E("PGA_3_Mux", SND_SOC_NOPM, 0, 0,
			   &pga_3_mux_control,
			   mt_pga_3_mux_event,
			   SND_SOC_DAPM_WILL_PMU),

	SND_SOC_DAPM_PGA("PGA_L", SND_SOC_NOPM, 0, 0, NULL, 0),
	SND_SOC_DAPM_PGA("PGA_R", SND_SOC_NOPM, 0, 0, NULL, 0),
	SND_SOC_DAPM_PGA("PGA_3", SND_SOC_NOPM, 0, 0, NULL, 0),

	SND_SOC_DAPM_SUPPLY_S("PGA_L_EN", SUPPLY_SEQ_UL_PGA,
			      MT6359_AUDENC_ANA_CON0,
			      RG_AUDPREAMPLON_SFT, 0,
			      mt_pga_l_event,
			      SND_SOC_DAPM_PRE_PMU |
			      SND_SOC_DAPM_POST_PMU |
			      SND_SOC_DAPM_POST_PMD),
	SND_SOC_DAPM_SUPPLY_S("PGA_R_EN", SUPPLY_SEQ_UL_PGA,
			      MT6359_AUDENC_ANA_CON1,
			      RG_AUDPREAMPRON_SFT, 0,
			      mt_pga_r_event,
			      SND_SOC_DAPM_PRE_PMU |
			      SND_SOC_DAPM_POST_PMU |
			      SND_SOC_DAPM_POST_PMD),
	SND_SOC_DAPM_SUPPLY_S("PGA_3_EN", SUPPLY_SEQ_UL_PGA,
			      MT6359_AUDENC_ANA_CON2,
			      RG_AUDPREAMP3ON_SFT, 0,
			      mt_pga_3_event,
			      SND_SOC_DAPM_PRE_PMU |
			      SND_SOC_DAPM_POST_PMU |
			      SND_SOC_DAPM_POST_PMD),

	/* UL input */
	SND_SOC_DAPM_INPUT("AIN0"),
	SND_SOC_DAPM_INPUT("AIN1"),
	SND_SOC_DAPM_INPUT("AIN2"),
	SND_SOC_DAPM_INPUT("AIN3"),

	SND_SOC_DAPM_INPUT("AIN0_DMIC"),
	SND_SOC_DAPM_INPUT("AIN2_DMIC"),
	SND_SOC_DAPM_INPUT("AIN3_DMIC"),

	/* mic bias */
	SND_SOC_DAPM_SUPPLY_S("MIC_BIAS_0", SUPPLY_SEQ_MIC_BIAS,
			      MT6359_AUDENC_ANA_CON15,
			      RG_AUDPWDBMICBIAS0_SFT, 0,
			      mt_mic_bias_0_event,
			      SND_SOC_DAPM_PRE_PMU | SND_SOC_DAPM_POST_PMD),
	SND_SOC_DAPM_SUPPLY_S("MIC_BIAS_1", SUPPLY_SEQ_MIC_BIAS,
			      MT6359_AUDENC_ANA_CON16,
			      RG_AUDPWDBMICBIAS1_SFT, 0,
			      mt_mic_bias_1_event,
			      SND_SOC_DAPM_PRE_PMU),
	SND_SOC_DAPM_SUPPLY_S("MIC_BIAS_2", SUPPLY_SEQ_MIC_BIAS,
			      MT6359_AUDENC_ANA_CON17,
			      RG_AUDPWDBMICBIAS2_SFT, 0,
			      mt_mic_bias_2_event,
			      SND_SOC_DAPM_PRE_PMU | SND_SOC_DAPM_POST_PMD),

	/* dmic */
	SND_SOC_DAPM_SUPPLY_S("DMIC_0", SUPPLY_SEQ_DMIC,
			      MT6359_AUDENC_ANA_CON13,
			      RG_AUDDIGMICEN_SFT, 0,
			      NULL, 0),
	SND_SOC_DAPM_SUPPLY_S("DMIC_1", SUPPLY_SEQ_DMIC,
			      MT6359_AUDENC_ANA_CON14,
			      RG_AUDDIGMIC1EN_SFT, 0,
			      NULL, 0),

	/* VOW */
	SND_SOC_DAPM_AIF_OUT("VOW TX", "VOW Capture", 0,
			     SND_SOC_NOPM, 0, 0),

	/* DC trim : trigger dc trim flow because set the reg when init_reg */
	/* this must be at the last widget */
	SND_SOC_DAPM_SUPPLY("DC Trim", MT6359_AUDDEC_ANA_CON8,
			    RG_AUDTRIMBUF_EN_VAUDP32_SFT, 0,
			    mt_dc_trim_event, SND_SOC_DAPM_POST_PMD),
};

static int mt_vow_amic_connect(struct snd_soc_dapm_widget *source,
			       struct snd_soc_dapm_widget *sink)
{

	struct snd_soc_dapm_widget *w = sink;
	struct snd_soc_component *cmpnt = snd_soc_dapm_to_component(w->dapm);
	struct mt6359_priv *priv = snd_soc_component_get_drvdata(cmpnt);

	if (IS_VOW_AMIC_BASE(priv->mux_select[MUX_MIC_TYPE_0]) ||
	    IS_VOW_AMIC_BASE(priv->mux_select[MUX_MIC_TYPE_1]) ||
	    IS_VOW_AMIC_BASE(priv->mux_select[MUX_MIC_TYPE_2]))
		return 1;
	else
		return 0;
}

static int mt_vow_amic_dcc_connect(struct snd_soc_dapm_widget *source,
				   struct snd_soc_dapm_widget *sink)
{

	struct snd_soc_dapm_widget *w = sink;
	struct snd_soc_component *cmpnt = snd_soc_dapm_to_component(w->dapm);
	struct mt6359_priv *priv = snd_soc_component_get_drvdata(cmpnt);

	if (IS_VOW_DCC_BASE(priv->mux_select[MUX_MIC_TYPE_0]) ||
	    IS_VOW_DCC_BASE(priv->mux_select[MUX_MIC_TYPE_1]) ||
	    IS_VOW_DCC_BASE(priv->mux_select[MUX_MIC_TYPE_2]))
		return 1;
	else
		return 0;
}

static int mt_dcc_clk_connect(struct snd_soc_dapm_widget *source,
			      struct snd_soc_dapm_widget *sink)
{
	struct snd_soc_dapm_widget *w = sink;
	struct snd_soc_component *cmpnt = snd_soc_dapm_to_component(w->dapm);
	struct mt6359_priv *priv = snd_soc_component_get_drvdata(cmpnt);

	if (IS_DCC_BASE(priv->mux_select[MUX_MIC_TYPE_0]) ||
	    IS_DCC_BASE(priv->mux_select[MUX_MIC_TYPE_1]) ||
	    IS_DCC_BASE(priv->mux_select[MUX_MIC_TYPE_2]))
		return 1;
	else
		return 0;
}

static const struct snd_soc_dapm_route mt6359_dapm_routes[] = {
	/* Capture */
	{"AIFTX_Supply", NULL, "CLK_BUF"},
	{"AIFTX_Supply", NULL, "vaud18"},
	{"AIFTX_Supply", NULL, "AUDGLB"},
	{"AIFTX_Supply", NULL, "CLKSQ Audio"},
	{"AIFTX_Supply", NULL, "AUD_CK"},
	{"AIFTX_Supply", NULL, "AUDIF_CK"},
	{"AIFTX_Supply", NULL, "AUDIO_TOP_AFE_CTL"},
	{"AIFTX_Supply", NULL, "AUDIO_TOP_PWR_CLK"},
	{"AIFTX_Supply", NULL, "AUDIO_TOP_PDN_RESERVED"},
	{"AIFTX_Supply", NULL, "AUDIO_TOP_I2S_DL"},
	/*
	 * *_ADC_CTL should enable only if UL_SRC in use,
	 * but dm ck may be needed even UL_SRC_x not in use
	 */
	{"AIFTX_Supply", NULL, "AUDIO_TOP_ADC_CTL"},
	{"AIFTX_Supply", NULL, "AUDIO_TOP_ADDA6_ADC_CTL"},
	{"AIFTX_Supply", NULL, "AFE_ON"},

	/* ul ch 12 */
	{"AIF1TX", NULL, "AIF Out Mux"},
	{"AIF1TX", NULL, "AIFTX_Supply"},
	{"AIF1TX", NULL, "MTKAIF_TX"},

	{"AIF2TX", NULL, "AIF2 Out Mux"},
	{"AIF2TX", NULL, "AIFTX_Supply"},
	{"AIF2TX", NULL, "MTKAIF_TX"},

	{"AIF Out Mux", "Normal Path", "MISO0_MUX"},
	{"AIF Out Mux", "Normal Path", "MISO1_MUX"},
	{"AIF2 Out Mux", "Normal Path", "MISO2_MUX"},

	{"MISO0_MUX", "UL1_CH1", "UL_SRC_MUX"},
	{"MISO0_MUX", "UL1_CH2", "UL_SRC_MUX"},
	{"MISO0_MUX", "UL2_CH1", "UL2_SRC_MUX"},
	{"MISO0_MUX", "UL2_CH2", "UL2_SRC_MUX"},

	{"MISO1_MUX", "UL1_CH1", "UL_SRC_MUX"},
	{"MISO1_MUX", "UL1_CH2", "UL_SRC_MUX"},
	{"MISO1_MUX", "UL2_CH1", "UL2_SRC_MUX"},
	{"MISO1_MUX", "UL2_CH2", "UL2_SRC_MUX"},

	{"MISO2_MUX", "UL1_CH1", "UL_SRC_MUX"},
	{"MISO2_MUX", "UL1_CH2", "UL_SRC_MUX"},
	{"MISO2_MUX", "UL2_CH1", "UL2_SRC_MUX"},
	{"MISO2_MUX", "UL2_CH2", "UL2_SRC_MUX"},

	{"UL_SRC_MUX", "AMIC", "ADC_L"},
	{"UL_SRC_MUX", "AMIC", "ADC_R"},
	{"UL_SRC_MUX", "DMIC", "DMIC0_MUX"},
	{"UL_SRC_MUX", "DMIC", "DMIC1_MUX"},
	{"UL_SRC_MUX", NULL, "UL_SRC"},

	{"UL2_SRC_MUX", "AMIC", "ADC_3"},
	{"UL2_SRC_MUX", "DMIC", "DMIC2_MUX"},
	{"UL2_SRC_MUX", NULL, "UL_SRC_34"},

	{"DMIC0_MUX", "DMIC_DATA0", "AIN0_DMIC"},
	{"DMIC0_MUX", "DMIC_DATA1_L", "AIN2_DMIC"},
	{"DMIC0_MUX", "DMIC_DATA1_L_1", "AIN2_DMIC"},
	{"DMIC0_MUX", "DMIC_DATA1_R", "AIN3_DMIC"},
	{"DMIC1_MUX", "DMIC_DATA0", "AIN0_DMIC"},
	{"DMIC1_MUX", "DMIC_DATA1_L", "AIN2_DMIC"},
	{"DMIC1_MUX", "DMIC_DATA1_L_1", "AIN2_DMIC"},
	{"DMIC1_MUX", "DMIC_DATA1_R", "AIN3_DMIC"},
	{"DMIC2_MUX", "DMIC_DATA0", "AIN0_DMIC"},
	{"DMIC2_MUX", "DMIC_DATA1_L", "AIN2_DMIC"},
	{"DMIC2_MUX", "DMIC_DATA1_L_1", "AIN2_DMIC"},
	{"DMIC2_MUX", "DMIC_DATA1_R", "AIN3_DMIC"},

	{"DMIC0_MUX", NULL, "UL_SRC_DMIC"},
	{"DMIC1_MUX", NULL, "UL_SRC_DMIC"},
	{"DMIC2_MUX", NULL, "UL_SRC_34_DMIC"},

	{"AIN0_DMIC", NULL, "DMIC_0"},
	{"AIN2_DMIC", NULL, "DMIC_1"},
	{"AIN3_DMIC", NULL, "DMIC_1"},
	{"AIN0_DMIC", NULL, "MIC_BIAS_0"},
	{"AIN2_DMIC", NULL, "MIC_BIAS_2"},
	{"AIN3_DMIC", NULL, "MIC_BIAS_2"},

	/* adc */
	{"ADC_L", NULL, "ADC_L_Mux"},
	{"ADC_L", NULL, "ADC_CLKGEN"},
	{"ADC_L", NULL, "ADC_L_EN"},
	{"ADC_R", NULL, "ADC_R_Mux"},
	{"ADC_R", NULL, "ADC_CLKGEN"},
	{"ADC_R", NULL, "ADC_R_EN"},
	/*
	 * amic fifo ch1/2 clk from ADC_L,
	 * enable ADC_L even use ADC_R only
	 */
	{"ADC_R", NULL, "ADC_L_EN"},
	{"ADC_3", NULL, "ADC_3_Mux"},
	{"ADC_3", NULL, "ADC_CLKGEN"},
	{"ADC_3", NULL, "ADC_3_EN"},

	{"ADC_L_Mux", "Left Preamplifier", "PGA_L"},
	{"ADC_R_Mux", "Right Preamplifier", "PGA_R"},
	{"ADC_3_Mux", "Preamplifier", "PGA_3"},

	{"PGA_L", NULL, "PGA_L_Mux"},
	{"PGA_L", NULL, "PGA_L_EN"},
	{"PGA_R", NULL, "PGA_R_Mux"},
	{"PGA_R", NULL, "PGA_R_EN"},
	{"PGA_3", NULL, "PGA_3_Mux"},
	{"PGA_3", NULL, "PGA_3_EN"},

	{"PGA_L", NULL, "DCC_CLK", mt_dcc_clk_connect},
	{"PGA_R", NULL, "DCC_CLK", mt_dcc_clk_connect},
	{"PGA_3", NULL, "DCC_CLK", mt_dcc_clk_connect},

	{"PGA_L_Mux", "AIN0", "AIN0"},
	{"PGA_L_Mux", "AIN1", "AIN1"},

	{"PGA_R_Mux", "AIN0", "AIN0"},
	{"PGA_R_Mux", "AIN2", "AIN2"},
	{"PGA_R_Mux", "AIN3", "AIN3"},

	{"PGA_3_Mux", "AIN2", "AIN2"},
	{"PGA_3_Mux", "AIN3", "AIN3"},

	{"AIN0", NULL, "MIC_BIAS_0"},
	{"AIN1", NULL, "MIC_BIAS_1"},
	{"AIN2", NULL, "MIC_BIAS_0"},
	{"AIN2", NULL, "MIC_BIAS_2"},
	{"AIN3", NULL, "MIC_BIAS_2"},

	/* DL Supply */
	{"DL Power Supply", NULL, "CLK_BUF"},
	{"DL Power Supply", NULL, "vaud18"},
	{"DL Power Supply", NULL, "AUDGLB"},
	{"DL Power Supply", NULL, "CLKSQ Audio"},
	{"DL Power Supply", NULL, "AUDNCP_CK"},
	{"DL Power Supply", NULL, "ZCD13M_CK"},
	{"DL Power Supply", NULL, "AUD_CK"},
	{"DL Power Supply", NULL, "AUDIF_CK"},
	{"DL Power Supply", NULL, "ESD_RESIST"},
	{"DL Power Supply", NULL, "LDO"},
	{"DL Power Supply", NULL, "LDO_REMOTE"},
	{"DL Power Supply", NULL, "NV_REGULATOR"},
	{"DL Power Supply", NULL, "IBIST"},

	/* DL Digital Supply */
	{"DL Digital Clock", NULL, "AUDIO_TOP_AFE_CTL"},
	{"DL Digital Clock", NULL, "AUDIO_TOP_DAC_CTL"},
	{"DL Digital Clock", NULL, "AUDIO_TOP_PWR_CLK"},
	{"DL Digital Clock", NULL, "AUDIO_TOP_PDN_RESERVED"},
	{"DL Digital Clock", NULL, "SDM_FIFO_CLK"},
	{"DL Digital Clock", NULL, "NCP"},
	{"DL Digital Clock", NULL, "AFE_ON"},
	{"DL Digital Clock", NULL, "AFE_DL_SRC"},

	{"DL Digital Clock CH_1_2", NULL, "DL Digital Clock"},
	{"DL Digital Clock CH_1_2", NULL, "SDM"},

	{"DL Digital Clock CH_3", NULL, "DL Digital Clock"},
	{"DL Digital Clock CH_3", NULL, "SDM_3RD"},

	{"AIF_RX", NULL, "DL Digital Clock CH_1_2"},

	{"AIF2_RX", NULL, "DL Digital Clock CH_3"},

	/* DL Path */
	{"DAC In Mux", "Normal Path", "AIF_RX"},
	{"DAC In Mux", "Sgen", "SGEN DL"},
	{"SGEN DL", NULL, "SGEN DL SRC"},
	{"SGEN DL", NULL, "SGEN MUTE"},
	{"SGEN DL", NULL, "SGEN DL Enable"},
	{"SGEN DL", NULL, "DL Digital Clock CH_1_2"},
	{"SGEN DL", NULL, "DL Digital Clock CH_3"},
	{"SGEN DL", NULL, "AUDIO_TOP_PDN_AFE_TESTMODEL"},

	{"DACL", NULL, "DAC In Mux"},
	{"DACL", NULL, "DL Power Supply"},

	{"DACR", NULL, "DAC In Mux"},
	{"DACR", NULL, "DL Power Supply"},

	/* DAC 3RD */
	{"DAC In Mux", "Normal Path", "AIF2_RX"},
	{"DAC_3RD", NULL, "DAC In Mux"},
	{"DAC_3RD", NULL, "DL Power Supply"},

	/* Lineout Path */
	{"LOL Mux", "Playback", "DAC_3RD"},
	{"LOL Mux", "Playback_L_DAC", "DACL"},
	{"LINEOUT L", NULL, "LOL Mux"},

	/* Headphone Path */
	{"HP_Supply", NULL, "HP_PULL_DOWN"},
	{"HP_Supply", NULL, "HP_MUTE"},
	{"HP_Supply", NULL, "HP_DAMP"},
	{"HP_Supply", NULL, "HP_ANA_TRIM"},
	{"HPL Mux", NULL, "HP_Supply"},
	{"HPR Mux", NULL, "HP_Supply"},

	{"HPL Mux", "Audio Playback", "DACL"},
	{"HPR Mux", "Audio Playback", "DACR"},
	{"HPL Mux", "HP Impedance", "DACL"},
	{"HPR Mux", "HP Impedance", "DACR"},
	{"HPL Mux", "LoudSPK Playback", "DACL"},
	{"HPR Mux", "LoudSPK Playback", "DACR"},

	{"Headphone L", NULL, "HPL Mux"},
	{"Headphone R", NULL, "HPR Mux"},
	{"Headphone L Ext Spk Amp", NULL, "HPL Mux"},
	{"Headphone R Ext Spk Amp", NULL, "HPR Mux"},

	/* Receiver Path */
	{"RCV Mux", "Voice Playback", "DACL"},
	{"Receiver", NULL, "RCV Mux"},

	/* VOW */
	{"VOW TX", NULL, "VOW_UL_SRC_MUX"},
	{"VOW TX", NULL, "CLK_BUF"},
	{"VOW TX", NULL, "vaud18"},
	{"VOW TX", NULL, "AUDGLB"},
	{"VOW TX", NULL, "AUDGLB_VOW", mt_vow_amic_connect},
	{"VOW TX", NULL, "AUD_CK", mt_vow_amic_connect},
	{"VOW TX", NULL, "VOW_AUD_LPW", mt_vow_amic_connect},
	{"VOW TX", NULL, "VOW_CLK"},
	{"VOW TX", NULL, "AUD_VOW"},
	{"VOW TX", NULL, "VOW_LDO", mt_vow_amic_connect},
	{"VOW TX", NULL, "VOW_DIG_CFG"},
	{"VOW TX", NULL, "VOW_PERIODIC_CFG", mt_vow_amic_dcc_connect},
	{"VOW_UL_SRC_MUX", "AMIC", "VOW_AMIC0_MUX"},
	{"VOW_UL_SRC_MUX", "AMIC", "VOW_AMIC1_MUX"},
	{"VOW_UL_SRC_MUX", "DMIC", "DMIC0_MUX"},
	{"VOW_UL_SRC_MUX", "DMIC", "DMIC1_MUX"},
	{"VOW_AMIC0_MUX", "ADC_L", "ADC_L"},
	{"VOW_AMIC0_MUX", "ADC_R", "ADC_R"},
	{"VOW_AMIC0_MUX", "ADC_T", "ADC_3"},
	{"VOW_AMIC1_MUX", "ADC_L", "ADC_L"},
	{"VOW_AMIC1_MUX", "ADC_R", "ADC_R"},
	{"VOW_AMIC1_MUX", "ADC_T", "ADC_3"},
};

static int mt6359_codec_dai_hw_params(struct snd_pcm_substream *substream,
				      struct snd_pcm_hw_params *params,
				      struct snd_soc_dai *dai)
{
	struct snd_soc_component *cmpnt = dai->component;
	struct mt6359_priv *priv = snd_soc_component_get_drvdata(cmpnt);
	unsigned int rate = params_rate(params);
	int id = dai->id;

	dev_info(priv->dev, "%s(), id %d, substream->stream %d, rate %d, number %d\n",
		 __func__, id, substream->stream, rate, substream->number);

	if (substream->stream == SNDRV_PCM_STREAM_PLAYBACK)
		priv->dl_rate[id] = rate;
	else if (substream->stream == SNDRV_PCM_STREAM_CAPTURE)
		priv->ul_rate[id] = rate;

	priv->vow_channel = priv->vow_enable ? params_channels(params) : 0;

	return 0;
}

static int mt6359_codec_dai_startup(struct snd_pcm_substream *substream,
				    struct snd_soc_dai *dai)
{
	struct snd_soc_component *cmpnt = dai->component;
	struct mt6359_priv *priv = snd_soc_component_get_drvdata(cmpnt);

	dev_info(priv->dev, "%s stream %d, dai id %d\n",
		 __func__, substream->stream, dai->id);
	if (substream->stream == SNDRV_PCM_STREAM_PLAYBACK)
		mt6359_set_playback_gpio(priv);
	else if (substream->stream == SNDRV_PCM_STREAM_CAPTURE)
		mt6359_set_capture_gpio(priv);

	if (dai->id == MT6359_AIF_VOW) {
		priv->vow_enable = 1;
		mt6359_set_vow_gpio(priv);
	}

	return 0;
}

static void mt6359_codec_dai_shutdown(struct snd_pcm_substream *substream,
				      struct snd_soc_dai *dai)
{
	struct snd_soc_component *cmpnt = dai->component;
	struct mt6359_priv *priv = snd_soc_component_get_drvdata(cmpnt);

	dev_dbg(priv->dev, "%s stream %d\n", __func__, substream->stream);
	if (substream->stream == SNDRV_PCM_STREAM_PLAYBACK)
		mt6359_reset_playback_gpio(priv);
	else if (substream->stream == SNDRV_PCM_STREAM_CAPTURE)
		mt6359_reset_capture_gpio(priv);

	if (dai->id == MT6359_AIF_VOW) {
		priv->vow_enable = 0;
		mt6359_reset_vow_gpio(priv);
	}
}

static const struct snd_soc_dai_ops mt6359_codec_dai_ops = {
	.hw_params = mt6359_codec_dai_hw_params,
	.startup = mt6359_codec_dai_startup,
	.shutdown = mt6359_codec_dai_shutdown,
};

#define MT6359_FORMATS (SNDRV_PCM_FMTBIT_S16_LE | SNDRV_PCM_FMTBIT_S16_BE |\
			SNDRV_PCM_FMTBIT_U16_LE | SNDRV_PCM_FMTBIT_U16_BE |\
			SNDRV_PCM_FMTBIT_S24_LE | SNDRV_PCM_FMTBIT_S24_BE |\
			SNDRV_PCM_FMTBIT_U24_LE | SNDRV_PCM_FMTBIT_U24_BE |\
			SNDRV_PCM_FMTBIT_S32_LE | SNDRV_PCM_FMTBIT_S32_BE |\
			SNDRV_PCM_FMTBIT_U32_LE | SNDRV_PCM_FMTBIT_U32_BE)

static struct snd_soc_dai_driver mt6359_dai_driver[] = {
	{
		.id = MT6359_AIF_1,
		.name = "mt6359-snd-codec-aif1",
		.playback = {
			.stream_name = "AIF1 Playback",
			.channels_min = 1,
			.channels_max = 2,
			.rates = SNDRV_PCM_RATE_8000_48000 |
				 SNDRV_PCM_RATE_96000 |
				 SNDRV_PCM_RATE_192000,
			.formats = MT6359_FORMATS,
		},
		.capture = {
			.stream_name = "AIF1 Capture",
			.channels_min = 1,
			.channels_max = 2,
			.rates = SNDRV_PCM_RATE_8000 |
				 SNDRV_PCM_RATE_16000 |
				 SNDRV_PCM_RATE_32000 |
				 SNDRV_PCM_RATE_48000 |
				 SNDRV_PCM_RATE_96000 |
				 SNDRV_PCM_RATE_192000,
			.formats = MT6359_FORMATS,
		},
		.ops = &mt6359_codec_dai_ops,
	},
	{
		.id = MT6359_AIF_2,
		.name = "mt6359-snd-codec-aif2",
		.playback = {
			.stream_name = "AIF2 Playback",
			.channels_min = 1,
			.channels_max = 2,
			.rates = SNDRV_PCM_RATE_8000_48000 |
				 SNDRV_PCM_RATE_96000 |
				 SNDRV_PCM_RATE_192000,
			.formats = MT6359_FORMATS,
		},
		.capture = {
			.stream_name = "AIF2 Capture",
			.channels_min = 1,
			.channels_max = 2,
			.rates = SNDRV_PCM_RATE_8000 |
				 SNDRV_PCM_RATE_16000 |
				 SNDRV_PCM_RATE_32000 |
				 SNDRV_PCM_RATE_48000,
			.formats = MT6359_FORMATS,
		},
		.ops = &mt6359_codec_dai_ops,
	},
	{
		.id = MT6359_AIF_VOW,
		.name = "mt6359-snd-codec-vow",
		.capture = {
			.stream_name = "VOW Capture",
			.channels_min = 1,
			.channels_max = 2,
			.rates = SNDRV_PCM_RATE_16000,
			.formats = MT6359_FORMATS,
		},
		.ops = &mt6359_codec_dai_ops,
	},
};

/* dc trim */
#if !IS_ENABLED(CONFIG_FPGA_EARLY_PORTING)
static int mt6359_get_hpofs_auxadc(struct mt6359_priv *priv)
{
	int value = 0;
	int ret;
	struct iio_channel *auxadc = priv->hpofs_cal_auxadc;

	if (!IS_ERR(auxadc)) {
		ret = iio_read_channel_raw(auxadc, &value);
		if (ret < 0) {
			dev_err(priv->dev, "Error: %s read fail (%d)\n",
				__func__, ret);
			return ret;
		}
	}

	return value;
}

static void set_trim_buf_in_mux(struct mt6359_priv *priv, int mux)
{
	regmap_update_bits(priv->regmap, MT6359_AUDDEC_ANA_CON8,
			   RG_AUDTRIMBUF_INPUTMUXSEL_VAUDP32_MASK_SFT,
			   mux << RG_AUDTRIMBUF_INPUTMUXSEL_VAUDP32_SFT);
}

static void set_trim_buf_gain(struct mt6359_priv *priv, unsigned int gain)
{
	regmap_update_bits(priv->regmap, MT6359_AUDDEC_ANA_CON8,
			   RG_AUDTRIMBUF_GAINSEL_VAUDP32_MASK_SFT,
			   gain << RG_AUDTRIMBUF_GAINSEL_VAUDP32_SFT);
}

static void enable_trim_buf(struct mt6359_priv *priv, bool enable)
{
	regmap_update_bits(priv->regmap, MT6359_AUDDEC_ANA_CON8,
			   RG_AUDTRIMBUF_EN_VAUDP32_MASK_SFT,
			   (enable ? 1 : 0) << RG_AUDTRIMBUF_EN_VAUDP32_SFT);
}

static void enable_trim_circuit(struct mt6359_priv *priv, bool enable)
{
	if (enable) {
		regmap_update_bits(priv->regmap, MT6359_LDO_VAUD18_CON0,
				   RG_LDO_VAUD18_EN_MASK_SFT,
				   1 << RG_LDO_VAUD18_EN_SFT);

		regmap_update_bits(priv->regmap, MT6359_AUDDEC_ANA_CON2,
				   RG_AUDHPTRIM_EN_VAUDP32_MASK_SFT,
				   1 << RG_AUDHPTRIM_EN_VAUDP32_SFT);

	} else {

		regmap_update_bits(priv->regmap, MT6359_AUDDEC_ANA_CON2,
				   RG_AUDHPTRIM_EN_VAUDP32_MASK_SFT,
				   0 << RG_AUDHPTRIM_EN_VAUDP32_SFT);

		regmap_update_bits(priv->regmap, MT6359_LDO_VAUD18_CON0,
				   RG_LDO_VAUD18_EN_MASK_SFT,
				   0 << RG_LDO_VAUD18_EN_SFT);
	}
}

static void start_trim_hardware(struct mt6359_priv *priv)
{
	dev_info(priv->dev, "%s(), ++\n", __func__);

	/* Set playback gpio (mosi/clk/sync) */
	mt6359_set_playback_gpio(priv);

	/* Enable AUDGLB */
	mt6359_set_aud_global_bias(priv, true);

	/* Pull-down HPL/R to AVSS30_AUD */
	hp_pull_down(priv, true);

	/* XO_AUDIO_EN_M Enable */
	mt6359_set_dcxo(priv, true);

	/* Enable CLKSQ */
	/* audio clk source from internal dcxo */
	mt6359_set_clksq(priv, true);

	/* Turn on AUDNCP_CLKDIV engine clock */
	mt6359_set_topck(priv, true);
	usleep_range(250, 270);

	/* Audio system digital clock power down release */
	regmap_update_bits(priv->regmap, MT6359_AUDIO_TOP_CON0,
			   0x00ff, 0x0000);
	usleep_range(250, 270);

	/* sdm audio fifo clock power on */
	regmap_write(priv->regmap, MT6359_AFUNC_AUD_CON2, 0x0006);

	/* scrambler clock on enable */
	regmap_write(priv->regmap, MT6359_AFUNC_AUD_CON0, 0xCBA1);

	/* sdm power on */
	regmap_write(priv->regmap, MT6359_AFUNC_AUD_CON2, 0x0003);

	/* sdm fifo enable */
	regmap_write(priv->regmap, MT6359_AFUNC_AUD_CON2, 0x000B);

	/* rg_ncp_ck1_valid_cnt = 7'b1100100 */
	regmap_write(priv->regmap, MT6359_AFE_NCP_CFG0, 0xc800);

	/* rg_ncp_on = 1'b1 */
	regmap_write(priv->regmap, MT6359_AFE_NCP_CFG0, 0xc801);

	/* afe enable, dl_lr_swap = 0, ul_lr_swap = 0 */
	regmap_update_bits(priv->regmap, MT6359_AFE_UL_DL_CON0,
			   0xc001, 0x0001);

	/* turn on dl */
	regmap_write(priv->regmap, MT6359_AFE_DL_SRC2_CON0_L, 0x0001);

	/* set DL in normal path, not from sine gen table */
	regmap_write(priv->regmap, MT6359_AFE_TOP_CON0, 0x0000);


	/* Reduce ESD resistance of AU_REFN */
	regmap_update_bits(priv->regmap, MT6359_AUDDEC_ANA_CON2,
			   RG_AUDREFN_DERES_EN_VAUDP32_MASK_SFT,
			   0x1 << RG_AUDREFN_DERES_EN_VAUDP32_SFT);

	/* Select HPR/HPL gain from ZCD gain */
	hp_gain_ctl_select(priv, HP_GAIN_CTL_ZCD);

	/* Set HPR/HPL gain to -22dB */
	regmap_write(priv->regmap, MT6359_ZCD_CON2, DL_GAIN_N_22DB_REG);
	usleep_range(250, 270);

	/* Enable cap-less LDOs (1.5V) */
	regmap_write(priv->regmap, MT6359_AUDDEC_ANA_CON14, 0x0005);
	/* Enable NV regulator (-1.2V) */
	regmap_write(priv->regmap, MT6359_AUDDEC_ANA_CON14, 0x0015);
	usleep_range(100, 120);

	/* Disable AUD_ZCD */
	zcd_disable(priv);

	/* Disable HeadphoneL/HeadphoneR short circuit protection */
	regmap_update_bits(priv->regmap, MT6359_AUDDEC_ANA_CON0,
			   RG_AUDHPLSCDISABLE_VAUDP32_MASK_SFT,
			   0x1 << RG_AUDHPLSCDISABLE_VAUDP32_SFT);
	regmap_update_bits(priv->regmap, MT6359_AUDDEC_ANA_CON0,
			   RG_AUDHPRSCDISABLE_VAUDP32_MASK_SFT,
			   0x1 << RG_AUDHPRSCDISABLE_VAUDP32_SFT);

	/* Enable IBIST */
	regmap_write(priv->regmap, MT6359_AUDDEC_ANA_CON12, 0x0055);

	/* Set HP DR bias current optimization, 001: 5uA */
	regmap_update_bits(priv->regmap, MT6359_AUDDEC_ANA_CON11,
			   DRBIAS_HP_MASK_SFT,
			   DRBIAS_5UA << DRBIAS_HP_SFT);
	/* Set HP & ZCD bias current optimization */
	/* 00: ZCD: 3uA, HP/HS/LO: 4uA */
	regmap_update_bits(priv->regmap, MT6359_AUDDEC_ANA_CON12,
			   IBIAS_ZCD_MASK_SFT,
			   IBIAS_ZCD_3UA << IBIAS_ZCD_SFT);
	regmap_update_bits(priv->regmap, MT6359_AUDDEC_ANA_CON12,
			   IBIAS_HP_MASK_SFT,
			   IBIAS_4UA << IBIAS_HP_SFT);

	/* HP damp circuit enable */
	/* Enable HPRN/HPLN output 4K to VCM */
	regmap_write(priv->regmap, MT6359_AUDDEC_ANA_CON10, 0x0087);

	/* HP Feedback Cap select 2'b00: 15pF */
	/* for >= 96KHz sampling rate: 2'b01: 10.5pF */
	regmap_write(priv->regmap, MT6359_AUDDEC_ANA_CON4, 0x0000);

	/* Set HPP/N STB enhance circuits */
	regmap_write(priv->regmap, MT6359_AUDDEC_ANA_CON2, 0xf133);

	/* Enable HP aux output stage */
	regmap_write(priv->regmap, MT6359_AUDDEC_ANA_CON1, 0x000c);
	/* Enable HP aux feedback loop */
	regmap_write(priv->regmap, MT6359_AUDDEC_ANA_CON1, 0x003c);
	/* Enable HP aux CMFB loop */
	regmap_write(priv->regmap, MT6359_AUDDEC_ANA_CON9, 0x0c00);
	/* Enable HP driver bias circuits */
	regmap_write(priv->regmap, MT6359_AUDDEC_ANA_CON0, 0x30c0);
	/* Enable HP driver core circuits */
	regmap_write(priv->regmap, MT6359_AUDDEC_ANA_CON0, 0x30f0);
	/* Short HP main output to HP aux output stage */
	regmap_write(priv->regmap, MT6359_AUDDEC_ANA_CON1, 0x00fc);

	/* Increase HP input pair current to HPM step by step */
	hp_in_pair_current(priv, true);

	/* Enable HP main CMFB loop */
	regmap_write(priv->regmap, MT6359_AUDDEC_ANA_CON9, 0x0e00);
	/* Disable HP aux CMFB loop */
	regmap_write(priv->regmap, MT6359_AUDDEC_ANA_CON9, 0x0200);

	/* Enable HP main output stage */
	regmap_write(priv->regmap, MT6359_AUDDEC_ANA_CON1, 0x00ff);
	/* Enable HPR/L main output stage step by step */
	hp_main_output_ramp(priv, true);

	/* Reduce HP aux feedback loop gain */
	hp_aux_feedback_loop_gain_ramp(priv, true);
	/* Disable HP aux feedback loop */
	regmap_write(priv->regmap, MT6359_AUDDEC_ANA_CON1, 0x77cf);

	/* apply volume setting */
	headset_volume_ramp(priv,
			    DL_GAIN_N_22DB,
			    priv->ana_gain[AUDIO_ANALOG_VOLUME_HPOUTL]);

	/* Disable HP aux output stage */
	regmap_write(priv->regmap, MT6359_AUDDEC_ANA_CON1, 0x77c3);
	/* Unshort HP main output to HP aux output stage */
	regmap_write(priv->regmap, MT6359_AUDDEC_ANA_CON1, 0x7703);
	usleep_range(100, 120);

	/* Disable AUD_CLK */
	mt6359_set_decoder_clk(priv, false);

	/* Disable Audio DAC */
	regmap_update_bits(priv->regmap, MT6359_AUDDEC_ANA_CON0,
			   0x000f, 0x0000);

	/* Disable Audio DAC (3rd DAC) */
	regmap_write(priv->regmap, MT6359_AUDDEC_ANA_CON7, 0x0000);
	usleep_range(100, 120);

	/* Disable low-noise mode of DAC */
	regmap_update_bits(priv->regmap, MT6359_AUDDEC_ANA_CON9,
			   0x0001, 0x0000);

	/* Switch HPL/HPR MUX to open */
	regmap_update_bits(priv->regmap, MT6359_AUDDEC_ANA_CON0,
			   0x0f00, 0x0000);

	/* Disable Pull-down HPL/R to AVSS30_AUD */
	hp_pull_down(priv, false);

	dev_info(priv->dev, "%s(), --\n", __func__);
}

static void stop_trim_hardware(struct mt6359_priv *priv)
{
	dev_info(priv->dev, "%s(), ++\n", __func__);

	mtk_hp_disable(priv);

	/* Disable IBIST */
	regmap_update_bits(priv->regmap, MT6359_AUDDEC_ANA_CON12,
			   RG_AUDIBIASPWRDN_VAUDP32_MASK_SFT,
			   0x1 << RG_AUDIBIASPWRDN_VAUDP32_SFT);

	/* Disable NV regulator (-1.2V) */
	regmap_update_bits(priv->regmap, MT6359_AUDDEC_ANA_CON14,
			   RG_NVREG_EN_VAUDP32_MASK_SFT, 0x0);

	/* Disable cap-less LDOs (1.5V) */
	regmap_update_bits(priv->regmap, MT6359_AUDDEC_ANA_CON14, 0x5, 0x0);

	/* Disable NCP */
	regmap_write(priv->regmap, MT6359_AFE_NCP_CFG0, 0xc800);

	/* Set HPL/HPR gain to mute */
	regmap_write(priv->regmap, MT6359_ZCD_CON2, DL_GAIN_N_40DB_REG);

	/* Disable HP damping circuit & HPN 4K loadreset CMFB PW level */
	regmap_write(priv->regmap, MT6359_AUDDEC_ANA_CON10, 0x0000);

	/* Increase ESD resistance of AU_REFN */
	regmap_update_bits(priv->regmap, MT6359_AUDDEC_ANA_CON2,
			   RG_AUDREFN_DERES_EN_VAUDP32_MASK_SFT, 0x0);

	/* turn off dl */
	regmap_update_bits(priv->regmap, MT6359_AFE_DL_SRC2_CON0_L,
			   DL_2_SRC_ON_TMP_CTL_PRE_MASK_SFT, 0x0);

	/* afe disable */
	regmap_update_bits(priv->regmap, MT6359_AFE_UL_DL_CON0,
			   AFE_ON_MASK_SFT, 0);

	/* sdm fifo disable */
	regmap_update_bits(priv->regmap, MT6359_AFUNC_AUD_CON2,
			   CCI_AUDIO_FIFO_ENABLE_MASK_SFT, 0);

	/* sdm power off */
	regmap_update_bits(priv->regmap, MT6359_AFUNC_AUD_CON2,
			   CCI_AFIFO_CLK_PWDB_MASK_SFT, 0);

	/* scrambler clock on disable */
	regmap_update_bits(priv->regmap, MT6359_AFUNC_AUD_CON0,
			   CCI_SCRAMBLER_EN_MASK_SFT, 0);

	/* sdm audio fifo clock power off */
	regmap_write(priv->regmap, MT6359_AFUNC_AUD_CON2, 0x0000);

	/* Audio system digital clock power down */
	regmap_update_bits(priv->regmap, MT6359_AUDIO_TOP_CON0,
			   0x00ff, 0x00f5);
	usleep_range(250, 270);

	/* Turn off AUDNCP_CLKDIV engine clock */
	mt6359_set_topck(priv, false);

	/* Disable CLKSQ */
	mt6359_set_clksq(priv, false);

	/* XO_AUDIO_EN_M Disable */
	mt6359_set_dcxo(priv, false);

	/* Disable Pull-down HPL/R to AVSS30_AUD  */
	hp_pull_down(priv, false);

	/* Disable AUDGLB */
	mt6359_set_aud_global_bias(priv, false);

	/* Reset playback gpio (mosi/clk/sync) */
	mt6359_reset_playback_gpio(priv);

	dev_info(priv->dev, "%s(), --\n", __func__);
}

static int calculate_trim_result(int *on_value, int *off_value,
				 int trimTime, int discard_num, int useful_num)
{
	int i, j, tmp, offset;

	/* sort */
	for (i = 0; i < trimTime - 1; i++) {
		for (j = 0; j < trimTime - 1 - i; j++) {
			if (on_value[j] > on_value[j + 1]) {
				tmp = on_value[j + 1];
				on_value[j + 1] = on_value[j];
				on_value[j] = tmp;
			}
			if (off_value[j] > off_value[j + 1]) {
				tmp = off_value[j + 1];
				off_value[j + 1] = off_value[j];
				off_value[j] = tmp;
			}
		}
	}
	/* calculate result */
	offset = 0;
	for (i = discard_num; i < trimTime - discard_num; i++)
		offset += on_value[i] - off_value[i];

	return DIV_ROUND_CLOSEST(offset, useful_num);
}

static void get_hp_dctrim_offset(struct mt6359_priv *priv,
				 int *hpl_trim, int *hpr_trim)
{
	int on_valueL[TRIM_TIMES], on_valueR[TRIM_TIMES];
	int off_valueL[TRIM_TIMES], off_valueR[TRIM_TIMES];
	int i;

	usleep_range(10 * 1000, 15 * 1000);
	regmap_update_bits(priv->regmap, MT6359_AUXADC_CON10,
			   0x7, AUXADC_AVG_256);

	/* set ana_gain as 0DB */
	priv->ana_gain[AUDIO_ANALOG_VOLUME_HPOUTL] = DL_GAIN_0DB;

	/* turn on trim buffer */
	start_trim_hardware(priv);

	/* l-channel */
	/* trimming buffer gain selection 18db*/
	set_trim_buf_gain(priv, TRIM_BUF_GAIN_18DB);

	/* enable trim buffer */
	enable_trim_buf(priv, true);

	/* trimming buffer mux selection : HPL */
	set_trim_buf_in_mux(priv, TRIM_BUF_MUX_HPL);

	/* get buffer on auxadc value  */
	dev_info(priv->dev, "%s(), get on_valueL\n", __func__);
	usleep_range(1 * 1000, 10 * 1000);
	for (i = 0; i < TRIM_TIMES; i++)
		on_valueL[i] = mt6359_get_hpofs_auxadc(priv);

	/* trimming buffer mux selection : AU_REFN */
	set_trim_buf_in_mux(priv, TRIM_BUF_MUX_AU_REFN);

	/* get buffer off auxadc value	*/
	dev_info(priv->dev, "%s(), get off_valueL\n", __func__);
	usleep_range(1 * 1000, 10 * 1000);
	for (i = 0; i < TRIM_TIMES; i++)
		off_valueL[i] = mt6359_get_hpofs_auxadc(priv);

	/* r-channel */
	/* trimming buffer mux selection : HPR */
	set_trim_buf_in_mux(priv, TRIM_BUF_MUX_HPR);

	/* get buffer on auxadc value  */
	dev_info(priv->dev, "%s(), get on_valueR\n", __func__);
	usleep_range(1 * 1000, 10 * 1000);
	for (i = 0; i < TRIM_TIMES; i++)
		on_valueR[i] = mt6359_get_hpofs_auxadc(priv);

	/* trimming buffer mux selection : AU_REFN */
	set_trim_buf_in_mux(priv, TRIM_BUF_MUX_AU_REFN);

	/* get buffer off auxadc value	*/
	dev_info(priv->dev, "%s(), get off_valueR\n", __func__);
	usleep_range(1 * 1000, 10 * 1000);
	for (i = 0; i < TRIM_TIMES; i++)
		off_valueR[i] = mt6359_get_hpofs_auxadc(priv);

	/* disable trim buffer */
	enable_trim_buf(priv, false);

	/* reset trimming buffer mux to OPEN */
	set_trim_buf_in_mux(priv, TRIM_BUF_MUX_OPEN);

	/* reset trimming buffer gain selection 0db*/
	set_trim_buf_gain(priv, TRIM_BUF_GAIN_0DB);

	/* turn off trim buffer */
	stop_trim_hardware(priv);

	*hpl_trim = calculate_trim_result(on_valueL, off_valueL,
					  TRIM_TIMES, TRIM_DISCARD_NUM,
					  TRIM_USEFUL_NUM);
	*hpr_trim = calculate_trim_result(on_valueR, off_valueR,
					  TRIM_TIMES, TRIM_DISCARD_NUM,
					  TRIM_USEFUL_NUM);

	dev_info(priv->dev, "%s(), R_offset = %d, L_offset = %d\n",
		 __func__, *hpr_trim, *hpl_trim);
}

static void update_finetrim_offset(struct mt6359_priv *priv,
				   int step,
				   const unsigned int finetrim_code_l,
				   const unsigned int finetrim_code_r,
				   int *finetrim_offset_l,
				   int *finetrim_offset_r)
{
	int hpl_offset = 0, hpr_offset = 0;

	dev_dbg(priv->dev, "%s(), step%d finetrim_code(L/R) = (0x%x/0x%x)\n",
		__func__, step, finetrim_code_l, finetrim_code_r);

	regmap_update_bits(priv->regmap, MT6359_AUDDEC_ANA_CON3,
			   RG_AUDHPLFINETRIM_VAUDP32_MASK_SFT,
			   finetrim_code_l << RG_AUDHPLFINETRIM_VAUDP32_SFT);

	regmap_update_bits(priv->regmap, MT6359_AUDDEC_ANA_CON3,
			   RG_AUDHPRFINETRIM_VAUDP32_MASK_SFT,
			   finetrim_code_r << RG_AUDHPRFINETRIM_VAUDP32_SFT);

	get_hp_dctrim_offset(priv, &hpl_offset, &hpr_offset);
	*finetrim_offset_l = hpl_offset;
	*finetrim_offset_r = hpr_offset;

	dev_dbg(priv->dev, "%s(), step%d finetrim_offset(L/R) = (0x%x/0x%x)\n",
		__func__, step, *finetrim_offset_l, *finetrim_offset_r);
}

static void update_trim_offset(struct mt6359_priv *priv,
			       int step,
			       const unsigned int trim_code_l,
			       const unsigned int trim_code_r,
			       int *trim_offset_l,
			       int *trim_offset_r)
{
	int hpl_offset = 0, hpr_offset = 0;

	dev_dbg(priv->dev, "%s(), step%d trim_code(L/R) = (0x%x/0x%x)\n",
		__func__, step, trim_code_l, trim_code_r);

	regmap_update_bits(priv->regmap, MT6359_AUDDEC_ANA_CON3,
			   RG_AUDHPLTRIM_VAUDP32_MASK_SFT,
			   trim_code_l << RG_AUDHPLTRIM_VAUDP32_SFT);

	regmap_update_bits(priv->regmap, MT6359_AUDDEC_ANA_CON3,
			   RG_AUDHPRTRIM_VAUDP32_MASK_SFT,
			   trim_code_r << RG_AUDHPRTRIM_VAUDP32_SFT);

	get_hp_dctrim_offset(priv, &hpl_offset, &hpr_offset);

	*trim_offset_l = hpl_offset;
	*trim_offset_r = hpr_offset;

	dev_dbg(priv->dev, "%s(), step%d trim_offset(L/R) = (0x%x/0x%x)\n",
		__func__, step, *trim_offset_l, *trim_offset_r);
}

static unsigned int update_finetrim_code(const unsigned int trim_offset0,
					 const unsigned int trim_offset1,
					 const unsigned int trim_offset2)
{
	unsigned int ret_finetrim_code = 0;

	/* Base on finetrim[0/1/2], choose minimim finetrim_code */
	if (trim_offset0 < trim_offset1) {
		if (trim_offset0 < trim_offset2)
			ret_finetrim_code = 0;
		else /* (trim_offset0 >= trim_offset2) */
			ret_finetrim_code = 2;
	} else { /* (trim_offset0 >= trim_offset1) */
		if (trim_offset1 < trim_offset2)
			ret_finetrim_code = 1;
		else /* (trim_offset1 >= trim_offset2) */
			ret_finetrim_code = 2;
	}

	return ret_finetrim_code;
}

static unsigned int update_trim_code(const bool is_negative,
				     const int trim_value,
				     const unsigned int trim_code)
{
	unsigned int ret_trim_code;

	if (is_negative) { /* value<0, code+1; value>=0, code-1; */
		if (trim_code == 0x0 && trim_value >= 0)
			ret_trim_code = 0x11;
		else if (trim_code == 0xF && trim_value < 0)
			ret_trim_code = 0x0F;
		else
			ret_trim_code = trim_code - (trim_value < 0 ? (-1) : 1);
	} else { /* value<0, code-1; value>=0, code+1; */
		if (trim_code == 0x10 && trim_value < 0)
			ret_trim_code = 0x01;
		else if (trim_code == 0x1F && trim_value >= 0)
			ret_trim_code = 0x1F;
		else
			ret_trim_code = trim_code + (trim_value < 0 ? (-1) : 1);
	}
	return ret_trim_code;
}

static void calculate_lr_finetrim_code(struct mt6359_priv *priv)
{
	struct hp_trim_data *hp_trim = &priv->hp_trim_3_pole;
	unsigned int reg_value;

	int finetrim_l[TRIM_STEP_NUM - 1] = {0, 0, 0};
	int finetrim_r[TRIM_STEP_NUM - 1] = {0, 0, 0};
	unsigned int finetrim_l_code[TRIM_STEP_NUM - 1] = {0, 0, 0};
	unsigned int finetrim_r_code[TRIM_STEP_NUM - 1] = {0, 0, 0};
	unsigned int hpl_finetrim_code = 0, hpr_finetrim_code = 0;
	unsigned int step = 0;

	regmap_read(priv->regmap, MT6359_AUDDEC_ANA_CON3, &reg_value);
	dev_info(priv->dev, "%s(), initial MT6359_AUDDEC_ANA_CON3 = 0x%x\n",
		 __func__, reg_value);

	/* step0 */
	finetrim_l_code[0] = 0x0;
	finetrim_r_code[0] = 0x0;

	update_finetrim_offset(priv, 0,
			       finetrim_l_code[0], finetrim_r_code[0],
			       &finetrim_l[0], &finetrim_r[0]);
	dev_info(priv->dev, "%s(), step0 finetrim(R/L) = (%d/%d)\n",
		 __func__, finetrim_r[0], finetrim_l[0]);

	/* step1 */
	if (finetrim_l[0] < 0)
		finetrim_l_code[1] = 0x2;
	else /* (finetrim_l[0] >= 0) */
		finetrim_l_code[1] = 0x6;

	if (finetrim_r[0] < 0)
		finetrim_r_code[1] = 0x2;
	else /* (finetrim_r[0] >= 0) */
		finetrim_r_code[1] = 0x6;

	update_finetrim_offset(priv, 1,
			       finetrim_l_code[1], finetrim_r_code[1],
			       &finetrim_l[1], &finetrim_r[1]);
	dev_info(priv->dev, "%s(), step1 finetrim(R/L) = (%d/%d)\n",
		 __func__, finetrim_r[1], finetrim_l[1]);

	/* step2 */
	if (finetrim_l[0] < 0 && finetrim_l[1] < 0)
		finetrim_l_code[2] = 0x3;
	else if (finetrim_l[0] < 0 && finetrim_l[1] >= 0)
		finetrim_l_code[2] = 0x1;
	else if (finetrim_l[0] >= 0 && finetrim_l[1] < 0)
		finetrim_l_code[2] = 0x7;
	else /* (finetrim_l[0] >= 0 && finetrim_l[1] >= 0) */
		finetrim_l_code[2] = 0x5;

	if (finetrim_r[0] < 0 && finetrim_r[1] < 0)
		finetrim_r_code[2] = 0x3;
	else if (finetrim_r[0] < 0 && finetrim_r[1] >= 0)
		finetrim_r_code[2] = 0x1;
	else if (finetrim_r[0] >= 0 && finetrim_r[1] < 0)
		finetrim_r_code[2] = 0x7;
	else /* (finetrim_r[0] >= 0 && finetrim_r[1] >= 0) */
		finetrim_r_code[2] = 0x5;

	update_finetrim_offset(priv, 2,
			       finetrim_l_code[2], finetrim_r_code[2],
			       &finetrim_l[2], &finetrim_r[2]);
	dev_info(priv->dev, "%s(), step2 finetrim(R/L) = (%d/%d)\n",
		 __func__, finetrim_r[2], finetrim_l[2]);

	step = update_finetrim_code(finetrim_l[0],
				    finetrim_l[1],
				    finetrim_l[2]);
	hpl_finetrim_code = finetrim_l_code[step];

	step = update_finetrim_code(finetrim_r[0],
				    finetrim_r[1],
				    finetrim_r[2]);
	hpr_finetrim_code = finetrim_r_code[step];

	regmap_update_bits(priv->regmap, MT6359_AUDDEC_ANA_CON3,
			   RG_AUDHPLFINETRIM_VAUDP32_MASK_SFT,
			   hpl_finetrim_code << RG_AUDHPLFINETRIM_VAUDP32_SFT);
	regmap_update_bits(priv->regmap, MT6359_AUDDEC_ANA_CON3,
			   RG_AUDHPRFINETRIM_VAUDP32_MASK_SFT,
			   hpr_finetrim_code << RG_AUDHPRFINETRIM_VAUDP32_SFT);

	hp_trim->hp_fine_trim_l = hpl_finetrim_code;
	hp_trim->hp_fine_trim_r = hpr_finetrim_code;

	dev_info(priv->dev, "%s(), result finetrim_code(R/L) = (0x%x/0x%x)\n",
		 __func__, hpr_finetrim_code, hpl_finetrim_code);
}

static void calculate_lr_trim_code(struct mt6359_priv *priv)
{
	struct hp_trim_data *hp_trim_3_pole = &priv->hp_trim_3_pole;
	struct hp_trim_data *hp_trim_4_pole = &priv->hp_trim_4_pole;

	int trim_l[TRIM_STEP_NUM] = {0, 0, 0, 0};
	int trim_r[TRIM_STEP_NUM] = {0, 0, 0, 0};
	unsigned int trim_l_code[TRIM_STEP_NUM] = {0, 0, 0, 0};
	unsigned int trim_r_code[TRIM_STEP_NUM] = {0, 0, 0, 0};

	unsigned int hpl_trim_code, hpr_trim_code;
	bool hpl_negative, hpr_negative;
	unsigned int reg_value;

	dev_info(priv->dev, "%s(), Start DCtrim Calibrating\n", __func__);

	regmap_read(priv->regmap, MT6359_AUDDEC_ANA_CON2, &reg_value);
	dev_info(priv->dev, "%s(), initial MT6359_AUDDEC_ANA_CON2 = 0x%x\n",
		 __func__, reg_value);

	regmap_update_bits(priv->regmap, MT6359_AUDDEC_ANA_CON3,
			   RG_AUDHPLFINETRIM_VAUDP32_MASK_SFT,
			   0x0 << RG_AUDHPLFINETRIM_VAUDP32_SFT);
	regmap_update_bits(priv->regmap, MT6359_AUDDEC_ANA_CON3,
			   RG_AUDHPRFINETRIM_VAUDP32_MASK_SFT,
			   0x0 << RG_AUDHPRFINETRIM_VAUDP32_SFT);

	regmap_read(priv->regmap, MT6359_AUDDEC_ANA_CON3, &reg_value);
	dev_info(priv->dev, "%s(), initial MT6359_AUDDEC_ANA_CON3 = 0x%x\n",
		 __func__, reg_value);

	/* Start step0, set trim code to 0x0 */
	trim_l_code[0] = 0x0;
	trim_r_code[0] = 0x0;

	update_trim_offset(priv, 0, trim_l_code[0], trim_r_code[0],
			   &trim_l[0], &trim_r[0]);
	dev_info(priv->dev, "%s(), step0 trim_value(R/L) = (%d/%d)\n",
		 __func__, trim_r[0], trim_l[0]);

	if (trim_l[0] == 0 && trim_r[0] == 0) {
		hpl_trim_code = trim_l_code[0];
		hpr_trim_code = trim_r_code[0];
		goto EXIT;
	}

	/* start step1, set trim code to 0x2 or 0x12 */
	if (trim_l[0] < 0) {
		hpl_negative = true;
		trim_l_code[1] = 0x2;
	} else { /* (trim_l[0] >= 0) */
		hpl_negative = false;
		trim_l_code[0] = 0x10;
		trim_l_code[1] = 0x12;
	}
	if (trim_r[0] < 0) {
		hpr_negative = true;
		trim_r_code[1] = 0x2;
	} else { /* (trim_r[0] >= 0) */
		hpr_negative = false;
		trim_r_code[0] = 0x10;
		trim_r_code[1] = 0x12;
	}

	update_trim_offset(priv, 1, trim_l_code[1], trim_r_code[1],
			   &trim_l[1], &trim_r[1]);
	dev_info(priv->dev, "%s(), step1 trim_value(R/L) = (%d/%d)\n",
		 __func__, trim_r[1], trim_l[1]);

	if (trim_l[1] == 0 && trim_r[1] == 0) {
		hpl_trim_code = trim_l_code[1];
		hpr_trim_code = trim_r_code[1];
		goto EXIT;
	}

	/* start step2, calculate approximate solution*/
	/* l-channel, find trim offset per trim code step */
	trim_l_code[2] = (((abs(trim_l[0]) * 2) /
			    abs(trim_l[0] - trim_l[1]))	+ 1) / 2;
	trim_l_code[2] = trim_l_code[2] + (trim_l[0] > 0 ? 16 : 0);

	if (trim_l_code[2] == 0x10)
		trim_l_code[0] = 0x10;

	/* r-channel, find trim offset per trim code step */
	trim_r_code[2] = (((abs(trim_r[0]) * 2) /
			    abs(trim_r[0] - trim_r[1])) + 1) / 2;
	trim_r_code[2] = trim_r_code[2] + (trim_r[0] > 0 ? 16 : 0);

	if (trim_r_code[2] == 0x10)
		trim_r_code[0] = 0x10;

	update_trim_offset(priv, 2,
			   trim_l_code[2], trim_r_code[2],
			   &trim_l[2], &trim_r[2]);
	dev_info(priv->dev, "%s(), step2 trim_value(R/L) = (%d/%d)\n",
		 __func__, trim_r[2], trim_l[2]);

	if (trim_l[2] == 0 && trim_r[2] == 0) {
		hpl_trim_code = trim_l_code[2];
		hpr_trim_code = trim_r_code[2];
		goto EXIT;
	}

	/* start step3, lr-channel fine tune (+1 or -1) */
	trim_l_code[3] = update_trim_code(hpl_negative,
					  trim_l[2], trim_l_code[2]);
	trim_r_code[3] = update_trim_code(hpr_negative,
					  trim_r[2], trim_r_code[2]);

	dev_info(priv->dev, "%s(), step3 hp_trim_code(R/L) = (0x%x/0x%x)\n",
		 __func__, trim_r_code[3], trim_l_code[3]);

	if ((trim_l_code[2] != 0x00 && trim_l_code[2] != 0x02 &&
	     trim_l_code[2] != 0x10 && trim_l_code[2] != 0x12) ||
	    (trim_r_code[2] != 0x00 && trim_r_code[2] != 0x02 &&
	     trim_r_code[2] != 0x10 && trim_r_code[2] != 0x12)) {
		dev_info(priv->dev, "%s(), need to calculate step4 trim_code\n",
			 __func__);

		update_trim_offset(priv, 3,
				   trim_l_code[3], trim_r_code[3],
				   &trim_l[3], &trim_r[3]);
		dev_info(priv->dev, "%s(), step3 trim_value(R/L) = (%d/%d)\n",
			 __func__, trim_r[3], trim_l[3]);

		hpl_trim_code = update_trim_code(hpl_negative,
						 trim_l[3], trim_l_code[3]);

		hpr_trim_code = update_trim_code(hpr_negative,
						 trim_r[3], trim_r_code[3]);
	} else {
		hpl_trim_code = trim_l_code[3];
		hpr_trim_code = trim_r_code[3];
	}

EXIT:

	regmap_update_bits(priv->regmap, MT6359_AUDDEC_ANA_CON3,
			   RG_AUDHPLTRIM_VAUDP32_MASK_SFT,
			   hpl_trim_code << RG_AUDHPLTRIM_VAUDP32_SFT);
	regmap_update_bits(priv->regmap, MT6359_AUDDEC_ANA_CON3,
			   RG_AUDHPRTRIM_VAUDP32_MASK_SFT,
			   hpr_trim_code << RG_AUDHPRTRIM_VAUDP32_SFT);

	hp_trim_3_pole->hp_trim_l = hpl_trim_code;
	hp_trim_3_pole->hp_trim_r = hpr_trim_code;
	hp_trim_4_pole->hp_trim_l = hpl_trim_code;
	hp_trim_4_pole->hp_trim_r = hpr_trim_code;

	dev_info(priv->dev, "%s(), result hp_trim_code(R/L) = (0x%x/0x%x)\n",
		 __func__, hpr_trim_code, hpl_trim_code);
}

static void get_hp_trim_offset(struct mt6359_priv *priv, bool force)
{
	struct dc_trim_data *dc_trim = &priv->dc_trim;
	struct hp_trim_data *hp_trim_3_pole = &priv->hp_trim_3_pole;
	unsigned int reg_value;

	if (dc_trim->calibrated && !force)
		return;

	dev_info(priv->dev, "%s(), Start DCtrim Calibrating", __func__);
	dc_trim->calibrated = true;

	regmap_read(priv->regmap, MT6359_AUDDEC_ANA_CON3, &reg_value);
	dev_info(priv->dev, "%s(), initial MT6359_AUDDEC_ANA_CON3 = 0x%x\n",
		 __func__, reg_value);

	dev_info(priv->dev, "%s(), before trim_code R:(0x%x/0x%x), L:(0x%x/0x%x)",
		 __func__,
		 hp_trim_3_pole->hp_fine_trim_r, hp_trim_3_pole->hp_trim_r,
		 hp_trim_3_pole->hp_fine_trim_l, hp_trim_3_pole->hp_trim_l);

	enable_trim_circuit(priv, true);
	calculate_lr_trim_code(priv);
	calculate_lr_finetrim_code(priv);
	enable_trim_circuit(priv, false);

	dev_info(priv->dev, "%s(), after trim_code R:(0x%x/0x%x), L:(0x%x/0x%x)",
		 __func__,
		 hp_trim_3_pole->hp_fine_trim_r, hp_trim_3_pole->hp_trim_r,
		 hp_trim_3_pole->hp_fine_trim_l, hp_trim_3_pole->hp_trim_l);
}

static int dc_trim_thread(void *arg)
{
	struct mt6359_priv *priv = arg;

	get_hp_trim_offset(priv, false);

#if IS_ENABLED(CONFIG_SND_SOC_MT6359P_ACCDET)
	accdet_late_init(0);
#endif
	do_exit(0);

	return 0;
}
#endif /* #if !IS_ENABLED(CONFIG_FPGA_EARLY_PORTING) */

/* Headphone Impedance Detection */
int mt6359_set_codec_ops(struct snd_soc_component *cmpnt,
			 struct mt6359_codec_ops *ops)
{
	struct mt6359_priv *priv = snd_soc_component_get_drvdata(cmpnt);

	priv->ops.enable_dc_compensation = ops->enable_dc_compensation;
	priv->ops.set_lch_dc_compensation = ops->set_lch_dc_compensation;
	priv->ops.set_rch_dc_compensation = ops->set_rch_dc_compensation;
	priv->ops.adda_dl_gain_control = ops->adda_dl_gain_control;

	return 0;
}
EXPORT_SYMBOL(mt6359_set_codec_ops);

static int mtk_calculate_impedance_formula(int pcm_offset, int aux_diff)
{
	/* The formula is from DE programming guide */
	/* should be mantain by pmic owner */
	/* R = V /I */
	/* V = auxDiff * (1800mv /auxResolution)  /TrimBufGain */
	/* I =  pcmOffset * DAC_constant * Gsdm * Gibuf */

	long val = 3600000 / pcm_offset * aux_diff;

	return (int)DIV_ROUND_CLOSEST(val, 7832);
}

static int calculate_impedance(struct mt6359_priv *priv,
			       int dc_init, int dc_input,
			       short pcm_offset,
			       const unsigned int detect_times)
{
	int dc_value;
	int r_tmp = 0;

	if (dc_input < dc_init) {
		dev_warn(priv->dev, "%s(), Wrong[%d] : dc_input(%d) < dc_init(%d)\n",
			 __func__, pcm_offset, dc_input, dc_init);
		return 0;
	}

	dc_value = dc_input - dc_init;
	r_tmp = mtk_calculate_impedance_formula(pcm_offset, dc_value);
	r_tmp = DIV_ROUND_CLOSEST(r_tmp, detect_times);

	/* Efuse calibration */
	if ((priv->hp_current_calibrate_val != 0) && (r_tmp != 0)) {
		dev_info(priv->dev, "%s(), Before Calibration from EFUSE: %d, R: %d\n",
			 __func__, priv->hp_current_calibrate_val, r_tmp);
		r_tmp = DIV_ROUND_CLOSEST(
				r_tmp * 128 + priv->hp_current_calibrate_val,
				128);
	}

	dev_dbg(priv->dev, "%s(), pcm_offset %d dcoffset %d detected resistor is %d\n",
		__func__, pcm_offset, dc_value, r_tmp);

	return r_tmp;
}

static int detect_impedance(struct mt6359_priv *priv)
{
	const unsigned int num_detect = 8;
	int i;
	int dc_sum = 0, detect_sum = 0;
	int pick_impedance = 0, impedance = 0, phase_flag = 0;
	int cur_dc = 0;
	unsigned int value;

	/* params by chip */
	int auxcable_impedance = 5000;
	/* should little lower than auxadc max resolution */
	int auxadc_upper_bound = 32630;
	/* Dc ramp up and ramp down step */
	int dc_step = 96;
	/* Phase 0 : high impedance with worst resolution */
	int dc_phase0 = 288;
	/* Phase 1 : median impedance with normal resolution */
	int dc_phase1 = 1440;
	/* Phase 2 : low impedance with better resolution */
	int dc_phase2 = 6048;
	/* Resistance Threshold of phase 2 and phase 1 */
	int resistance_1st_threshold = 250;
	/* Resistance Threshold of phase 1 and phase 0 */
	int resistance_2nd_threshold = 1000;

	if (priv->ops.adda_dl_gain_control) {
		priv->ops.adda_dl_gain_control(true);
	} else {
		dev_warn(priv->dev, "%s(), adda_dl_gain_control ops not ready\n",
			 __func__);
		return 0;
	}

	if (priv->ops.enable_dc_compensation &&
	    priv->ops.set_lch_dc_compensation &&
	    priv->ops.set_rch_dc_compensation) {
		priv->ops.set_lch_dc_compensation(0);
		priv->ops.set_rch_dc_compensation(0);
		priv->ops.enable_dc_compensation(true);
	} else {
		dev_warn(priv->dev, "%s(), dc compensation ops not ready\n",
			 __func__);
		return 0;
	}

	regmap_update_bits(priv->regmap, MT6359_AUXADC_CON10,
			   0x7, AUXADC_AVG_64);

	set_trim_buf_in_mux(priv, TRIM_BUF_MUX_HPR);
	set_trim_buf_gain(priv, TRIM_BUF_GAIN_18DB);
	enable_trim_buf(priv, true);

	/* set hp gain 0dB */
	regmap_update_bits(priv->regmap, MT6359_ZCD_CON2,
			   RG_AUDHPRGAIN_MASK_SFT,
			   DL_GAIN_0DB << RG_AUDHPRGAIN_SFT);
	regmap_update_bits(priv->regmap, MT6359_ZCD_CON2,
			   RG_AUDHPLGAIN_MASK_SFT, DL_GAIN_0DB);

	for (cur_dc = 0; cur_dc <= dc_phase2; cur_dc += dc_step) {
		/* apply dc by dc compensation: 16bit MSB and negative value */
		priv->ops.set_lch_dc_compensation(-cur_dc << 16);
		priv->ops.set_rch_dc_compensation(-cur_dc << 16);

		/* save for DC = 0 offset */
		if (cur_dc == 0) {
			usleep_range(1 * 1000, 1 * 1000);
			dc_sum = 0;
			for (i = 0; i < num_detect; i++)
				dc_sum += mt6359_get_hpofs_auxadc(priv);

			if ((dc_sum / num_detect) > auxadc_upper_bound) {
				dev_info(priv->dev, "%s(), cur_dc == 0, auxadc value %d > auxadc_upper_bound %d\n",
					 __func__,
					 dc_sum / num_detect,
					 auxadc_upper_bound);
				impedance = auxcable_impedance;
				break;
			}
		}

		/* start checking */
		if (cur_dc == dc_phase0) {
			usleep_range(1 * 1000, 1 * 1000);
			detect_sum = 0;
			detect_sum = mt6359_get_hpofs_auxadc(priv);

			if ((dc_sum / num_detect) == detect_sum) {
				dev_info(priv->dev, "%s(), dc_sum / num_detect %d == detect_sum %d\n",
					 __func__,
					 dc_sum / num_detect, detect_sum);
				impedance = auxcable_impedance;
				break;
			}

			pick_impedance = calculate_impedance(
						priv,
						dc_sum / num_detect,
						detect_sum, cur_dc, 1);

			if (pick_impedance < resistance_1st_threshold) {
				phase_flag = 2;
				continue;
			} else if (pick_impedance < resistance_2nd_threshold) {
				phase_flag = 1;
				continue;
			}

			/* Phase 0 : detect range 1kohm to 5kohm impedance */
			for (i = 1; i < num_detect; i++)
				detect_sum += mt6359_get_hpofs_auxadc(priv);

			/* if auxadc > 32630 , the hpImpedance is over 5k ohm */
			if ((detect_sum / num_detect) > auxadc_upper_bound)
				impedance = auxcable_impedance;
			else
				impedance = calculate_impedance(priv,
								dc_sum,
								detect_sum,
								cur_dc,
								num_detect);
			break;
		}

		/* Phase 1 : detect range 250ohm to 1000ohm impedance */
		if (phase_flag == 1 && cur_dc == dc_phase1) {
			usleep_range(1 * 1000, 1 * 1000);
			detect_sum = 0;
			for (i = 0; i < num_detect; i++)
				detect_sum += mt6359_get_hpofs_auxadc(priv);

			impedance = calculate_impedance(priv,
							dc_sum, detect_sum,
							cur_dc, num_detect);
			break;
		}

		/* Phase 2 : detect under 250ohm impedance */
		if (phase_flag == 2 && cur_dc == dc_phase2) {
			usleep_range(1 * 1000, 1 * 1000);
			detect_sum = 0;
			for (i = 0; i < num_detect; i++)
				detect_sum += mt6359_get_hpofs_auxadc(priv);

			impedance = calculate_impedance(priv,
							dc_sum, detect_sum,
							cur_dc, num_detect);
			break;
		}
		usleep_range(1 * 200, 1 * 200);
	}

	if (PARALLEL_OHM != 0) {
		if (impedance < PARALLEL_OHM) {
			impedance = DIV_ROUND_CLOSEST(impedance * PARALLEL_OHM,
						      PARALLEL_OHM - impedance);
		} else {
			dev_warn(priv->dev, "%s(), PARALLEL_OHM %d <= impedance %d\n",
				 __func__, PARALLEL_OHM, impedance);
		}
	}

	regmap_read(priv->regmap, MT6359_AUXADC_CON10, &value);
	dev_info(priv->dev,
		 "%s(), phase %d [dc,detect]Sum %d times [%d,%d], hp_impedance %d, pick_impedance %d, AUXADC_CON10 0x%x\n",
		 __func__, phase_flag, num_detect, dc_sum, detect_sum,
		 impedance, pick_impedance, value);

	/* Ramp-Down */
	while (cur_dc > 0) {
		cur_dc -= dc_step;
		/* apply dc by dc compensation: 16bit MSB and negative value */
		priv->ops.set_lch_dc_compensation(-cur_dc << 16);
		priv->ops.set_rch_dc_compensation(-cur_dc << 16);
		usleep_range(1 * 200, 1 * 200);
	}

	priv->ops.set_lch_dc_compensation(0);
	priv->ops.set_rch_dc_compensation(0);
	priv->ops.enable_dc_compensation(false);
	priv->ops.adda_dl_gain_control(false);

	set_trim_buf_in_mux(priv, TRIM_BUF_MUX_OPEN);
	enable_trim_buf(priv, false);

	return impedance;
}

static int hp_impedance_get(struct snd_kcontrol *kcontrol,
			    struct snd_ctl_elem_value *ucontrol)
{
	struct snd_soc_component *cmpnt = snd_soc_kcontrol_component(kcontrol);
	struct mt6359_priv *priv = snd_soc_component_get_drvdata(cmpnt);

	if (priv->dev_counter[DEVICE_HP] <= 0 ||
	    priv->mux_select[MUX_HP_L] != HP_MUX_HP_IMPEDANCE) {
		dev_warn(priv->dev, "%s(), counter %d <= 0 || mux_select[MUX_HP_L] %d != HP_MUX_HP_IMPEDANCE\n",
			 __func__,
			 priv->dev_counter[DEVICE_HP],
			 priv->mux_select[MUX_HP_L]);
		ucontrol->value.integer.value[0] = priv->hp_impedance;
		return 0;
	}

	priv->hp_impedance = detect_impedance(priv);

	ucontrol->value.integer.value[0] = priv->hp_impedance;

	dev_info(priv->dev, "%s(), hp_impedance = %d, efuse = %d\n",
		 __func__, priv->hp_impedance, priv->hp_current_calibrate_val);

	return 0;
}

static int get_hp_current_calibrate_val(struct mt6359_priv *priv)
{
	int ret = 0;
	unsigned short efuse_val = 0;
	int value, sign;

	/* set eFuse register index */
	/* HPDET_COMP[6:0] @ efuse bit 1792 ~ 1798 */
	/* HPDET_COMP_SIGN @ efuse bit 1799 */
	/* 1792 / 8 = 224(0xe0) bytes */
	ret = nvmem_device_read(priv->hp_efuse, 0xe0, 2, &efuse_val);
	if (ret < 0) {
		dev_err(priv->dev, "%s(), efuse read fail: %d\n", __func__,
			ret);
		efuse_val = 0;
	}

	/* extract value and signed from HPDET_COMP[6:0] & HPDET_COMP_SIGN */
	sign = (efuse_val >> 7) & 0x1;
	value = efuse_val & 0x7f;
	value = sign ? -value : value;

	dev_info(priv->dev, "%s(), efuse: %d\n", __func__, value);

	return value;
}

/* vow control */
static void *get_vow_coeff_by_name(struct mt6359_priv *priv,
				   const char *name)
{
	if (strcmp(name, "Audio VOWCFG0 Data") == 0)
		return &(priv->reg_afe_vow_vad_cfg0);
	else if (strcmp(name, "Audio VOWCFG1 Data") == 0)
		return &(priv->reg_afe_vow_vad_cfg1);
	else if (strcmp(name, "Audio VOWCFG2 Data") == 0)
		return &(priv->reg_afe_vow_vad_cfg2);
	else if (strcmp(name, "Audio VOWCFG3 Data") == 0)
		return &(priv->reg_afe_vow_vad_cfg3);
	else if (strcmp(name, "Audio VOWCFG4 Data") == 0)
		return &(priv->reg_afe_vow_vad_cfg4);
	else if (strcmp(name, "Audio VOWCFG5 Data") == 0)
		return &(priv->reg_afe_vow_vad_cfg5);
	else if (strcmp(name, "Audio_VOW_Periodic") == 0)
		return &(priv->reg_afe_vow_periodic);
	else if (strcmp(name, "Audio_VOW_Periodic_Param") == 0)
		return (void *)&(priv->vow_periodic_param);
	else
		return NULL;
}

static int audio_vow_cfg_get(struct snd_kcontrol *kcontrol,
			     struct snd_ctl_elem_value *ucontrol)
{
	struct snd_soc_component *cmpnt = snd_soc_kcontrol_component(kcontrol);
	struct mt6359_priv *priv = snd_soc_component_get_drvdata(cmpnt);
	int *vow_cfg;

	vow_cfg = (int *)get_vow_coeff_by_name(priv, kcontrol->id.name);
	if (!vow_cfg) {
		dev_err(priv->dev, "%s(), vow_cfg == NULL\n", __func__);
		return -EINVAL;
	}
	dev_info(priv->dev, "%s(), %s = 0x%x\n",
		 __func__, kcontrol->id.name, *vow_cfg);

	ucontrol->value.integer.value[0] = *vow_cfg;
	return 0;
}

static int audio_vow_cfg_set(struct snd_kcontrol *kcontrol,
			     struct snd_ctl_elem_value *ucontrol)
{
	struct snd_soc_component *cmpnt = snd_soc_kcontrol_component(kcontrol);
	struct mt6359_priv *priv = snd_soc_component_get_drvdata(cmpnt);
	int index = ucontrol->value.integer.value[0];
	int *vow_cfg;

	vow_cfg = (int *)get_vow_coeff_by_name(priv, kcontrol->id.name);
	if (!vow_cfg) {
		dev_err(priv->dev, "%s(), vow_cfg == NULL\n", __func__);
		return -EINVAL;
	}
	dev_info(priv->dev, "%s(), %s = 0x%x\n",
		 __func__, kcontrol->id.name, index);

	*vow_cfg = index;
	return 0;
}

static int audio_vow_periodic_parm_set(struct snd_kcontrol *kcontrol,
				       const unsigned int __user *data,
				       unsigned int size)
{
	int ret = 0;
	struct snd_soc_component *cmpnt = snd_soc_kcontrol_component(kcontrol);
	struct mt6359_priv *priv = snd_soc_component_get_drvdata(cmpnt);
	struct mt6359_vow_periodic_on_off_data *vow_param_cfg;

	dev_info(priv->dev, "%s(), size = %d\n", __func__, size);
	if (size > sizeof(struct mt6359_vow_periodic_on_off_data))
		return -EINVAL;
	vow_param_cfg = (struct mt6359_vow_periodic_on_off_data *)
			get_vow_coeff_by_name(priv, kcontrol->id.name);
	if (copy_from_user(vow_param_cfg, data,
			   sizeof(struct mt6359_vow_periodic_on_off_data))) {
		dev_info(priv->dev, "%s(),Fail copy to user Ptr:%p,r_sz:%zu\n",
			 __func__,
			 data,
			 sizeof(struct mt6359_vow_periodic_on_off_data));
		ret = -EFAULT;
	}
	return ret;
}

static const struct snd_kcontrol_new mt6359_snd_vow_controls[] = {
	SOC_SINGLE_EXT("Audio VOWCFG0 Data",
		       SND_SOC_NOPM, 0, 0x80000, 0,
		       audio_vow_cfg_get, audio_vow_cfg_set),
	SOC_SINGLE_EXT("Audio VOWCFG1 Data",
		       SND_SOC_NOPM, 0, 0x80000, 0,
		       audio_vow_cfg_get, audio_vow_cfg_set),
	SOC_SINGLE_EXT("Audio VOWCFG2 Data",
		       SND_SOC_NOPM, 0, 0x80000, 0,
		       audio_vow_cfg_get, audio_vow_cfg_set),
	SOC_SINGLE_EXT("Audio VOWCFG3 Data",
		       SND_SOC_NOPM, 0, 0x80000, 0,
		       audio_vow_cfg_get, audio_vow_cfg_set),
	SOC_SINGLE_EXT("Audio VOWCFG4 Data",
		       SND_SOC_NOPM, 0, 0x80000, 0,
		       audio_vow_cfg_get, audio_vow_cfg_set),
	SOC_SINGLE_EXT("Audio VOWCFG5 Data",
		       SND_SOC_NOPM, 0, 0x80000, 0,
		       audio_vow_cfg_get, audio_vow_cfg_set),
	SOC_SINGLE_EXT("Audio_VOW_Periodic",
		       SND_SOC_NOPM, 0, 0x80000, 0,
		       audio_vow_cfg_get, audio_vow_cfg_set),
	SND_SOC_BYTES_TLV("Audio_VOW_Periodic_Param",
			  sizeof(struct mt6359_vow_periodic_on_off_data),
			  NULL, audio_vow_periodic_parm_set),
};

/* misc control */
static const char *const off_on_function[] = {"Off", "On"};

static int hp_plugged_in_get(struct snd_kcontrol *kcontrol,
			     struct snd_ctl_elem_value *ucontrol)
{
	struct snd_soc_component *cmpnt = snd_soc_kcontrol_component(kcontrol);
	struct mt6359_priv *priv = snd_soc_component_get_drvdata(cmpnt);

	ucontrol->value.integer.value[0] = priv->hp_plugged;
	return 0;
}

static int hp_plugged_in_set(struct snd_kcontrol *kcontrol,
			     struct snd_ctl_elem_value *ucontrol)
{
	struct snd_soc_component *cmpnt = snd_soc_kcontrol_component(kcontrol);
	struct mt6359_priv *priv = snd_soc_component_get_drvdata(cmpnt);

	if (ucontrol->value.enumerated.item[0] > ARRAY_SIZE(off_on_function)) {
		dev_warn(priv->dev, "%s(), return -EINVAL\n", __func__);
		return -EINVAL;
	}

	priv->hp_plugged = ucontrol->value.integer.value[0];

	return 0;
}

static const struct soc_enum misc_control_enum[] = {
	SOC_ENUM_SINGLE_EXT(ARRAY_SIZE(off_on_function), off_on_function),
};

static int mt6359_rcv_dcc_set(struct snd_kcontrol *kcontrol,
			      struct snd_ctl_elem_value *ucontrol)
{
	struct snd_soc_component *cmpnt = snd_soc_kcontrol_component(kcontrol);
	struct mt6359_priv *priv = snd_soc_component_get_drvdata(cmpnt);

	/* receiver downlink */
	mt6359_set_playback_gpio(priv);
	regmap_update_bits(priv->regmap, MT6359_AUDDEC_ANA_CON13,
			   RG_AUDGLB_PWRDN_VA32_MASK_SFT, 0x0);
	regmap_update_bits(priv->regmap, MT6359_DCXO_CW12,
			   0x1 << RG_XO_AUDIO_EN_M_SFT,
			   0x1 << RG_XO_AUDIO_EN_M_SFT);
	/* audio clk source from internal dcxo */
	regmap_update_bits(priv->regmap, MT6359_AUDENC_ANA_CON23,
			   RG_CLKSQ_IN_SEL_TEST_MASK_SFT,
			   0x0);

	/* Enable/disable CLKSQ 26MHz */
	regmap_update_bits(priv->regmap, MT6359_AUDENC_ANA_CON23,
			   RG_CLKSQ_EN_MASK_SFT,
			   1 << RG_CLKSQ_EN_SFT);

	regmap_update_bits(priv->regmap, MT6359_AUD_TOP_CKPDN_CON0,
			   0x66, 0x0);
	usleep_range(250, 270);
	/* Audio system digital clock power down release */
	regmap_update_bits(priv->regmap, MT6359_AUDIO_TOP_CON0,
			   0x00ff, 0x0000);
	usleep_range(250, 270);

	/* sdm audio fifo clock power on */
	regmap_write(priv->regmap, MT6359_AFUNC_AUD_CON2, 0x0006);
	/* scrambler clock on enable */
	regmap_write(priv->regmap, MT6359_AFUNC_AUD_CON0, 0xCBA1);
	/* sdm power on */
	regmap_write(priv->regmap, MT6359_AFUNC_AUD_CON2, 0x0003);
	/* sdm fifo enable */
	regmap_write(priv->regmap, MT6359_AFUNC_AUD_CON2, 0x000B);

	regmap_write(priv->regmap, MT6359_AFE_NCP_CFG0, 0xc800);
	regmap_write(priv->regmap, MT6359_AFE_NCP_CFG0, 0xc801);

	/* afe enable, dl_lr_swap = 0 */
	regmap_update_bits(priv->regmap, MT6359_AFE_UL_DL_CON0,
			   0xc001, 0x0001);

	/* turn on dl */
	regmap_write(priv->regmap, MT6359_AFE_DL_SRC2_CON0_L, 0x0001);

	/* set DL in normal path, not from sine gen table */
	regmap_write(priv->regmap, MT6359_AFE_TOP_CON0, 0x0000);

	regmap_update_bits(priv->regmap, MT6359_AUDDEC_ANA_CON2,
			   RG_AUDREFN_DERES_EN_VAUDP32_MASK_SFT,
			   0x1 << RG_AUDREFN_DERES_EN_VAUDP32_SFT);
	usleep_range(250, 270);

	/* Enable cap-less LDOs (1.5V) */
	regmap_write(priv->regmap, MT6359_AUDDEC_ANA_CON14, 0x0005);
	/* Enable NV regulator (-1.2V) */
	regmap_write(priv->regmap, MT6359_AUDDEC_ANA_CON14, 0x0015);
	usleep_range(100, 120);

	/* Disable AUD_ZCD */
	zcd_disable(priv);

	/* Disable handset short-circuit protection */
	regmap_write(priv->regmap, MT6359_AUDDEC_ANA_CON6, 0x0010);
	/* Enable IBIST */
	regmap_write(priv->regmap, MT6359_AUDDEC_ANA_CON12, 0x0055);
	/* Set HP DR bias current optimization, 010: 6uA */
	regmap_write(priv->regmap, MT6359_AUDDEC_ANA_CON11, 0x4900);
	/* Set HP & ZCD bias current optimization */
	/* 01: ZCD: 4uA, HP/HS/LO: 5uA */
	regmap_write(priv->regmap, MT6359_AUDDEC_ANA_CON12, 0x0055);
	/* Set HS STB enhance circuits */
	regmap_write(priv->regmap, MT6359_AUDDEC_ANA_CON6, 0x0090);

	/* Set HS output stage (3'b111 = 8x) */
	regmap_write(priv->regmap, MT6359_AUDDEC_ANA_CON10, 0x7000);

	/* Enable HS driver bias circuits */
	regmap_write(priv->regmap, MT6359_AUDDEC_ANA_CON6, 0x0092);
	/* Enable HS driver core circuits */
	regmap_write(priv->regmap, MT6359_AUDDEC_ANA_CON6, 0x0093);

	/* Set HS gain to normal gain step by step */
	regmap_write(priv->regmap, MT6359_ZCD_CON3, 0x0);

	/* Enable AUD_CLK */
	mt6359_set_decoder_clk(priv, true);
	/* Enable Audio DAC  */
	regmap_write(priv->regmap, MT6359_AUDDEC_ANA_CON0, 0x0009);
	/* Enable low-noise mode of DAC */
	regmap_write(priv->regmap, MT6359_AUDDEC_ANA_CON9, 0x0001);
	/* Switch HS MUX to audio DAC */
	regmap_write(priv->regmap, MT6359_AUDDEC_ANA_CON6, 0x009b);

	/* phone mic dcc */

	/* Enable audio ADC CLKGEN  */
	regmap_write(priv->regmap, MT6359_AUDENC_ANA_CON5, 0x0001);
	/* ADC CLK from CLKGEN (13MHz) */
	regmap_write(priv->regmap, MT6359_AUDENC_ANA_CON5, 0x0021);

	/* DCC 50k CLK (from 26M) */
	regmap_write(priv->regmap, MT6359_AFE_DCCLK_CFG0, 0x2062);
	regmap_write(priv->regmap, MT6359_AFE_DCCLK_CFG0, 0x2060);
	regmap_write(priv->regmap, MT6359_AFE_DCCLK_CFG0, 0x2061);
	regmap_write(priv->regmap, MT6359_AFE_DCCLK_CFG1, 0x0100);

	/* phone mic */
	/* Enable MICBIAS0, MISBIAS0 = 1P9V */
	regmap_write(priv->regmap, MT6359_AUDENC_ANA_CON15, 0x0021);

	/* dcc precharge */
	regmap_write(priv->regmap, MT6359_AUDENC_ANA_CON1, 0x0004);
	regmap_write(priv->regmap, MT6359_AUDENC_ANA_CON0, 0x0004);

	/* preamplifier input sel, enable pga */
	regmap_write(priv->regmap, MT6359_AUDENC_ANA_CON1, 0x0045);
	regmap_write(priv->regmap, MT6359_AUDENC_ANA_CON0, 0x0045);

	/* pga gain 18 dB */
	regmap_write(priv->regmap, MT6359_AUDENC_ANA_CON1, 0x0345);
	regmap_write(priv->regmap, MT6359_AUDENC_ANA_CON0, 0x0345);

	/* preamplifier dcc en */
	regmap_write(priv->regmap, MT6359_AUDENC_ANA_CON1, 0x0347);
	regmap_write(priv->regmap, MT6359_AUDENC_ANA_CON0, 0x0347);

	/* adc in sel, enable adc */
	regmap_write(priv->regmap, MT6359_AUDENC_ANA_CON1, 0x5347);
	regmap_write(priv->regmap, MT6359_AUDENC_ANA_CON0, 0x5347);

	usleep_range(100, 120);

	/* preamplifier dcc precharge off */
	regmap_write(priv->regmap, MT6359_AUDENC_ANA_CON1, 0x5343);
	regmap_write(priv->regmap, MT6359_AUDENC_ANA_CON0, 0x5343);

	/* here to set digital part */

	/* set gpio miso mode */
	mt6359_set_capture_gpio(priv);

	/* power on clock */
	regmap_update_bits(priv->regmap, MT6359_AUDIO_TOP_CON0,
			   0x00ff, 0x0000);

	/* configure ADC setting */
	regmap_write(priv->regmap, MT6359_AFE_TOP_CON0, 0x0000);

	/* [0] afe enable */
	regmap_update_bits(priv->regmap, MT6359_AFE_UL_DL_CON0,
			   0x0001, 0x0001);

	mt6359_mtkaif_tx_enable(priv);

	/* UL dmic setting */
	regmap_write(priv->regmap, MT6359_AFE_UL_SRC_CON0_H, 0x0000);

	/* UL turn on */
	regmap_write(priv->regmap, MT6359_AFE_UL_SRC_CON0_L, 0x0001);

	return 0;
}

static const struct snd_kcontrol_new mt6359_snd_misc_controls[] = {
	SOC_ENUM_EXT("Headphone Plugged In", misc_control_enum[0],
		     hp_plugged_in_get, hp_plugged_in_set),
	SOC_SINGLE_EXT("Audio HP ImpeDance Setting",
		       SND_SOC_NOPM, 0, 0x10000, 0,
		       hp_impedance_get, NULL),
	SOC_ENUM_EXT("PMIC_REG_CLEAR", misc_control_enum[0],
		     NULL, mt6359_rcv_dcc_set),
};

static int mt6359_codec_init_reg(struct snd_soc_component *cmpnt)
{
	struct mt6359_priv *priv = snd_soc_component_get_drvdata(cmpnt);

	/* enable clk buf */
	regmap_update_bits(priv->regmap, MT6359_DCXO_CW12,
			   0x1 << RG_XO_AUDIO_EN_M_SFT,
			   0x1 << RG_XO_AUDIO_EN_M_SFT);

	/* set those not controlled by dapm widget */

	/* audio clk source from internal dcxo */
	regmap_update_bits(priv->regmap, MT6359_AUDENC_ANA_CON23,
			   RG_CLKSQ_IN_SEL_TEST_MASK_SFT,
			   0x0);

	/* Disable HeadphoneL/HeadphoneR short circuit protection */
	regmap_update_bits(priv->regmap, MT6359_AUDDEC_ANA_CON0,
			   RG_AUDHPLSCDISABLE_VAUDP32_MASK_SFT,
			   0x1 << RG_AUDHPLSCDISABLE_VAUDP32_SFT);
	regmap_update_bits(priv->regmap, MT6359_AUDDEC_ANA_CON0,
			   RG_AUDHPRSCDISABLE_VAUDP32_MASK_SFT,
			   0x1 << RG_AUDHPRSCDISABLE_VAUDP32_SFT);
	/* Disable voice short circuit protection */
	regmap_update_bits(priv->regmap, MT6359_AUDDEC_ANA_CON6,
			   RG_AUDHSSCDISABLE_VAUDP32_MASK_SFT,
			   0x1 << RG_AUDHSSCDISABLE_VAUDP32_SFT);
	/* disable LO buffer left short circuit protection */
	regmap_update_bits(priv->regmap, MT6359_AUDDEC_ANA_CON7,
			   RG_AUDLOLSCDISABLE_VAUDP32_MASK_SFT,
			   0x1 << RG_AUDLOLSCDISABLE_VAUDP32_SFT);

	/* Set HP_EINT trigger level to 2.0v */
	regmap_update_bits(priv->regmap, MT6359_AUDENC_ANA_CON19,
			   RG_EINTCOMPVTH_MASK_SFT,
			   0x2 << RG_EINTCOMPVTH_SFT);

	/* set gpio */
	mt6359_set_gpio_smt(priv);
	mt6359_set_gpio_driving(priv);
	mt6359_reset_playback_gpio(priv);
	mt6359_reset_capture_gpio(priv);

	/* hp gain ctl default choose ZCD */
	priv->hp_gain_ctl = HP_GAIN_CTL_ZCD;
	hp_gain_ctl_select(priv, priv->hp_gain_ctl);

	/* hp hifi mode, default normal mode */
	priv->hp_hifi_mode = 0;

	/* Disable AUD_ZCD */
	zcd_disable(priv);

	/* disable clk buf */
	regmap_update_bits(priv->regmap, MT6359_DCXO_CW12,
			   0x1 << RG_XO_AUDIO_EN_M_SFT,
			   0x0 << RG_XO_AUDIO_EN_M_SFT);

#if !IS_ENABLED(CONFIG_FPGA_EARLY_PORTING)
	/* this will trigger widget "DC trim" power down event */
	enable_trim_buf(priv, true);
#endif
	return 0;
}

static int mt6359_codec_probe(struct snd_soc_component *cmpnt)
{
	struct mt6359_priv *priv = snd_soc_component_get_drvdata(cmpnt);

	snd_soc_component_init_regmap(cmpnt, priv->regmap);

	/* add codec misc controls */
	snd_soc_add_component_controls(cmpnt,
				       mt6359_snd_misc_controls,
				       ARRAY_SIZE(mt6359_snd_misc_controls));
	/* add vow controls */
	snd_soc_add_component_controls(cmpnt,
				       mt6359_snd_vow_controls,
				       ARRAY_SIZE(mt6359_snd_vow_controls));

	priv->hp_current_calibrate_val = get_hp_current_calibrate_val(priv);

	return mt6359_codec_init_reg(cmpnt);
}

static void mt6359_codec_remove(struct snd_soc_component *cmpnt)
{
	snd_soc_component_exit_regmap(cmpnt);
}

static const struct snd_soc_component_driver mt6359_soc_component_driver = {
	.name = CODEC_MT6359_NAME,
	.probe = mt6359_codec_probe,
	.remove = mt6359_codec_remove,
	.controls = mt6359_snd_controls,
	.num_controls = ARRAY_SIZE(mt6359_snd_controls),
	.dapm_widgets = mt6359_dapm_widgets,
	.num_dapm_widgets = ARRAY_SIZE(mt6359_dapm_widgets),
	.dapm_routes = mt6359_dapm_routes,
	.num_dapm_routes = ARRAY_SIZE(mt6359_dapm_routes),
};

/* debugfs */
static void debug_write_reg(struct file *file, void *arg)
{
	struct mt6359_priv *priv = file->private_data;
	char *token1 = NULL;
	char *token2 = NULL;
	char *temp = arg;
	char delim[] = " ,";
	unsigned int reg_addr = 0;
	unsigned int reg_value = 0;
	int ret = 0;

	token1 = strsep(&temp, delim);
	token2 = strsep(&temp, delim);
	dev_info(priv->dev, "%s(), token1 = %s, token2 = %s, temp = %s\n",
		 __func__, token1, token2, temp);

	if ((token1 != NULL) && (token2 != NULL)) {
		ret = kstrtouint(token1, 16, &reg_addr);
		ret = kstrtouint(token2, 16, &reg_value);
		dev_info(priv->dev, "%s(), reg_addr = 0x%x, reg_value = 0x%x\n",
			 __func__,
			 reg_addr, reg_value);
		regmap_write(priv->regmap, reg_addr, reg_value);
		regmap_read(priv->regmap, reg_addr, &reg_value);
		dev_info(priv->dev, "%s(), reg_addr = 0x%x, reg_value = 0x%x\n",
			 __func__,
			 reg_addr, reg_value);
	} else {
		dev_err(priv->dev, "token1 or token2 is NULL!\n");
	}
}

struct command_function {
	const char *cmd;
	void (*fn)(struct file *file, void *arg);
};

#define CMD_FN(_cmd, _fn) {	\
	.cmd = _cmd,		\
	.fn = _fn,		\
}

static const struct command_function debug_cmds[] = {
	CMD_FN("write_reg", debug_write_reg),
	{}
};

static int mt6359_debugfs_open(struct inode *inode, struct file *file)
{
	file->private_data = inode->i_private;
	return 0;
}

static ssize_t mt6359_debugfs_read(struct file *file, char __user *buf,
				     size_t count, loff_t *pos)
{
	struct mt6359_priv *priv = file->private_data;
	const int size = 12288;
	char *buffer = NULL; /* for reduce kernel stack */
	int n = 0;
	unsigned int value;
	int ret = 0;

	buffer = kmalloc(size, GFP_KERNEL);
	if (!buffer)
		return -ENOMEM;

	n += scnprintf(buffer + n, size - n, "mtkaif_protocol = %d\n",
		       priv->mtkaif_protocol);

	regmap_read(priv->regmap, MT6359_SMT_CON1, &value);
	n += scnprintf(buffer + n, size - n,
		       "MT6359_SMT_CON1 = 0x%x\n", value);
	regmap_read(priv->regmap, MT6359_GPIO_DIR0, &value);
	n += scnprintf(buffer + n, size - n,
		       "MT6359_GPIO_DIR0 = 0x%x\n", value);
	regmap_read(priv->regmap, MT6359_GPIO_DIR1, &value);
	n += scnprintf(buffer + n, size - n,
		       "MT6359_GPIO_DIR1 = 0x%x\n", value);
	regmap_read(priv->regmap, MT6359_GPIO_MODE2, &value);
	n += scnprintf(buffer + n, size - n,
		       "MT6359_GPIO_MODE2 = 0x%x\n", value);
	regmap_read(priv->regmap, MT6359_GPIO_MODE3, &value);
	n += scnprintf(buffer + n, size - n,
		       "MT6359_GPIO_MODE3 = 0x%x\n", value);
	regmap_read(priv->regmap, MT6359_GPIO_MODE4, &value);
	n += scnprintf(buffer + n, size - n,
		       "MT6359_GPIO_MODE4 = 0x%x\n", value);
	regmap_read(priv->regmap, MT6359_DCXO_CW11, &value);
	n += scnprintf(buffer + n, size - n,
		       "MT6359_DCXO_CW11 = 0x%x\n", value);
	regmap_read(priv->regmap, MT6359_DCXO_CW12, &value);
	n += scnprintf(buffer + n, size - n,
		       "MT6359_DCXO_CW12 = 0x%x\n", value);
	regmap_read(priv->regmap, MT6359_LDO_VAUD18_CON0, &value);
	n += scnprintf(buffer + n, size - n,
		       "MT6359_LDO_VAUD18_CON0 = 0x%x\n", value);
	regmap_read(priv->regmap, MT6359_AUD_TOP_ID, &value);
	n += scnprintf(buffer + n, size - n,
		       "MT6359_AUD_TOP_ID = 0x%x\n", value);
	regmap_read(priv->regmap, MT6359_AUD_TOP_REV0, &value);
	n += scnprintf(buffer + n, size - n,
		       "MT6359_AUD_TOP_REV0 = 0x%x\n", value);
	regmap_read(priv->regmap, MT6359_AUD_TOP_DBI, &value);
	n += scnprintf(buffer + n, size - n,
		       "MT6359_AUD_TOP_DBI = 0x%x\n", value);
	regmap_read(priv->regmap, MT6359_AUD_TOP_DXI, &value);
	n += scnprintf(buffer + n, size - n,
		       "MT6359_AUD_TOP_DXI = 0x%x\n", value);
	regmap_read(priv->regmap, MT6359_AUD_TOP_CKPDN_TPM0, &value);
	n += scnprintf(buffer + n, size - n,
		       "MT6359_AUD_TOP_CKPDN_TPM0 = 0x%x\n", value);
	regmap_read(priv->regmap, MT6359_AUD_TOP_CKPDN_TPM1, &value);
	n += scnprintf(buffer + n, size - n,
		       "MT6359_AUD_TOP_CKPDN_TPM1 = 0x%x\n", value);
	regmap_read(priv->regmap, MT6359_AUD_TOP_CKPDN_CON0, &value);
	n += scnprintf(buffer + n, size - n,
		       "MT6359_AUD_TOP_CKPDN_CON0 = 0x%x\n", value);
	regmap_read(priv->regmap, MT6359_AUD_TOP_CKPDN_CON0_SET, &value);
	n += scnprintf(buffer + n, size - n,
		       "MT6359_AUD_TOP_CKPDN_CON0_SET = 0x%x\n", value);
	regmap_read(priv->regmap, MT6359_AUD_TOP_CKPDN_CON0_CLR, &value);
	n += scnprintf(buffer + n, size - n,
		       "MT6359_AUD_TOP_CKPDN_CON0_CLR = 0x%x\n", value);
	regmap_read(priv->regmap, MT6359_AUD_TOP_CKSEL_CON0, &value);
	n += scnprintf(buffer + n, size - n,
		       "MT6359_AUD_TOP_CKSEL_CON0 = 0x%x\n", value);
	regmap_read(priv->regmap, MT6359_AUD_TOP_CKSEL_CON0_SET, &value);
	n += scnprintf(buffer + n, size - n,
		       "MT6359_AUD_TOP_CKSEL_CON0_SET = 0x%x\n", value);
	regmap_read(priv->regmap, MT6359_AUD_TOP_CKSEL_CON0_CLR, &value);
	n += scnprintf(buffer + n, size - n,
		       "MT6359_AUD_TOP_CKSEL_CON0_CLR = 0x%x\n", value);
	regmap_read(priv->regmap, MT6359_AUD_TOP_CKTST_CON0, &value);
	n += scnprintf(buffer + n, size - n,
		       "MT6359_AUD_TOP_CKTST_CON0 = 0x%x\n", value);
	regmap_read(priv->regmap, MT6359_AUD_TOP_CLK_HWEN_CON0, &value);
	n += scnprintf(buffer + n, size - n,
		       "MT6359_AUD_TOP_CLK_HWEN_CON0 = 0x%x\n", value);
	regmap_read(priv->regmap, MT6359_AUD_TOP_CLK_HWEN_CON0_SET, &value);
	n += scnprintf(buffer + n, size - n,
		       "MT6359_AUD_TOP_CLK_HWEN_CON0_SET = 0x%x\n", value);
	regmap_read(priv->regmap, MT6359_AUD_TOP_CLK_HWEN_CON0_CLR, &value);
	n += scnprintf(buffer + n, size - n,
		       "MT6359_AUD_TOP_CLK_HWEN_CON0_CLR = 0x%x\n", value);
	regmap_read(priv->regmap, MT6359_AUD_TOP_RST_CON0, &value);
	n += scnprintf(buffer + n, size - n,
		       "MT6359_AUD_TOP_RST_CON0 = 0x%x\n", value);
	regmap_read(priv->regmap, MT6359_AUD_TOP_RST_CON0_SET, &value);
	n += scnprintf(buffer + n, size - n,
		       "MT6359_AUD_TOP_RST_CON0_SET = 0x%x\n", value);
	regmap_read(priv->regmap, MT6359_AUD_TOP_RST_CON0_CLR, &value);
	n += scnprintf(buffer + n, size - n,
		       "MT6359_AUD_TOP_RST_CON0_CLR = 0x%x\n", value);
	regmap_read(priv->regmap, MT6359_AUD_TOP_RST_BANK_CON0, &value);
	n += scnprintf(buffer + n, size - n,
		       "MT6359_AUD_TOP_RST_BANK_CON0 = 0x%x\n", value);
	regmap_read(priv->regmap, MT6359_AUD_TOP_INT_CON0, &value);
	n += scnprintf(buffer + n, size - n,
		       "MT6359_AUD_TOP_INT_CON0 = 0x%x\n", value);
	regmap_read(priv->regmap, MT6359_AUD_TOP_INT_CON0_SET, &value);
	n += scnprintf(buffer + n, size - n,
		       "MT6359_AUD_TOP_INT_CON0_SET = 0x%x\n", value);
	regmap_read(priv->regmap, MT6359_AUD_TOP_INT_CON0_CLR, &value);
	n += scnprintf(buffer + n, size - n,
		       "MT6359_AUD_TOP_INT_CON0_CLR = 0x%x\n", value);
	regmap_read(priv->regmap, MT6359_AUD_TOP_INT_MASK_CON0, &value);
	n += scnprintf(buffer + n, size - n,
		       "MT6359_AUD_TOP_INT_MASK_CON0 = 0x%x\n", value);
	regmap_read(priv->regmap, MT6359_AUD_TOP_INT_MASK_CON0_SET, &value);
	n += scnprintf(buffer + n, size - n,
		       "MT6359_AUD_TOP_INT_MASK_CON0_SET = 0x%x\n", value);
	regmap_read(priv->regmap, MT6359_AUD_TOP_INT_MASK_CON0_CLR, &value);
	n += scnprintf(buffer + n, size - n,
		       "MT6359_AUD_TOP_INT_MASK_CON0_CLR = 0x%x\n", value);
	regmap_read(priv->regmap, MT6359_AUD_TOP_INT_STATUS0, &value);
	n += scnprintf(buffer + n, size - n,
		       "MT6359_AUD_TOP_INT_STATUS0 = 0x%x\n", value);
	regmap_read(priv->regmap, MT6359_AUD_TOP_INT_RAW_STATUS0, &value);
	n += scnprintf(buffer + n, size - n,
		       "MT6359_AUD_TOP_INT_RAW_STATUS0 = 0x%x\n", value);
	regmap_read(priv->regmap, MT6359_AUD_TOP_INT_MISC_CON0, &value);
	n += scnprintf(buffer + n, size - n,
		       "MT6359_AUD_TOP_INT_MISC_CON0 = 0x%x\n", value);
	regmap_read(priv->regmap, MT6359_AUD_TOP_MON_CON0, &value);
	n += scnprintf(buffer + n, size - n,
		       "MT6359_AUD_TOP_MON_CON0 = 0x%x\n", value);
	regmap_read(priv->regmap, MT6359_AUDIO_DIG_DSN_ID, &value);
	n += scnprintf(buffer + n, size - n,
		       "MT6359_AUDIO_DIG_DSN_ID = 0x%x\n", value);
	regmap_read(priv->regmap, MT6359_AUDIO_DIG_DSN_REV0, &value);
	n += scnprintf(buffer + n, size - n,
		       "MT6359_AUDIO_DIG_DSN_REV0 = 0x%x\n", value);
	regmap_read(priv->regmap, MT6359_AUDIO_DIG_DSN_DBI, &value);
	n += scnprintf(buffer + n, size - n,
		       "MT6359_AUDIO_DIG_DSN_DBI = 0x%x\n", value);
	regmap_read(priv->regmap, MT6359_AUDIO_DIG_DSN_DXI, &value);
	n += scnprintf(buffer + n, size - n,
		       "MT6359_AUDIO_DIG_DSN_DXI = 0x%x\n", value);
	regmap_read(priv->regmap, MT6359_AFE_UL_DL_CON0, &value);
	n += scnprintf(buffer + n, size - n,
		       "MT6359_AFE_UL_DL_CON0 = 0x%x\n", value);
	regmap_read(priv->regmap, MT6359_AFE_DL_SRC2_CON0_L, &value);
	n += scnprintf(buffer + n, size - n,
		       "MT6359_AFE_DL_SRC2_CON0_L = 0x%x\n", value);
	regmap_read(priv->regmap, MT6359_AFE_UL_SRC_CON0_H, &value);
	n += scnprintf(buffer + n, size - n,
		       "MT6359_AFE_UL_SRC_CON0_H = 0x%x\n", value);
	regmap_read(priv->regmap, MT6359_AFE_UL_SRC_CON0_L, &value);
	n += scnprintf(buffer + n, size - n,
		       "MT6359_AFE_UL_SRC_CON0_L = 0x%x\n", value);
	regmap_read(priv->regmap, MT6359_AFE_ADDA6_L_SRC_CON0_H, &value);
	n += scnprintf(buffer + n, size - n,
		       "MT6359_AFE_ADDA6_L_SRC_CON0_H = 0x%x\n", value);
	regmap_read(priv->regmap, MT6359_AFE_ADDA6_UL_SRC_CON0_L, &value);
	n += scnprintf(buffer + n, size - n,
		       "MT6359_AFE_ADDA6_UL_SRC_CON0_L = 0x%x\n", value);
	regmap_read(priv->regmap, MT6359_AFE_TOP_CON0, &value);
	n += scnprintf(buffer + n, size - n,
		       "MT6359_AFE_TOP_CON0 = 0x%x\n", value);
	regmap_read(priv->regmap, MT6359_AUDIO_TOP_CON0, &value);
	n += scnprintf(buffer + n, size - n,
		       "MT6359_AUDIO_TOP_CON0 = 0x%x\n", value);
	regmap_read(priv->regmap, MT6359_AFE_MON_DEBUG0, &value);
	n += scnprintf(buffer + n, size - n,
		       "MT6359_AFE_MON_DEBUG0 = 0x%x\n", value);
	regmap_read(priv->regmap, MT6359_AFUNC_AUD_CON0, &value);
	n += scnprintf(buffer + n, size - n,
		       "MT6359_AFUNC_AUD_CON0 = 0x%x\n", value);
	regmap_read(priv->regmap, MT6359_AFUNC_AUD_CON1, &value);
	n += scnprintf(buffer + n, size - n,
		       "MT6359_AFUNC_AUD_CON1 = 0x%x\n", value);
	regmap_read(priv->regmap, MT6359_AFUNC_AUD_CON2, &value);
	n += scnprintf(buffer + n, size - n,
		       "MT6359_AFUNC_AUD_CON2 = 0x%x\n", value);
	regmap_read(priv->regmap, MT6359_AFUNC_AUD_CON3, &value);
	n += scnprintf(buffer + n, size - n,
		       "MT6359_AFUNC_AUD_CON3 = 0x%x\n", value);
	regmap_read(priv->regmap, MT6359_AFUNC_AUD_CON4, &value);
	n += scnprintf(buffer + n, size - n,
		       "MT6359_AFUNC_AUD_CON4 = 0x%x\n", value);
	regmap_read(priv->regmap, MT6359_AFUNC_AUD_CON5, &value);
	n += scnprintf(buffer + n, size - n,
		       "MT6359_AFUNC_AUD_CON5 = 0x%x\n", value);
	regmap_read(priv->regmap, MT6359_AFUNC_AUD_CON6, &value);
	n += scnprintf(buffer + n, size - n,
		       "MT6359_AFUNC_AUD_CON6 = 0x%x\n", value);
	regmap_read(priv->regmap, MT6359_AFUNC_AUD_CON7, &value);
	n += scnprintf(buffer + n, size - n,
		       "MT6359_AFUNC_AUD_CON7 = 0x%x\n", value);
	regmap_read(priv->regmap, MT6359_AFUNC_AUD_CON8, &value);
	n += scnprintf(buffer + n, size - n,
		       "MT6359_AFUNC_AUD_CON8 = 0x%x\n", value);
	regmap_read(priv->regmap, MT6359_AFUNC_AUD_CON9, &value);
	n += scnprintf(buffer + n, size - n,
		       "MT6359_AFUNC_AUD_CON9 = 0x%x\n", value);
	regmap_read(priv->regmap, MT6359_AFUNC_AUD_CON10, &value);
	n += scnprintf(buffer + n, size - n,
		       "MT6359_AFUNC_AUD_CON10 = 0x%x\n", value);
	regmap_read(priv->regmap, MT6359_AFUNC_AUD_CON11, &value);
	n += scnprintf(buffer + n, size - n,
		       "MT6359_AFUNC_AUD_CON11 = 0x%x\n", value);
	regmap_read(priv->regmap, MT6359_AFUNC_AUD_CON12, &value);
	n += scnprintf(buffer + n, size - n,
		       "MT6359_AFUNC_AUD_CON12 = 0x%x\n", value);
	regmap_read(priv->regmap, MT6359_AFUNC_AUD_MON0, &value);
	n += scnprintf(buffer + n, size - n,
		       "MT6359_AFUNC_AUD_MON0 = 0x%x\n", value);
	regmap_read(priv->regmap, MT6359_AFUNC_AUD_MON1, &value);
	n += scnprintf(buffer + n, size - n,
		       "MT6359_AFUNC_AUD_MON1 = 0x%x\n", value);
	regmap_read(priv->regmap, MT6359_AUDRC_TUNE_MON0, &value);
	n += scnprintf(buffer + n, size - n,
		       "MT6359_AUDRC_TUNE_MON0 = 0x%x\n", value);
	regmap_read(priv->regmap, MT6359_AFE_ADDA_MTKAIF_FIFO_CFG0, &value);
	n += scnprintf(buffer + n, size - n,
		       "MT6359_AFE_ADDA_MTKAIF_FIFO_CFG0 = 0x%x\n", value);
	regmap_read(priv->regmap, MT6359_AFE_ADDA_MTKAIF_FIFO_LOG_MON1, &value);
	n += scnprintf(buffer + n, size - n,
		       "MT6359_AFE_ADDA_MTKAIF_FIFO_LOG_MON1 = 0x%x\n", value);
	regmap_read(priv->regmap, MT6359_AFE_ADDA_MTKAIF_MON0, &value);
	n += scnprintf(buffer + n, size - n,
		       "MT6359_AFE_ADDA_MTKAIF_MON0 = 0x%x\n", value);
	regmap_read(priv->regmap, MT6359_AFE_ADDA_MTKAIF_MON1, &value);
	n += scnprintf(buffer + n, size - n,
		       "MT6359_AFE_ADDA_MTKAIF_MON1 = 0x%x\n", value);
	regmap_read(priv->regmap, MT6359_AFE_ADDA_MTKAIF_MON2, &value);
	n += scnprintf(buffer + n, size - n,
		       "MT6359_AFE_ADDA_MTKAIF_MON2 = 0x%x\n", value);
	regmap_read(priv->regmap, MT6359_AFE_ADDA6_MTKAIF_MON3, &value);
	n += scnprintf(buffer + n, size - n,
		       "MT6359_AFE_ADDA6_MTKAIF_MON3 = 0x%x\n", value);
	regmap_read(priv->regmap, MT6359_AFE_ADDA_MTKAIF_MON4, &value);
	n += scnprintf(buffer + n, size - n,
		       "MT6359_AFE_ADDA_MTKAIF_MON4 = 0x%x\n", value);
	regmap_read(priv->regmap, MT6359_AFE_ADDA_MTKAIF_MON5, &value);
	n += scnprintf(buffer + n, size - n,
		       "MT6359_AFE_ADDA_MTKAIF_MON5 = 0x%x\n", value);
	regmap_read(priv->regmap, MT6359_AFE_ADDA_MTKAIF_CFG0, &value);
	n += scnprintf(buffer + n, size - n,
		       "MT6359_AFE_ADDA_MTKAIF_CFG0 = 0x%x\n", value);
	regmap_read(priv->regmap, MT6359_AFE_ADDA_MTKAIF_RX_CFG0, &value);
	n += scnprintf(buffer + n, size - n,
		       "MT6359_AFE_ADDA_MTKAIF_RX_CFG0 = 0x%x\n", value);
	regmap_read(priv->regmap, MT6359_AFE_ADDA_MTKAIF_RX_CFG1, &value);
	n += scnprintf(buffer + n, size - n,
		       "MT6359_AFE_ADDA_MTKAIF_RX_CFG1 = 0x%x\n", value);
	regmap_read(priv->regmap, MT6359_AFE_ADDA_MTKAIF_RX_CFG2, &value);
	n += scnprintf(buffer + n, size - n,
		       "MT6359_AFE_ADDA_MTKAIF_RX_CFG2 = 0x%x\n", value);
	regmap_read(priv->regmap, MT6359_AFE_ADDA_MTKAIF_RX_CFG3, &value);
	n += scnprintf(buffer + n, size - n,
		       "MT6359_AFE_ADDA_MTKAIF_RX_CFG3 = 0x%x\n", value);
	regmap_read(priv->regmap, MT6359_AFE_ADDA_MTKAIF_SYNCWORD_CFG0, &value);
	n += scnprintf(buffer + n, size - n,
		       "MT6359_AFE_ADDA_MTKAIF_SYNCWORD_CFG0 = 0x%x\n", value);
	regmap_read(priv->regmap, MT6359_AFE_ADDA_MTKAIF_SYNCWORD_CFG1, &value);
	n += scnprintf(buffer + n, size - n,
		       "MT6359_AFE_ADDA_MTKAIF_SYNCWORD_CFG1 = 0x%x\n", value);
	regmap_read(priv->regmap, MT6359_AFE_SGEN_CFG0, &value);
	n += scnprintf(buffer + n, size - n,
		       "MT6359_AFE_SGEN_CFG0 = 0x%x\n", value);
	regmap_read(priv->regmap, MT6359_AFE_SGEN_CFG1, &value);
	n += scnprintf(buffer + n, size - n,
		       "MT6359_AFE_SGEN_CFG1 = 0x%x\n", value);
	regmap_read(priv->regmap, MT6359_AFE_ADC_ASYNC_FIFO_CFG, &value);
	n += scnprintf(buffer + n, size - n,
		       "MT6359_AFE_ADC_ASYNC_FIFO_CFG = 0x%x\n", value);
	regmap_read(priv->regmap, MT6359_AFE_ADC_ASYNC_FIFO_CFG1, &value);
	n += scnprintf(buffer + n, size - n,
		       "MT6359_AFE_ADC_ASYNC_FIFO_CFG1 = 0x%x\n", value);
	regmap_read(priv->regmap, MT6359_AFE_DCCLK_CFG0, &value);
	n += scnprintf(buffer + n, size - n,
		       "MT6359_AFE_DCCLK_CFG0 = 0x%x\n", value);
	regmap_read(priv->regmap, MT6359_AFE_DCCLK_CFG1, &value);
	n += scnprintf(buffer + n, size - n,
		       "MT6359_AFE_DCCLK_CFG1 = 0x%x\n", value);
	regmap_read(priv->regmap, MT6359_AUDIO_DIG_CFG, &value);
	n += scnprintf(buffer + n, size - n,
		       "MT6359_AUDIO_DIG_CFG = 0x%x\n", value);
	regmap_read(priv->regmap, MT6359_AUDIO_DIG_CFG1, &value);
	n += scnprintf(buffer + n, size - n,
		       "MT6359_AUDIO_DIG_CFG1 = 0x%x\n", value);
	regmap_read(priv->regmap, MT6359_AFE_AUD_PAD_TOP, &value);
	n += scnprintf(buffer + n, size - n,
		       "MT6359_AFE_AUD_PAD_TOP = 0x%x\n", value);
	regmap_read(priv->regmap, MT6359_AFE_AUD_PAD_TOP_MON, &value);
	n += scnprintf(buffer + n, size - n,
		       "MT6359_AFE_AUD_PAD_TOP_MON = 0x%x\n", value);
	regmap_read(priv->regmap, MT6359_AFE_AUD_PAD_TOP_MON1, &value);
	n += scnprintf(buffer + n, size - n,
		       "MT6359_AFE_AUD_PAD_TOP_MON1 = 0x%x\n", value);
	regmap_read(priv->regmap, MT6359_AFE_AUD_PAD_TOP_MON2, &value);
	n += scnprintf(buffer + n, size - n,
		       "MT6359_AFE_AUD_PAD_TOP_MON2 = 0x%x\n", value);
	regmap_read(priv->regmap, MT6359_AFE_DL_NLE_CFG, &value);
	n += scnprintf(buffer + n, size - n,
		       "MT6359_AFE_DL_NLE_CFG = 0x%x\n", value);
	regmap_read(priv->regmap, MT6359_AFE_DL_NLE_MON, &value);
	n += scnprintf(buffer + n, size - n,
		       "MT6359_AFE_DL_NLE_MON = 0x%x\n", value);
	regmap_read(priv->regmap, MT6359_AFE_CG_EN_MON, &value);
	n += scnprintf(buffer + n, size - n,
		       "MT6359_AFE_CG_EN_MON = 0x%x\n", value);
	regmap_read(priv->regmap, MT6359_AFE_MIC_ARRAY_CFG, &value);
	n += scnprintf(buffer + n, size - n,
		       "MT6359_AFE_MIC_ARRAY_CFG = 0x%x\n", value);
	regmap_read(priv->regmap, MT6359_AFE_CHOP_CFG0, &value);
	n += scnprintf(buffer + n, size - n,
		       "MT6359_AFE_CHOP_CFG0 = 0x%x\n", value);
	regmap_read(priv->regmap, MT6359_AFE_MTKAIF_MUX_CFG, &value);
	n += scnprintf(buffer + n, size - n,
		       "MT6359_AFE_MTKAIF_MUX_CFG = 0x%x\n", value);
	regmap_read(priv->regmap, MT6359_AUDIO_DIG_2ND_DSN_ID, &value);
	n += scnprintf(buffer + n, size - n,
		       "MT6359_AUDIO_DIG_2ND_DSN_ID = 0x%x\n", value);
	regmap_read(priv->regmap, MT6359_AUDIO_DIG_2ND_DSN_REV0, &value);
	n += scnprintf(buffer + n, size - n,
		       "MT6359_AUDIO_DIG_2ND_DSN_REV0 = 0x%x\n", value);
	regmap_read(priv->regmap, MT6359_AUDIO_DIG_2ND_DSN_DBI, &value);
	n += scnprintf(buffer + n, size - n,
		       "MT6359_AUDIO_DIG_2ND_DSN_DBI = 0x%x\n", value);
	regmap_read(priv->regmap, MT6359_AUDIO_DIG_2ND_DSN_DXI, &value);
	n += scnprintf(buffer + n, size - n,
		       "MT6359_AUDIO_DIG_2ND_DSN_DXI = 0x%x\n", value);
	regmap_read(priv->regmap, MT6359_AFE_PMIC_NEWIF_CFG3, &value);
	n += scnprintf(buffer + n, size - n,
		       "MT6359_AFE_PMIC_NEWIF_CFG3 = 0x%x\n", value);
	regmap_read(priv->regmap, MT6359_AFE_VOW_TOP_CON0, &value);
	n += scnprintf(buffer + n, size - n,
		       "MT6359_AFE_VOW_TOP_CON0 = 0x%x\n", value);
	regmap_read(priv->regmap, MT6359_AFE_VOW_TOP_CON1, &value);
	n += scnprintf(buffer + n, size - n,
		       "MT6359_AFE_VOW_TOP_CON1 = 0x%x\n", value);
	regmap_read(priv->regmap, MT6359_AFE_VOW_TOP_CON2, &value);
	n += scnprintf(buffer + n, size - n,
		       "MT6359_AFE_VOW_TOP_CON2 = 0x%x\n", value);
	regmap_read(priv->regmap, MT6359_AFE_VOW_TOP_CON3, &value);
	n += scnprintf(buffer + n, size - n,
		       "MT6359_AFE_VOW_TOP_CON3 = 0x%x\n", value);
	regmap_read(priv->regmap, MT6359_AFE_VOW_TOP_CON4, &value);
	n += scnprintf(buffer + n, size - n,
		       "MT6359_AFE_VOW_TOP_CON4 = 0x%x\n", value);
	regmap_read(priv->regmap, MT6359_AFE_VOW_TOP_MON0, &value);
	n += scnprintf(buffer + n, size - n,
		       "MT6359_AFE_VOW_TOP_MON0 = 0x%x\n", value);
	regmap_read(priv->regmap, MT6359_AFE_VOW_VAD_CFG0, &value);
	n += scnprintf(buffer + n, size - n,
		       "MT6359_AFE_VOW_VAD_CFG0 = 0x%x\n", value);
	regmap_read(priv->regmap, MT6359_AFE_VOW_VAD_CFG1, &value);
	n += scnprintf(buffer + n, size - n,
		       "MT6359_AFE_VOW_VAD_CFG1 = 0x%x\n", value);
	regmap_read(priv->regmap, MT6359_AFE_VOW_VAD_CFG2, &value);
	n += scnprintf(buffer + n, size - n,
		       "MT6359_AFE_VOW_VAD_CFG2 = 0x%x\n", value);
	regmap_read(priv->regmap, MT6359_AFE_VOW_VAD_CFG3, &value);
	n += scnprintf(buffer + n, size - n,
		       "MT6359_AFE_VOW_VAD_CFG3 = 0x%x\n", value);
	regmap_read(priv->regmap, MT6359_AFE_VOW_VAD_CFG4, &value);
	n += scnprintf(buffer + n, size - n,
		       "MT6359_AFE_VOW_VAD_CFG4 = 0x%x\n", value);
	regmap_read(priv->regmap, MT6359_AFE_VOW_VAD_CFG5, &value);
	n += scnprintf(buffer + n, size - n,
		       "MT6359_AFE_VOW_VAD_CFG5 = 0x%x\n", value);
	regmap_read(priv->regmap, MT6359_AFE_VOW_VAD_CFG6, &value);
	n += scnprintf(buffer + n, size - n,
		       "MT6359_AFE_VOW_VAD_CFG6 = 0x%x\n", value);
	regmap_read(priv->regmap, MT6359_AFE_VOW_VAD_CFG7, &value);
	n += scnprintf(buffer + n, size - n,
		       "MT6359_AFE_VOW_VAD_CFG7 = 0x%x\n", value);
	regmap_read(priv->regmap, MT6359_AFE_VOW_VAD_CFG8, &value);
	n += scnprintf(buffer + n, size - n,
		       "MT6359_AFE_VOW_VAD_CFG8 = 0x%x\n", value);
	regmap_read(priv->regmap, MT6359_AFE_VOW_VAD_CFG9, &value);
	n += scnprintf(buffer + n, size - n,
		       "MT6359_AFE_VOW_VAD_CFG9 = 0x%x\n", value);
	regmap_read(priv->regmap, MT6359_AFE_VOW_VAD_CFG10, &value);
	n += scnprintf(buffer + n, size - n,
		       "MT6359_AFE_VOW_VAD_CFG10 = 0x%x\n", value);
	regmap_read(priv->regmap, MT6359_AFE_VOW_VAD_CFG11, &value);
	n += scnprintf(buffer + n, size - n,
		       "MT6359_AFE_VOW_VAD_CFG11 = 0x%x\n", value);
	regmap_read(priv->regmap, MT6359_AFE_VOW_VAD_CFG12, &value);
	n += scnprintf(buffer + n, size - n,
		       "MT6359_AFE_VOW_VAD_CFG12 = 0x%x\n", value);
	regmap_read(priv->regmap, MT6359_AFE_VOW_VAD_MON0, &value);
	n += scnprintf(buffer + n, size - n,
		       "MT6359_AFE_VOW_VAD_MON0 = 0x%x\n", value);
	regmap_read(priv->regmap, MT6359_AFE_VOW_VAD_MON1, &value);
	n += scnprintf(buffer + n, size - n,
		       "MT6359_AFE_VOW_VAD_MON1 = 0x%x\n", value);
	regmap_read(priv->regmap, MT6359_AFE_VOW_VAD_MON2, &value);
	n += scnprintf(buffer + n, size - n,
		       "MT6359_AFE_VOW_VAD_MON2 = 0x%x\n", value);
	regmap_read(priv->regmap, MT6359_AFE_VOW_VAD_MON3, &value);
	n += scnprintf(buffer + n, size - n,
		       "MT6359_AFE_VOW_VAD_MON3 = 0x%x\n", value);
	regmap_read(priv->regmap, MT6359_AFE_VOW_VAD_MON4, &value);
	n += scnprintf(buffer + n, size - n,
		       "MT6359_AFE_VOW_VAD_MON4 = 0x%x\n", value);
	regmap_read(priv->regmap, MT6359_AFE_VOW_VAD_MON5, &value);
	n += scnprintf(buffer + n, size - n,
		       "MT6359_AFE_VOW_VAD_MON5 = 0x%x\n", value);
	regmap_read(priv->regmap, MT6359_AFE_VOW_VAD_MON6, &value);
	n += scnprintf(buffer + n, size - n,
		       "MT6359_AFE_VOW_VAD_MON6 = 0x%x\n", value);
	regmap_read(priv->regmap, MT6359_AFE_VOW_VAD_MON7, &value);
	n += scnprintf(buffer + n, size - n,
		       "MT6359_AFE_VOW_VAD_MON7 = 0x%x\n", value);
	regmap_read(priv->regmap, MT6359_AFE_VOW_VAD_MON8, &value);
	n += scnprintf(buffer + n, size - n,
		       "MT6359_AFE_VOW_VAD_MON8 = 0x%x\n", value);
	regmap_read(priv->regmap, MT6359_AFE_VOW_VAD_MON9, &value);
	n += scnprintf(buffer + n, size - n,
		       "MT6359_AFE_VOW_VAD_MON9 = 0x%x\n", value);
	regmap_read(priv->regmap, MT6359_AFE_VOW_VAD_MON10, &value);
	n += scnprintf(buffer + n, size - n,
		       "MT6359_AFE_VOW_VAD_MON10 = 0x%x\n", value);
	regmap_read(priv->regmap, MT6359_AFE_VOW_VAD_MON11, &value);
	n += scnprintf(buffer + n, size - n,
		       "MT6359_AFE_VOW_VAD_MON11 = 0x%x\n", value);
	regmap_read(priv->regmap, MT6359_AFE_VOW_TGEN_CFG0, &value);
	n += scnprintf(buffer + n, size - n,
		       "MT6359_AFE_VOW_TGEN_CFG0 = 0x%x\n", value);
	regmap_read(priv->regmap, MT6359_AFE_VOW_TGEN_CFG1, &value);
	n += scnprintf(buffer + n, size - n,
		       "MT6359_AFE_VOW_TGEN_CFG1 = 0x%x\n", value);
	regmap_read(priv->regmap, MT6359_AFE_VOW_HPF_CFG0, &value);
	n += scnprintf(buffer + n, size - n,
		       "MT6359_AFE_VOW_HPF_CFG0 = 0x%x\n", value);
	regmap_read(priv->regmap, MT6359_AFE_VOW_HPF_CFG1, &value);
	n += scnprintf(buffer + n, size - n,
		       "MT6359_AFE_VOW_HPF_CFG1 = 0x%x\n", value);
	regmap_read(priv->regmap, MT6359_AUDIO_DIG_3RD_DSN_ID, &value);
	n += scnprintf(buffer + n, size - n,
		       "MT6359_AUDIO_DIG_3RD_DSN_ID = 0x%x\n", value);
	regmap_read(priv->regmap, MT6359_AUDIO_DIG_3RD_DSN_REV0, &value);
	n += scnprintf(buffer + n, size - n,
		       "MT6359_AUDIO_DIG_3RD_DSN_REV0 = 0x%x\n", value);
	regmap_read(priv->regmap, MT6359_AUDIO_DIG_3RD_DSN_DBI, &value);
	n += scnprintf(buffer + n, size - n,
		       "MT6359_AUDIO_DIG_3RD_DSN_DBI = 0x%x\n", value);
	regmap_read(priv->regmap, MT6359_AUDIO_DIG_3RD_DSN_DXI, &value);
	n += scnprintf(buffer + n, size - n,
		       "MT6359_AUDIO_DIG_3RD_DSN_DXI = 0x%x\n", value);
	regmap_read(priv->regmap, MT6359_AFE_VOW_PERIODIC_CFG0, &value);
	n += scnprintf(buffer + n, size - n,
		       "MT6359_AFE_VOW_PERIODIC_CFG0 = 0x%x\n", value);
	regmap_read(priv->regmap, MT6359_AFE_VOW_PERIODIC_CFG1, &value);
	n += scnprintf(buffer + n, size - n,
		       "MT6359_AFE_VOW_PERIODIC_CFG1 = 0x%x\n", value);
	regmap_read(priv->regmap, MT6359_AFE_VOW_PERIODIC_CFG2, &value);
	n += scnprintf(buffer + n, size - n,
		       "MT6359_AFE_VOW_PERIODIC_CFG2 = 0x%x\n", value);
	regmap_read(priv->regmap, MT6359_AFE_VOW_PERIODIC_CFG3, &value);
	n += scnprintf(buffer + n, size - n,
		       "MT6359_AFE_VOW_PERIODIC_CFG3 = 0x%x\n", value);
	regmap_read(priv->regmap, MT6359_AFE_VOW_PERIODIC_CFG4, &value);
	n += scnprintf(buffer + n, size - n,
		       "MT6359_AFE_VOW_PERIODIC_CFG4 = 0x%x\n", value);
	regmap_read(priv->regmap, MT6359_AFE_VOW_PERIODIC_CFG5, &value);
	n += scnprintf(buffer + n, size - n,
		       "MT6359_AFE_VOW_PERIODIC_CFG5 = 0x%x\n", value);
	regmap_read(priv->regmap, MT6359_AFE_VOW_PERIODIC_CFG6, &value);
	n += scnprintf(buffer + n, size - n,
		       "MT6359_AFE_VOW_PERIODIC_CFG6 = 0x%x\n", value);
	regmap_read(priv->regmap, MT6359_AFE_VOW_PERIODIC_CFG7, &value);
	n += scnprintf(buffer + n, size - n,
		       "MT6359_AFE_VOW_PERIODIC_CFG7 = 0x%x\n", value);
	regmap_read(priv->regmap, MT6359_AFE_VOW_PERIODIC_CFG8, &value);
	n += scnprintf(buffer + n, size - n,
		       "MT6359_AFE_VOW_PERIODIC_CFG8 = 0x%x\n", value);
	regmap_read(priv->regmap, MT6359_AFE_VOW_PERIODIC_CFG9, &value);
	n += scnprintf(buffer + n, size - n,
		       "MT6359_AFE_VOW_PERIODIC_CFG9 = 0x%x\n", value);
	regmap_read(priv->regmap, MT6359_AFE_VOW_PERIODIC_CFG10, &value);
	n += scnprintf(buffer + n, size - n,
		       "MT6359_AFE_VOW_PERIODIC_CFG10 = 0x%x\n", value);
	regmap_read(priv->regmap, MT6359_AFE_VOW_PERIODIC_CFG11, &value);
	n += scnprintf(buffer + n, size - n,
		       "MT6359_AFE_VOW_PERIODIC_CFG11 = 0x%x\n", value);
	regmap_read(priv->regmap, MT6359_AFE_VOW_PERIODIC_CFG12, &value);
	n += scnprintf(buffer + n, size - n,
		       "MT6359_AFE_VOW_PERIODIC_CFG12 = 0x%x\n", value);
	regmap_read(priv->regmap, MT6359_AFE_VOW_PERIODIC_CFG13, &value);
	n += scnprintf(buffer + n, size - n,
		       "MT6359_AFE_VOW_PERIODIC_CFG13 = 0x%x\n", value);
	regmap_read(priv->regmap, MT6359_AFE_VOW_PERIODIC_CFG14, &value);
	n += scnprintf(buffer + n, size - n,
		       "MT6359_AFE_VOW_PERIODIC_CFG14 = 0x%x\n", value);
	regmap_read(priv->regmap, MT6359_AFE_VOW_PERIODIC_CFG15, &value);
	n += scnprintf(buffer + n, size - n,
		       "MT6359_AFE_VOW_PERIODIC_CFG15 = 0x%x\n", value);
	regmap_read(priv->regmap, MT6359_AFE_VOW_PERIODIC_CFG16, &value);
	n += scnprintf(buffer + n, size - n,
		       "MT6359_AFE_VOW_PERIODIC_CFG16 = 0x%x\n", value);
	regmap_read(priv->regmap, MT6359_AFE_VOW_PERIODIC_CFG17, &value);
	n += scnprintf(buffer + n, size - n,
		       "MT6359_AFE_VOW_PERIODIC_CFG17 = 0x%x\n", value);
	regmap_read(priv->regmap, MT6359_AFE_VOW_PERIODIC_CFG18, &value);
	n += scnprintf(buffer + n, size - n,
		       "MT6359_AFE_VOW_PERIODIC_CFG18 = 0x%x\n", value);
	regmap_read(priv->regmap, MT6359_AFE_VOW_PERIODIC_CFG19, &value);
	n += scnprintf(buffer + n, size - n,
		       "MT6359_AFE_VOW_PERIODIC_CFG19 = 0x%x\n", value);
	regmap_read(priv->regmap, MT6359_AFE_VOW_PERIODIC_CFG20, &value);
	n += scnprintf(buffer + n, size - n,
		       "MT6359_AFE_VOW_PERIODIC_CFG20 = 0x%x\n", value);
	regmap_read(priv->regmap, MT6359_AFE_VOW_PERIODIC_CFG21, &value);
	n += scnprintf(buffer + n, size - n,
		       "MT6359_AFE_VOW_PERIODIC_CFG21 = 0x%x\n", value);
	regmap_read(priv->regmap, MT6359_AFE_VOW_PERIODIC_CFG22, &value);
	n += scnprintf(buffer + n, size - n,
		       "MT6359_AFE_VOW_PERIODIC_CFG22 = 0x%x\n", value);
	regmap_read(priv->regmap, MT6359_AFE_VOW_PERIODIC_CFG23, &value);
	n += scnprintf(buffer + n, size - n,
		       "MT6359_AFE_VOW_PERIODIC_CFG23 = 0x%x\n", value);
	regmap_read(priv->regmap, MT6359_AFE_VOW_PERIODIC_CFG24, &value);
	n += scnprintf(buffer + n, size - n,
		       "MT6359_AFE_VOW_PERIODIC_CFG24 = 0x%x\n", value);
	regmap_read(priv->regmap, MT6359_AFE_VOW_PERIODIC_CFG25, &value);
	n += scnprintf(buffer + n, size - n,
		       "MT6359_AFE_VOW_PERIODIC_CFG25 = 0x%x\n", value);
	regmap_read(priv->regmap, MT6359_AFE_VOW_PERIODIC_CFG26, &value);
	n += scnprintf(buffer + n, size - n,
		       "MT6359_AFE_VOW_PERIODIC_CFG26 = 0x%x\n", value);
	regmap_read(priv->regmap, MT6359_AFE_VOW_PERIODIC_CFG27, &value);
	n += scnprintf(buffer + n, size - n,
		       "MT6359_AFE_VOW_PERIODIC_CFG27 = 0x%x\n", value);
	regmap_read(priv->regmap, MT6359_AFE_VOW_PERIODIC_CFG28, &value);
	n += scnprintf(buffer + n, size - n,
		       "MT6359_AFE_VOW_PERIODIC_CFG28 = 0x%x\n", value);
	regmap_read(priv->regmap, MT6359_AFE_VOW_PERIODIC_CFG29, &value);
	n += scnprintf(buffer + n, size - n,
		       "MT6359_AFE_VOW_PERIODIC_CFG29 = 0x%x\n", value);
	regmap_read(priv->regmap, MT6359_AFE_VOW_PERIODIC_CFG30, &value);
	n += scnprintf(buffer + n, size - n,
		       "MT6359_AFE_VOW_PERIODIC_CFG30 = 0x%x\n", value);
	regmap_read(priv->regmap, MT6359_AFE_VOW_PERIODIC_CFG31, &value);
	n += scnprintf(buffer + n, size - n,
		       "MT6359_AFE_VOW_PERIODIC_CFG31 = 0x%x\n", value);
	regmap_read(priv->regmap, MT6359_AFE_VOW_PERIODIC_CFG32, &value);
	n += scnprintf(buffer + n, size - n,
		       "MT6359_AFE_VOW_PERIODIC_CFG32 = 0x%x\n", value);
	regmap_read(priv->regmap, MT6359_AFE_VOW_PERIODIC_CFG33, &value);
	n += scnprintf(buffer + n, size - n,
		       "MT6359_AFE_VOW_PERIODIC_CFG33 = 0x%x\n", value);
	regmap_read(priv->regmap, MT6359_AFE_VOW_PERIODIC_CFG34, &value);
	n += scnprintf(buffer + n, size - n,
		       "MT6359_AFE_VOW_PERIODIC_CFG34 = 0x%x\n", value);
	regmap_read(priv->regmap, MT6359_AFE_VOW_PERIODIC_CFG35, &value);
	n += scnprintf(buffer + n, size - n,
		       "MT6359_AFE_VOW_PERIODIC_CFG35 = 0x%x\n", value);
	regmap_read(priv->regmap, MT6359_AFE_VOW_PERIODIC_CFG36, &value);
	n += scnprintf(buffer + n, size - n,
		       "MT6359_AFE_VOW_PERIODIC_CFG36 = 0x%x\n", value);
	regmap_read(priv->regmap, MT6359_AFE_VOW_PERIODIC_CFG37, &value);
	n += scnprintf(buffer + n, size - n,
		       "MT6359_AFE_VOW_PERIODIC_CFG37 = 0x%x\n", value);
	regmap_read(priv->regmap, MT6359_AFE_VOW_PERIODIC_CFG38, &value);
	n += scnprintf(buffer + n, size - n,
		       "MT6359_AFE_VOW_PERIODIC_CFG38 = 0x%x\n", value);
	regmap_read(priv->regmap, MT6359_AFE_VOW_PERIODIC_CFG39, &value);
	n += scnprintf(buffer + n, size - n,
		       "MT6359_AFE_VOW_PERIODIC_CFG39 = 0x%x\n", value);
	regmap_read(priv->regmap, MT6359_AFE_VOW_PERIODIC_MON0, &value);
	n += scnprintf(buffer + n, size - n,
		       "MT6359_AFE_VOW_PERIODIC_MON0 = 0x%x\n", value);
	regmap_read(priv->regmap, MT6359_AFE_VOW_PERIODIC_MON1, &value);
	n += scnprintf(buffer + n, size - n,
		       "MT6359_AFE_VOW_PERIODIC_MON1 = 0x%x\n", value);
	regmap_read(priv->regmap, MT6359_AFE_VOW_PERIODIC_MON2, &value);
	n += scnprintf(buffer + n, size - n,
		       "MT6359_AFE_VOW_PERIODIC_MON2 = 0x%x\n", value);
	regmap_read(priv->regmap, MT6359_AFE_NCP_CFG0, &value);
	n += scnprintf(buffer + n, size - n,
		       "MT6359_AFE_NCP_CFG0 = 0x%x\n", value);
	regmap_read(priv->regmap, MT6359_AFE_NCP_CFG1, &value);
	n += scnprintf(buffer + n, size - n,
		       "MT6359_AFE_NCP_CFG1 = 0x%x\n", value);
	regmap_read(priv->regmap, MT6359_AFE_NCP_CFG2, &value);
	n += scnprintf(buffer + n, size - n,
		       "MT6359_AFE_NCP_CFG2 = 0x%x\n", value);
	regmap_read(priv->regmap, MT6359_AUDENC_DSN_ID, &value);
	n += scnprintf(buffer + n, size - n,
		       "MT6359_AUDENC_DSN_ID = 0x%x\n", value);
	regmap_read(priv->regmap, MT6359_AUDENC_DSN_REV0, &value);
	n += scnprintf(buffer + n, size - n,
		       "MT6359_AUDENC_DSN_REV0 = 0x%x\n", value);
	regmap_read(priv->regmap, MT6359_AUDENC_DSN_DBI, &value);
	n += scnprintf(buffer + n, size - n,
		       "MT6359_AUDENC_DSN_DBI = 0x%x\n", value);
	regmap_read(priv->regmap, MT6359_AUDENC_DSN_FPI, &value);
	n += scnprintf(buffer + n, size - n,
		       "MT6359_AUDENC_DSN_FPI = 0x%x\n", value);
	regmap_read(priv->regmap, MT6359_AUDENC_ANA_CON0, &value);
	n += scnprintf(buffer + n, size - n,
		       "MT6359_AUDENC_ANA_CON0 = 0x%x\n", value);
	regmap_read(priv->regmap, MT6359_AUDENC_ANA_CON1, &value);
	n += scnprintf(buffer + n, size - n,
		       "MT6359_AUDENC_ANA_CON1 = 0x%x\n", value);
	regmap_read(priv->regmap, MT6359_AUDENC_ANA_CON2, &value);
	n += scnprintf(buffer + n, size - n,
		       "MT6359_AUDENC_ANA_CON2 = 0x%x\n", value);
	regmap_read(priv->regmap, MT6359_AUDENC_ANA_CON3, &value);
	n += scnprintf(buffer + n, size - n,
		       "MT6359_AUDENC_ANA_CON3 = 0x%x\n", value);
	regmap_read(priv->regmap, MT6359_AUDENC_ANA_CON4, &value);
	n += scnprintf(buffer + n, size - n,
		       "MT6359_AUDENC_ANA_CON4 = 0x%x\n", value);
	regmap_read(priv->regmap, MT6359_AUDENC_ANA_CON5, &value);
	n += scnprintf(buffer + n, size - n,
		       "MT6359_AUDENC_ANA_CON5 = 0x%x\n", value);
	regmap_read(priv->regmap, MT6359_AUDENC_ANA_CON6, &value);
	n += scnprintf(buffer + n, size - n,
		       "MT6359_AUDENC_ANA_CON6 = 0x%x\n", value);
	regmap_read(priv->regmap, MT6359_AUDENC_ANA_CON7, &value);
	n += scnprintf(buffer + n, size - n,
		       "MT6359_AUDENC_ANA_CON7 = 0x%x\n", value);
	regmap_read(priv->regmap, MT6359_AUDENC_ANA_CON8, &value);
	n += scnprintf(buffer + n, size - n,
		       "MT6359_AUDENC_ANA_CON8 = 0x%x\n", value);
	regmap_read(priv->regmap, MT6359_AUDENC_ANA_CON9, &value);
	n += scnprintf(buffer + n, size - n,
		       "MT6359_AUDENC_ANA_CON9 = 0x%x\n", value);
	regmap_read(priv->regmap, MT6359_AUDENC_ANA_CON10, &value);
	n += scnprintf(buffer + n, size - n,
		       "MT6359_AUDENC_ANA_CON10 = 0x%x\n", value);
	regmap_read(priv->regmap, MT6359_AUDENC_ANA_CON11, &value);
	n += scnprintf(buffer + n, size - n,
		       "MT6359_AUDENC_ANA_CON11 = 0x%x\n", value);
	regmap_read(priv->regmap, MT6359_AUDENC_ANA_CON12, &value);
	n += scnprintf(buffer + n, size - n,
		       "MT6359_AUDENC_ANA_CON12 = 0x%x\n", value);
	regmap_read(priv->regmap, MT6359_AUDENC_ANA_CON13, &value);
	n += scnprintf(buffer + n, size - n,
		       "MT6359_AUDENC_ANA_CON13 = 0x%x\n", value);
	regmap_read(priv->regmap, MT6359_AUDENC_ANA_CON14, &value);
	n += scnprintf(buffer + n, size - n,
		       "MT6359_AUDENC_ANA_CON14 = 0x%x\n", value);
	regmap_read(priv->regmap, MT6359_AUDENC_ANA_CON15, &value);
	n += scnprintf(buffer + n, size - n,
		       "MT6359_AUDENC_ANA_CON15 = 0x%x\n", value);
	regmap_read(priv->regmap, MT6359_AUDENC_ANA_CON16, &value);
	n += scnprintf(buffer + n, size - n,
		       "MT6359_AUDENC_ANA_CON16 = 0x%x\n", value);
	regmap_read(priv->regmap, MT6359_AUDENC_ANA_CON17, &value);
	n += scnprintf(buffer + n, size - n,
		       "MT6359_AUDENC_ANA_CON17 = 0x%x\n", value);
	regmap_read(priv->regmap, MT6359_AUDENC_ANA_CON18, &value);
	n += scnprintf(buffer + n, size - n,
		       "MT6359_AUDENC_ANA_CON18 = 0x%x\n", value);
	regmap_read(priv->regmap, MT6359_AUDENC_ANA_CON19, &value);
	n += scnprintf(buffer + n, size - n,
		       "MT6359_AUDENC_ANA_CON19 = 0x%x\n", value);
	regmap_read(priv->regmap, MT6359_AUDENC_ANA_CON20, &value);
	n += scnprintf(buffer + n, size - n,
		       "MT6359_AUDENC_ANA_CON20 = 0x%x\n", value);
	regmap_read(priv->regmap, MT6359_AUDENC_ANA_CON21, &value);
	n += scnprintf(buffer + n, size - n,
		       "MT6359_AUDENC_ANA_CON21 = 0x%x\n", value);
	regmap_read(priv->regmap, MT6359_AUDENC_ANA_CON22, &value);
	n += scnprintf(buffer + n, size - n,
		       "MT6359_AUDENC_ANA_CON22 = 0x%x\n", value);
	regmap_read(priv->regmap, MT6359_AUDENC_ANA_CON23, &value);
	n += scnprintf(buffer + n, size - n,
		       "MT6359_AUDENC_ANA_CON23 = 0x%x\n", value);
	regmap_read(priv->regmap, MT6359_AUDDEC_DSN_ID, &value);
	n += scnprintf(buffer + n, size - n,
		       "MT6359_AUDDEC_DSN_ID = 0x%x\n", value);
	regmap_read(priv->regmap, MT6359_AUDDEC_DSN_REV0, &value);
	n += scnprintf(buffer + n, size - n,
		       "MT6359_AUDDEC_DSN_REV0 = 0x%x\n", value);
	regmap_read(priv->regmap, MT6359_AUDDEC_DSN_DBI, &value);
	n += scnprintf(buffer + n, size - n,
		       "MT6359_AUDDEC_DSN_DBI = 0x%x\n", value);
	regmap_read(priv->regmap, MT6359_AUDDEC_DSN_FPI, &value);
	n += scnprintf(buffer + n, size - n,
		       "MT6359_AUDDEC_DSN_FPI = 0x%x\n", value);
	regmap_read(priv->regmap, MT6359_AUDDEC_ANA_CON0, &value);
	n += scnprintf(buffer + n, size - n,
		       "MT6359_AUDDEC_ANA_CON0 = 0x%x\n", value);
	regmap_read(priv->regmap, MT6359_AUDDEC_ANA_CON1, &value);
	n += scnprintf(buffer + n, size - n,
		       "MT6359_AUDDEC_ANA_CON1 = 0x%x\n", value);
	regmap_read(priv->regmap, MT6359_AUDDEC_ANA_CON2, &value);
	n += scnprintf(buffer + n, size - n,
		       "MT6359_AUDDEC_ANA_CON2 = 0x%x\n", value);
	regmap_read(priv->regmap, MT6359_AUDDEC_ANA_CON3, &value);
	n += scnprintf(buffer + n, size - n,
		       "MT6359_AUDDEC_ANA_CON3 = 0x%x\n", value);
	regmap_read(priv->regmap, MT6359_AUDDEC_ANA_CON4, &value);
	n += scnprintf(buffer + n, size - n,
		       "MT6359_AUDDEC_ANA_CON4 = 0x%x\n", value);
	regmap_read(priv->regmap, MT6359_AUDDEC_ANA_CON5, &value);
	n += scnprintf(buffer + n, size - n,
		       "MT6359_AUDDEC_ANA_CON5 = 0x%x\n", value);
	regmap_read(priv->regmap, MT6359_AUDDEC_ANA_CON6, &value);
	n += scnprintf(buffer + n, size - n,
		       "MT6359_AUDDEC_ANA_CON6 = 0x%x\n", value);
	regmap_read(priv->regmap, MT6359_AUDDEC_ANA_CON7, &value);
	n += scnprintf(buffer + n, size - n,
		       "MT6359_AUDDEC_ANA_CON7 = 0x%x\n", value);
	regmap_read(priv->regmap, MT6359_AUDDEC_ANA_CON8, &value);
	n += scnprintf(buffer + n, size - n,
		       "MT6359_AUDDEC_ANA_CON8 = 0x%x\n", value);
	regmap_read(priv->regmap, MT6359_AUDDEC_ANA_CON9, &value);
	n += scnprintf(buffer + n, size - n,
		       "MT6359_AUDDEC_ANA_CON9 = 0x%x\n", value);
	regmap_read(priv->regmap, MT6359_AUDDEC_ANA_CON10, &value);
	n += scnprintf(buffer + n, size - n,
		       "MT6359_AUDDEC_ANA_CON10 = 0x%x\n", value);
	regmap_read(priv->regmap, MT6359_AUDDEC_ANA_CON11, &value);
	n += scnprintf(buffer + n, size - n,
		       "MT6359_AUDDEC_ANA_CON11 = 0x%x\n", value);
	regmap_read(priv->regmap, MT6359_AUDDEC_ANA_CON12, &value);
	n += scnprintf(buffer + n, size - n,
		       "MT6359_AUDDEC_ANA_CON12 = 0x%x\n", value);
	regmap_read(priv->regmap, MT6359_AUDDEC_ANA_CON13, &value);
	n += scnprintf(buffer + n, size - n,
		       "MT6359_AUDDEC_ANA_CON13 = 0x%x\n", value);
	regmap_read(priv->regmap, MT6359_AUDDEC_ANA_CON14, &value);
	n += scnprintf(buffer + n, size - n,
		       "MT6359_AUDDEC_ANA_CON14 = 0x%x\n", value);
	regmap_read(priv->regmap, MT6359_AUDZCD_DSN_ID, &value);
	n += scnprintf(buffer + n, size - n,
		       "MT6359_AUDZCD_DSN_ID = 0x%x\n", value);
	regmap_read(priv->regmap, MT6359_AUDZCD_DSN_REV0, &value);
	n += scnprintf(buffer + n, size - n,
		       "MT6359_AUDZCD_DSN_REV0 = 0x%x\n", value);
	regmap_read(priv->regmap, MT6359_AUDZCD_DSN_DBI, &value);
	n += scnprintf(buffer + n, size - n,
		       "MT6359_AUDZCD_DSN_DBI = 0x%x\n", value);
	regmap_read(priv->regmap, MT6359_AUDZCD_DSN_FPI, &value);
	n += scnprintf(buffer + n, size - n,
		       "MT6359_AUDZCD_DSN_FPI = 0x%x\n", value);
	regmap_read(priv->regmap, MT6359_ZCD_CON0, &value);
	n += scnprintf(buffer + n, size - n,
		       "MT6359_ZCD_CON0 = 0x%x\n", value);
	regmap_read(priv->regmap, MT6359_ZCD_CON1, &value);
	n += scnprintf(buffer + n, size - n,
		       "MT6359_ZCD_CON1 = 0x%x\n", value);
	regmap_read(priv->regmap, MT6359_ZCD_CON2, &value);
	n += scnprintf(buffer + n, size - n,
		       "MT6359_ZCD_CON2 = 0x%x\n", value);
	regmap_read(priv->regmap, MT6359_ZCD_CON3, &value);
	n += scnprintf(buffer + n, size - n,
		       "MT6359_ZCD_CON3 = 0x%x\n", value);
	regmap_read(priv->regmap, MT6359_ZCD_CON4, &value);
	n += scnprintf(buffer + n, size - n,
		       "MT6359_ZCD_CON4 = 0x%x\n", value);
	regmap_read(priv->regmap, MT6359_ZCD_CON5, &value);
	n += scnprintf(buffer + n, size - n,
		       "MT6359_ZCD_CON5 = 0x%x\n", value);

	ret = simple_read_from_buffer(buf, count, pos, buffer, n);
	kfree(buffer);
	return ret;
}

static ssize_t mt6359_debugfs_write(struct file *f, const char __user *buf,
				    size_t count, loff_t *offset)
{
#define MAX_DEBUG_WRITE_INPUT 256
	struct mt6359_priv *priv = f->private_data;
	char input[MAX_DEBUG_WRITE_INPUT];
	char *temp = NULL;
	char *command = NULL;
	char *str_begin = NULL;
	char delim[] = " ,";
	const struct command_function *cf;

	if (!count) {
		dev_info(priv->dev, "%s(), count is 0, return directly\n",
			 __func__);
		goto exit;
	}

	if (count > MAX_DEBUG_WRITE_INPUT)
		count = MAX_DEBUG_WRITE_INPUT;

	memset((void *)input, 0, MAX_DEBUG_WRITE_INPUT);

	if (copy_from_user(input, buf, count))
		dev_warn(priv->dev, "%s(), copy_from_user fail, count = %zu\n",
			 __func__, count);

	str_begin = kstrndup(input, MAX_DEBUG_WRITE_INPUT - 1,
			     GFP_KERNEL);
	if (!str_begin) {
		dev_info(priv->dev, "%s(), kstrdup fail\n", __func__);
		goto exit;
	}
	temp = str_begin;

	command = strsep(&temp, delim);

	dev_info(priv->dev, "%s(), command %s, content %s\n",
		 __func__, command, temp);

	for (cf = debug_cmds; cf->cmd; cf++) {
		if (strcmp(cf->cmd, command) == 0) {
			cf->fn(f, temp);
			break;
		}
	}

	kfree(str_begin);
exit:
	return count;
}

static const struct file_operations mt6359_debugfs_ops = {
	.open = mt6359_debugfs_open,
	.write = mt6359_debugfs_write,
	.read = mt6359_debugfs_read,
};

static int mt6359_parse_dt(struct mt6359_priv *priv)
{
	int ret;
	struct device *dev = priv->dev;
	struct device_node *np;

	np = of_get_child_by_name(dev->parent->of_node, "mt6359codec");
	if (!np)
		return -EINVAL;

	/* get mic type */
	ret = of_property_read_u32(np, "mediatek,dmic-mode",
				   &priv->dmic_one_wire_mode);
	if (ret) {
<<<<<<< HEAD
		dev_warn(dev, "%s() failed to read dmic-mode\n",
=======
		dev_info(priv->dev,
			 "%s() failed to read dmic-mode, use default (0)\n",
>>>>>>> 79f312ba
			 __func__);
		priv->dmic_one_wire_mode = 0;
	}
	ret = of_property_read_u32(np, "mediatek,mic-type-0",
				   &priv->mux_select[MUX_MIC_TYPE_0]);
	if (ret) {
<<<<<<< HEAD
		dev_warn(dev, "%s() failed to read mic-type-0\n",
			 __func__);
		priv->mux_select[MUX_MIC_TYPE_0] = MIC_TYPE_MUX_DCC;
=======
		dev_info(priv->dev,
			 "%s() failed to read mic-type-0, use default (%d)\n",
			 __func__, MIC_TYPE_MUX_IDLE);
		priv->mux_select[MUX_MIC_TYPE_0] = MIC_TYPE_MUX_IDLE;
>>>>>>> 79f312ba
	}
	ret = of_property_read_u32(np, "mediatek,mic-type-1",
				   &priv->mux_select[MUX_MIC_TYPE_1]);
	if (ret) {
<<<<<<< HEAD
		dev_warn(dev, "%s() failed to read mic-type-1\n",
			 __func__);
		priv->mux_select[MUX_MIC_TYPE_1] = MIC_TYPE_MUX_DCC;
=======
		dev_info(priv->dev,
			 "%s() failed to read mic-type-1, use default (%d)\n",
			 __func__, MIC_TYPE_MUX_IDLE);
		priv->mux_select[MUX_MIC_TYPE_1] = MIC_TYPE_MUX_IDLE;
>>>>>>> 79f312ba
	}
	ret = of_property_read_u32(np, "mediatek,mic-type-2",
				   &priv->mux_select[MUX_MIC_TYPE_2]);
	if (ret) {
<<<<<<< HEAD
		dev_warn(dev, "%s() failed to read mic-type-2\n",
			 __func__);
		priv->mux_select[MUX_MIC_TYPE_2] = MIC_TYPE_MUX_DCC;
	}

	/* get auxadc channel */
	priv->hpofs_cal_auxadc = devm_iio_channel_get(dev,
						      "pmic_hpofs_cal");
	ret = PTR_ERR_OR_ZERO(priv->hpofs_cal_auxadc);
	if (ret) {
		if (ret != -EPROBE_DEFER)
			dev_err(dev,
				"%s() Get pmic_hpofs_cal iio ch failed (%d)\n",
				__func__, ret);
		return ret;
	}

	/* get pmic efuse handler */
	priv->hp_efuse = devm_nvmem_device_get(dev, "pmic-hp-efuse");
	ret = PTR_ERR_OR_ZERO(priv->hp_efuse);
	if (ret) {
		if (ret != -EPROBE_DEFER)
			dev_err(dev, "%s() Get efuse failed (%d)\n",
				__func__, ret);
		return ret;
=======
		dev_info(priv->dev,
			 "%s() failed to read mic-type-2, use default (%d)\n",
			 __func__, MIC_TYPE_MUX_IDLE);
		priv->mux_select[MUX_MIC_TYPE_2] = MIC_TYPE_MUX_IDLE;
>>>>>>> 79f312ba
	}

	return 0;
}

static int mt6359_platform_driver_probe(struct platform_device *pdev)
{
	struct mt6359_priv *priv;
	int ret;
	struct mt6397_chip *mt6397 = dev_get_drvdata(pdev->dev.parent);

	dev_info(&pdev->dev, "%s(), dev name %s\n",
		 __func__, dev_name(&pdev->dev));

	priv = devm_kzalloc(&pdev->dev, sizeof(*priv), GFP_KERNEL);
	if (!priv)
		return -ENOMEM;

	priv->regmap = mt6397->regmap;
	if (IS_ERR(priv->regmap))
		return PTR_ERR(priv->regmap);

	dev_set_drvdata(&pdev->dev, priv);
	priv->dev = &pdev->dev;

	/* create debugfs file */
	priv->debugfs = debugfs_create_file("mtksocanaaudio",
					    S_IFREG | 0444, NULL,
					    priv, &mt6359_debugfs_ops);

	ret = mt6359_parse_dt(priv);
	if (ret) {
		dev_warn(&pdev->dev,
			 "%s() fail to parse dts: %d\n", __func__, ret);
		return ret;
	}

	return devm_snd_soc_register_component(&pdev->dev,
					       &mt6359_soc_component_driver,
					       mt6359_dai_driver,
					       ARRAY_SIZE(mt6359_dai_driver));
}

static const struct of_device_id mt6359_of_match[] = {
	{.compatible = "mediatek,mt6359-sound",},
	{.compatible = "mediatek,mt6359p-sound",},
	{}
};
MODULE_DEVICE_TABLE(of, mt6359_of_match);

static struct platform_driver mt6359_platform_driver = {
	.driver = {
		.name = DEVICE_MT6359_NAME,
		.of_match_table = mt6359_of_match,
	},
	.probe = mt6359_platform_driver_probe,
};

module_platform_driver(mt6359_platform_driver)

/* Module information */
MODULE_DESCRIPTION("MT6359 ALSA SoC codec driver");
MODULE_AUTHOR("KaiChieh Chuang <kaichieh.chuang@mediatek.com>");
MODULE_AUTHOR("Eason Yen <eason.yen@mediatek.com>");
MODULE_AUTHOR("Shane Chien <shane.chien@mediatek.com>");
MODULE_LICENSE("GPL v2");<|MERGE_RESOLUTION|>--- conflicted
+++ resolved
@@ -6159,50 +6159,34 @@
 	ret = of_property_read_u32(np, "mediatek,dmic-mode",
 				   &priv->dmic_one_wire_mode);
 	if (ret) {
-<<<<<<< HEAD
-		dev_warn(dev, "%s() failed to read dmic-mode\n",
-=======
 		dev_info(priv->dev,
 			 "%s() failed to read dmic-mode, use default (0)\n",
->>>>>>> 79f312ba
 			 __func__);
 		priv->dmic_one_wire_mode = 0;
 	}
 	ret = of_property_read_u32(np, "mediatek,mic-type-0",
 				   &priv->mux_select[MUX_MIC_TYPE_0]);
 	if (ret) {
-<<<<<<< HEAD
-		dev_warn(dev, "%s() failed to read mic-type-0\n",
-			 __func__);
-		priv->mux_select[MUX_MIC_TYPE_0] = MIC_TYPE_MUX_DCC;
-=======
 		dev_info(priv->dev,
 			 "%s() failed to read mic-type-0, use default (%d)\n",
 			 __func__, MIC_TYPE_MUX_IDLE);
 		priv->mux_select[MUX_MIC_TYPE_0] = MIC_TYPE_MUX_IDLE;
->>>>>>> 79f312ba
 	}
 	ret = of_property_read_u32(np, "mediatek,mic-type-1",
 				   &priv->mux_select[MUX_MIC_TYPE_1]);
 	if (ret) {
-<<<<<<< HEAD
-		dev_warn(dev, "%s() failed to read mic-type-1\n",
-			 __func__);
-		priv->mux_select[MUX_MIC_TYPE_1] = MIC_TYPE_MUX_DCC;
-=======
 		dev_info(priv->dev,
 			 "%s() failed to read mic-type-1, use default (%d)\n",
 			 __func__, MIC_TYPE_MUX_IDLE);
 		priv->mux_select[MUX_MIC_TYPE_1] = MIC_TYPE_MUX_IDLE;
->>>>>>> 79f312ba
 	}
 	ret = of_property_read_u32(np, "mediatek,mic-type-2",
 				   &priv->mux_select[MUX_MIC_TYPE_2]);
 	if (ret) {
-<<<<<<< HEAD
-		dev_warn(dev, "%s() failed to read mic-type-2\n",
-			 __func__);
-		priv->mux_select[MUX_MIC_TYPE_2] = MIC_TYPE_MUX_DCC;
+		dev_info(priv->dev,
+			 "%s() failed to read mic-type-2, use default (%d)\n",
+			 __func__, MIC_TYPE_MUX_IDLE);
+		priv->mux_select[MUX_MIC_TYPE_2] = MIC_TYPE_MUX_IDLE;
 	}
 
 	/* get auxadc channel */
@@ -6225,12 +6209,6 @@
 			dev_err(dev, "%s() Get efuse failed (%d)\n",
 				__func__, ret);
 		return ret;
-=======
-		dev_info(priv->dev,
-			 "%s() failed to read mic-type-2, use default (%d)\n",
-			 __func__, MIC_TYPE_MUX_IDLE);
-		priv->mux_select[MUX_MIC_TYPE_2] = MIC_TYPE_MUX_IDLE;
->>>>>>> 79f312ba
 	}
 
 	return 0;
