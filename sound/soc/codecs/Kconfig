--- conflicted
+++ resolved
@@ -129,10 +129,7 @@
 	imply SND_SOC_MT6351
 	imply SND_SOC_MT6358
 	imply SND_SOC_MT6359
-<<<<<<< HEAD
 	imply SND_SOC_MT6359P
-=======
->>>>>>> 67d3ed57
 	imply SND_SOC_MT6660
 	imply SND_SOC_NAU8540
 	imply SND_SOC_NAU8810
