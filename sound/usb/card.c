--- conflicted
+++ resolved
@@ -972,14 +972,11 @@
 		platform_ops->connect_cb(chip);
 	mutex_unlock(&register_mutex);
 
-<<<<<<< HEAD
 #if IS_ENABLED(CONFIG_MTK_USB_OFFLOAD_DEBUG)
 	if (offload_ops && offload_ops->connect_cb)
 		offload_ops->connect_cb(intf, chip);
 #endif
 
-=======
->>>>>>> 083527b0
 	return 0;
 
  __error:
@@ -1171,17 +1168,15 @@
 		chip->system_suspend = chip->num_suspended_intf;
 	}
 
-<<<<<<< HEAD
 #if IS_ENABLED(CONFIG_MTK_USB_OFFLOAD_DEBUG)
 	if (offload_ops && offload_ops->suspend_cb)
 		offload_ops->suspend_cb(intf, message);
 #endif
-=======
+
 	mutex_lock(&register_mutex);
 	if (platform_ops && platform_ops->suspend_cb)
 		platform_ops->suspend_cb(intf, message);
 	mutex_unlock(&register_mutex);
->>>>>>> 083527b0
 
 	return 0;
 }
