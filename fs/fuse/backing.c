--- conflicted
+++ resolved
@@ -1003,23 +1003,6 @@
 	return ERR_PTR(fwio->ret);
 }
 
-<<<<<<< HEAD
-#if IS_ENABLED(CONFIG_MTK_FUSE_UPSTREAM_BUILD)
-long fuse_backing_ioctl(struct file *file, unsigned int command, unsigned long arg, int flags)
-{
-	struct fuse_file *ff = file->private_data;
-	long ret;
-
-	if (flags & FUSE_IOCTL_COMPAT)
-		ret = -ENOTTY;
-	else
-		ret = vfs_ioctl(ff->backing_file, command, arg);
-
-	return ret;
-}
-
-=======
->>>>>>> 66f772a2
 int fuse_file_flock_backing(struct file *file, int cmd, struct file_lock *fl)
 {
 	struct fuse_file *ff = file->private_data;
@@ -1033,10 +1016,6 @@
 		error = locks_lock_file_wait(backing_file, fl);
 	return error;
 }
-<<<<<<< HEAD
-#endif
-=======
->>>>>>> 66f772a2
 
 ssize_t fuse_backing_mmap(struct file *file, struct vm_area_struct *vma)
 {
