--- conflicted
+++ resolved
@@ -1492,16 +1492,8 @@
 		dput(backing_path.dentry);
 		backing_path.dentry = d;
 	}
-<<<<<<< HEAD
-#if IS_ENABLED(CONFIG_MTK_FUSE_DEBUG)
-	trace_mtk_fuse_iget_backing(__func__, __LINE__, &fuse_inode->inode,
-			fuse_inode->nodeid, backing_inode);
-#endif
-	inode = fuse_iget_backing(dir->i_sb, fuse_inode->nodeid, backing_inode);
-=======
 	inode = fuse_iget_backing(dir_inode->i_sb, 0,
 				  backing_path.dentry->d_inode);
->>>>>>> a0a2bbee
 	if (IS_ERR(inode)) {
 		err = PTR_ERR(inode);
 		goto out;
