/*
  FUSE: Filesystem in Userspace
  Copyright (C) 2001-2008  Miklos Szeredi <miklos@szeredi.hu>

  This program can be distributed under the terms of the GNU GPL.
  See the file COPYING.
*/

#ifndef _FS_FUSE_I_H
#define _FS_FUSE_I_H

#ifndef pr_fmt
# define pr_fmt(fmt) "fuse: " fmt
#endif

#include <linux/android_fuse.h>
#include <linux/filter.h>
#include <linux/pagemap.h>
#include <linux/fuse.h>
#include <linux/fs.h>
#include <linux/mount.h>
#include <linux/wait.h>
#include <linux/list.h>
#include <linux/spinlock.h>
#include <linux/mm.h>
#include <linux/backing-dev.h>
#include <linux/mutex.h>
#include <linux/rwsem.h>
#include <linux/rbtree.h>
#include <linux/poll.h>
#include <linux/workqueue.h>
#include <linux/kref.h>
#include <linux/xattr.h>
#include <linux/pid_namespace.h>
#include <linux/refcount.h>
#include <linux/user_namespace.h>
#include <linux/statfs.h>

#define FUSE_SUPER_MAGIC 0x65735546

/** Default max number of pages that can be used in a single read request */
#define FUSE_DEFAULT_MAX_PAGES_PER_REQ 32

/** Maximum of max_pages received in init_out */
#define FUSE_MAX_MAX_PAGES 256

/** Bias for fi->writectr, meaning new writepages must not be sent */
#define FUSE_NOWRITE INT_MIN

/** It could be as large as PATH_MAX, but would that have any uses? */
#define FUSE_NAME_MAX 1024

/** Number of dentries for each connection in the control filesystem */
#define FUSE_CTL_NUM_DENTRIES 5

/** List of active connections */
extern struct list_head fuse_conn_list;

/** Global mutex protecting fuse_conn_list and the control filesystem */
extern struct mutex fuse_mutex;

/** Module parameters */
extern unsigned max_user_bgreq;
extern unsigned max_user_congthresh;

/* One forget request */
struct fuse_forget_link {
	struct fuse_forget_one forget_one;
	struct fuse_forget_link *next;
};

/** FUSE specific dentry data */
#if BITS_PER_LONG < 64 || defined(CONFIG_FUSE_BPF)
struct fuse_dentry {
	union {
		u64 time;
		struct rcu_head rcu;
	};

#if IS_ENABLED(CONFIG_MTK_FUSE_UPSTREAM_BUILD)
#ifdef CONFIG_FUSE_BPF
	struct path backing_path;

	/* bpf program *only* set for negative dentries */
	struct bpf_prog *bpf;
#endif
#else
	struct path backing_path;
#endif
};

static inline struct fuse_dentry *get_fuse_dentry(const struct dentry *entry)
{
	return entry->d_fsdata;
}
#endif

#ifdef CONFIG_FUSE_BPF
static inline void get_fuse_backing_path(const struct dentry *d,
					  struct path *path)
{
	struct fuse_dentry *di = get_fuse_dentry(d);

	if (!di) {
		*path = (struct path) {};
		return;
	}

	*path = di->backing_path;
	path_get(path);
}
#endif

/** FUSE inode */
struct fuse_inode {
	/** Inode data */
	struct inode inode;

#ifdef CONFIG_FUSE_BPF
	/**
	 * Backing inode, if this inode is from a backing file system.
	 * If this is set, nodeid is 0.
	 */
	struct inode *backing_inode;

	/**
	 * bpf_prog, run on all operations to determine whether to pass through
	 * or handle in place
	 */
	struct bpf_prog *bpf;
#endif

	/** Unique ID, which identifies the inode between userspace
	 * and kernel */
	u64 nodeid;

	/** Number of lookups on this inode */
	u64 nlookup;

	/** The request used for sending the FORGET message */
	struct fuse_forget_link *forget;

	/** Time in jiffies until the file attributes are valid */
	u64 i_time;

	/* Which attributes are invalid */
	u32 inval_mask;

	/** The sticky bit in inode->i_mode may have been removed, so
	    preserve the original mode */
	umode_t orig_i_mode;

	/** 64 bit inode number */
	u64 orig_ino;

	/** Version of last attribute change */
	u64 attr_version;

	union {
		/* Write related fields (regular file only) */
		struct {
			/* Files usable in writepage.  Protected by fi->lock */
			struct list_head write_files;

			/* Writepages pending on truncate or fsync */
			struct list_head queued_writes;

			/* Number of sent writes, a negative bias
			 * (FUSE_NOWRITE) means more writes are blocked */
			int writectr;

			/* Waitq for writepage completion */
			wait_queue_head_t page_waitq;

			/* List of writepage requestst (pending or sent) */
			struct rb_root writepages;
		};

		/* readdir cache (directory only) */
		struct {
			/* true if fully cached */
			bool cached;

			/* size of cache */
			loff_t size;

			/* position at end of cache (position of next entry) */
			loff_t pos;

			/* version of the cache */
			u64 version;

			/* modification time of directory when cache was
			 * started */
			struct timespec64 mtime;

			/* iversion of directory when cache was started */
			u64 iversion;

			/* protects above fields */
			spinlock_t lock;
		} rdc;
	};

	/** Miscellaneous bits describing inode state */
	unsigned long state;

	/** Lock for serializing lookup and readdir for back compatibility*/
	struct mutex mutex;

	/** Lock to protect write related fields */
	spinlock_t lock;

#ifdef CONFIG_FUSE_DAX
	/*
	 * Dax specific inode data
	 */
	struct fuse_inode_dax *dax;
#endif
};

/** FUSE inode state bits */
enum {
	/** Advise readdirplus  */
	FUSE_I_ADVISE_RDPLUS,
	/** Initialized with readdirplus */
	FUSE_I_INIT_RDPLUS,
	/** An operation changing file size is in progress  */
	FUSE_I_SIZE_UNSTABLE,
	/* Bad inode */
	FUSE_I_BAD,
};

struct fuse_conn;
struct fuse_mount;
struct fuse_release_args;

/**
 * Reference to lower filesystem file for read/write operations handled in
 * passthrough mode.
 * This struct also tracks the credentials to be used for handling read/write
 * operations.
 */
struct fuse_passthrough {
	struct file *filp;
	struct cred *cred;
};

/** FUSE specific file data */
struct fuse_file {
	/** Fuse connection for this file */
	struct fuse_mount *fm;

	/* Argument space reserved for release */
	struct fuse_release_args *release_args;

	/** Kernel file handle guaranteed to be unique */
	u64 kh;

	/** File handle used by userspace */
	u64 fh;

	/** Node id of this file */
	u64 nodeid;

	/** Refcount */
	refcount_t count;

	/** FOPEN_* flags returned by open */
	u32 open_flags;

	/** Entry on inode's write_files list */
	struct list_head write_entry;

	/* Readdir related */
	struct {
		/*
		 * Protects below fields against (crazy) parallel readdir on
		 * same open file.  Uncontended in the normal case.
		 */
		struct mutex lock;

		/* Dir stream position */
		loff_t pos;

		/* Offset in cache */
		loff_t cache_off;

		/* Version of cache we are reading */
		u64 version;

	} readdir;

	/** Container for data related to the passthrough functionality */
	struct fuse_passthrough passthrough;

#ifdef CONFIG_FUSE_BPF
	/**
	 * TODO: Reconcile with passthrough file
	 * backing file when in bpf mode
	 */
	struct file *backing_file;
#endif

	/** RB node to be linked on fuse_conn->polled_files */
	struct rb_node polled_node;

	/** Wait queue head for poll */
	wait_queue_head_t poll_wait;

	/** Has flock been performed on this file? */
	bool flock:1;
};

/** One input argument of a request */
struct fuse_in_arg {
	unsigned size;
	const void *value;
};

/** One output argument of a request */
struct fuse_arg {
	unsigned size;
	void *value;
};

/** FUSE page descriptor */
struct fuse_page_desc {
	unsigned int length;
	unsigned int offset;
};

struct fuse_args {
	uint64_t nodeid;
	uint32_t opcode;
	uint32_t error_in;
	unsigned short in_numargs;
	unsigned short out_numargs;
	bool force:1;
	bool noreply:1;
	bool nocreds:1;
	bool in_pages:1;
	bool out_pages:1;
	bool user_pages:1;
	bool out_argvar:1;
	bool page_zeroing:1;
	bool page_replace:1;
	bool may_block:1;
	struct fuse_in_arg in_args[FUSE_MAX_IN_ARGS];
	struct fuse_arg out_args[FUSE_MAX_OUT_ARGS];
	void (*end)(struct fuse_mount *fm, struct fuse_args *args, int error);

	/* Path used for completing d_canonical_path */
	struct path *canonical_path;
};

struct fuse_args_pages {
	struct fuse_args args;
	struct page **pages;
	struct fuse_page_desc *descs;
	unsigned int num_pages;
};

#define FUSE_ARGS(args) struct fuse_args args = {}

/** The request IO state (for asynchronous processing) */
struct fuse_io_priv {
	struct kref refcnt;
	int async;
	spinlock_t lock;
	unsigned reqs;
	ssize_t bytes;
	size_t size;
	__u64 offset;
	bool write;
	bool should_dirty;
	int err;
	struct kiocb *iocb;
	struct completion *done;
	bool blocking;
};

#define FUSE_IO_PRIV_SYNC(i) \
{					\
	.refcnt = KREF_INIT(1),		\
	.async = 0,			\
	.iocb = i,			\
}

/**
 * Request flags
 *
 * FR_ISREPLY:		set if the request has reply
 * FR_FORCE:		force sending of the request even if interrupted
 * FR_BACKGROUND:	request is sent in the background
 * FR_WAITING:		request is counted as "waiting"
 * FR_ABORTED:		the request was aborted
 * FR_INTERRUPTED:	the request has been interrupted
 * FR_LOCKED:		data is being copied to/from the request
 * FR_PENDING:		request is not yet in userspace
 * FR_SENT:		request is in userspace, waiting for an answer
 * FR_FINISHED:		request is finished
 * FR_PRIVATE:		request is on private list
 * FR_ASYNC:		request is asynchronous
 */
enum fuse_req_flag {
	FR_ISREPLY,
	FR_FORCE,
	FR_BACKGROUND,
	FR_WAITING,
	FR_ABORTED,
	FR_INTERRUPTED,
	FR_LOCKED,
	FR_PENDING,
	FR_SENT,
	FR_FINISHED,
	FR_PRIVATE,
	FR_ASYNC,
};

/**
 * A request to the client
 *
 * .waitq.lock protects the following fields:
 *   - FR_ABORTED
 *   - FR_LOCKED (may also be modified under fc->lock, tested under both)
 */
struct fuse_req {
	/** This can be on either pending processing or io lists in
	    fuse_conn */
	struct list_head list;

	/** Entry on the interrupts list  */
	struct list_head intr_entry;

	/* Input/output arguments */
	struct fuse_args *args;

	/** refcount */
	refcount_t count;

	/* Request flags, updated with test/set/clear_bit() */
	unsigned long flags;

	/* The request input header */
	struct {
		struct fuse_in_header h;
	} in;

	/* The request output header */
	struct {
		struct fuse_out_header h;
	} out;

	/** Used to wake up the task waiting for completion of request*/
	wait_queue_head_t waitq;

	/** virtio-fs's physically contiguous buffer for in and out args */
	void *argbuf;

	/** fuse_mount this request belongs to */
	struct fuse_mount *fm;
};

struct fuse_iqueue;

/**
 * Input queue callbacks
 *
 * Input queue signalling is device-specific.  For example, the /dev/fuse file
 * uses fiq->waitq and fasync to wake processes that are waiting on queue
 * readiness.  These callbacks allow other device types to respond to input
 * queue activity.
 */
struct fuse_iqueue_ops {
	/**
	 * Signal that a forget has been queued
	 */
	void (*wake_forget_and_unlock)(struct fuse_iqueue *fiq, bool sync)
		__releases(fiq->lock);

	/**
	 * Signal that an INTERRUPT request has been queued
	 */
	void (*wake_interrupt_and_unlock)(struct fuse_iqueue *fiq, bool sync)
		__releases(fiq->lock);

	/**
	 * Signal that a request has been queued
	 */
	void (*wake_pending_and_unlock)(struct fuse_iqueue *fiq, bool sync)
		__releases(fiq->lock);

	/**
	 * Clean up when fuse_iqueue is destroyed
	 */
	void (*release)(struct fuse_iqueue *fiq);
};

/** /dev/fuse input queue operations */
extern const struct fuse_iqueue_ops fuse_dev_fiq_ops;

struct fuse_iqueue {
	/** Connection established */
	unsigned connected;

	/** Lock protecting accesses to members of this structure */
	spinlock_t lock;

	/** Readers of the connection are waiting on this */
	wait_queue_head_t waitq;

	/** The next unique request id */
	u64 reqctr;

	/** The list of pending requests */
	struct list_head pending;

	/** Pending interrupts */
	struct list_head interrupts;

	/** Queue of pending forgets */
	struct fuse_forget_link forget_list_head;
	struct fuse_forget_link *forget_list_tail;

	/** Batching of FORGET requests (positive indicates FORGET batch) */
	int forget_batch;

	/** O_ASYNC requests */
	struct fasync_struct *fasync;

	/** Device-specific callbacks */
	const struct fuse_iqueue_ops *ops;

	/** Device-specific state */
	void *priv;
};

#define FUSE_PQ_HASH_BITS 8
#define FUSE_PQ_HASH_SIZE (1 << FUSE_PQ_HASH_BITS)

struct fuse_pqueue {
	/** Connection established */
	unsigned connected;

	/** Lock protecting accessess to  members of this structure */
	spinlock_t lock;

	/** Hash table of requests being processed */
	struct list_head *processing;

	/** The list of requests under I/O */
	struct list_head io;
};

/**
 * Fuse device instance
 */
struct fuse_dev {
	/** Fuse connection for this device */
	struct fuse_conn *fc;

	/** Processing queue */
	struct fuse_pqueue pq;

	/** list entry on fc->devices */
	struct list_head entry;
};

enum fuse_dax_mode {
	FUSE_DAX_INODE_DEFAULT,	/* default */
	FUSE_DAX_ALWAYS,	/* "-o dax=always" */
	FUSE_DAX_NEVER,		/* "-o dax=never" */
	FUSE_DAX_INODE_USER,	/* "-o dax=inode" */
};

static inline bool fuse_is_inode_dax_mode(enum fuse_dax_mode mode)
{
	return mode == FUSE_DAX_INODE_DEFAULT || mode == FUSE_DAX_INODE_USER;
}

struct fuse_fs_context {
	int fd;
	struct file *file;
	unsigned int rootmode;
	kuid_t user_id;
	kgid_t group_id;
	bool is_bdev:1;
	bool fd_present:1;
	bool rootmode_present:1;
	bool user_id_present:1;
	bool group_id_present:1;
	bool default_permissions:1;
	bool allow_other:1;
	bool destroy:1;
	bool no_control:1;
	bool no_force_umount:1;
	bool legacy_opts_show:1;
	enum fuse_dax_mode dax_mode;
	bool no_daemon:1;
	unsigned int max_read;
	unsigned int blksize;
	const char *subtype;
	struct bpf_prog *root_bpf;
	struct file *root_dir;

	/* DAX device, may be NULL */
	struct dax_device *dax_dev;

	/* fuse_dev pointer to fill in, should contain NULL on entry */
	void **fudptr;
};

struct fuse_sync_bucket {
	/* count is a possible scalability bottleneck */
	atomic_t count;
	wait_queue_head_t waitq;
	struct rcu_head rcu;
};

/**
 * A Fuse connection.
 *
 * This structure is created, when the root filesystem is mounted, and
 * is destroyed, when the client device is closed and the last
 * fuse_mount is destroyed.
 */
struct fuse_conn {
	/** Lock protecting accessess to  members of this structure */
	spinlock_t lock;

	/** Refcount */
	refcount_t count;

	/** Number of fuse_dev's */
	atomic_t dev_count;

	struct rcu_head rcu;

	/** The user id for this mount */
	kuid_t user_id;

	/** The group id for this mount */
	kgid_t group_id;

	/** The pid namespace for this mount */
	struct pid_namespace *pid_ns;

	/** The user namespace for this mount */
	struct user_namespace *user_ns;

	/** Maximum read size */
	unsigned max_read;

	/** Maximum write size */
	unsigned max_write;

	/** Maximum number of pages that can be used in a single request */
	unsigned int max_pages;

	/** Constrain ->max_pages to this value during feature negotiation */
	unsigned int max_pages_limit;

	/** Input queue */
	struct fuse_iqueue iq;

	/** The next unique kernel file handle */
	atomic64_t khctr;

	/** rbtree of fuse_files waiting for poll events indexed by ph */
	struct rb_root polled_files;

	/** Maximum number of outstanding background requests */
	unsigned max_background;

	/** Number of background requests at which congestion starts */
	unsigned congestion_threshold;

	/** Number of requests currently in the background */
	unsigned num_background;

	/** Number of background requests currently queued for userspace */
	unsigned active_background;

	/** The list of background requests set aside for later queuing */
	struct list_head bg_queue;

	/** Protects: max_background, congestion_threshold, num_background,
	 * active_background, bg_queue, blocked */
	spinlock_t bg_lock;

	/** Flag indicating that INIT reply has been received. Allocating
	 * any fuse request will be suspended until the flag is set */
	int initialized;

	/** Flag indicating if connection is blocked.  This will be
	    the case before the INIT reply is received, and if there
	    are too many outstading backgrounds requests */
	int blocked;

	/** waitq for blocked connection */
	wait_queue_head_t blocked_waitq;

	/** Connection established, cleared on umount, connection
	    abort and device release */
	unsigned connected;

	/** Connection aborted via sysfs */
	bool aborted;

	/** Connection failed (version mismatch).  Cannot race with
	    setting other bitfields since it is only set once in INIT
	    reply, before any other request, and never cleared */
	unsigned conn_error:1;

	/** Connection successful.  Only set in INIT */
	unsigned conn_init:1;

	/** Do readahead asynchronously?  Only set in INIT */
	unsigned async_read:1;

	/** Return an unique read error after abort.  Only set in INIT */
	unsigned abort_err:1;

	/** Do not send separate SETATTR request before open(O_TRUNC)  */
	unsigned atomic_o_trunc:1;

	/** Filesystem supports NFS exporting.  Only set in INIT */
	unsigned export_support:1;

	/** write-back cache policy (default is write-through) */
	unsigned writeback_cache:1;

	/** allow parallel lookups and readdir (default is serialized) */
	unsigned parallel_dirops:1;

	/** handle fs handles killing suid/sgid/cap on write/chown/trunc */
	unsigned handle_killpriv:1;

	/** cache READLINK responses in page cache */
	unsigned cache_symlinks:1;

	/* show legacy mount options */
	unsigned int legacy_opts_show:1;

	/*
	 * fs kills suid/sgid/cap on write/chown/trunc. suid is killed on
	 * write/trunc only if caller did not have CAP_FSETID.  sgid is killed
	 * on write/truncate only if caller did not have CAP_FSETID as well as
	 * file has group execute permission.
	 */
	unsigned handle_killpriv_v2:1;

	/*
	 * The following bitfields are only for optimization purposes
	 * and hence races in setting them will not cause malfunction
	 */

	/** Is open/release not implemented by fs? */
	unsigned no_open:1;

	/** Is opendir/releasedir not implemented by fs? */
	unsigned no_opendir:1;

	/** Is fsync not implemented by fs? */
	unsigned no_fsync:1;

	/** Is fsyncdir not implemented by fs? */
	unsigned no_fsyncdir:1;

	/** Is flush not implemented by fs? */
	unsigned no_flush:1;

	/** Is setxattr not implemented by fs? */
	unsigned no_setxattr:1;

	/** Does file server support extended setxattr */
	unsigned setxattr_ext:1;

	/** Is getxattr not implemented by fs? */
	unsigned no_getxattr:1;

	/** Is listxattr not implemented by fs? */
	unsigned no_listxattr:1;

	/** Is removexattr not implemented by fs? */
	unsigned no_removexattr:1;

	/** Are posix file locking primitives not implemented by fs? */
	unsigned no_lock:1;

	/** Is access not implemented by fs? */
	unsigned no_access:1;

	/** Is create not implemented by fs? */
	unsigned no_create:1;

	/** Is interrupt not implemented by fs? */
	unsigned no_interrupt:1;

	/** Is bmap not implemented by fs? */
	unsigned no_bmap:1;

	/** Is poll not implemented by fs? */
	unsigned no_poll:1;

	/** Do multi-page cached writes */
	unsigned big_writes:1;

	/** Don't apply umask to creation modes */
	unsigned dont_mask:1;

	/** Are BSD file locking primitives not implemented by fs? */
	unsigned no_flock:1;

	/** Is fallocate not implemented by fs? */
	unsigned no_fallocate:1;

	/** Is rename with flags implemented by fs? */
	unsigned no_rename2:1;

	/** Use enhanced/automatic page cache invalidation. */
	unsigned auto_inval_data:1;

	/** Filesystem is fully responsible for page cache invalidation. */
	unsigned explicit_inval_data:1;

	/** Does the filesystem support readdirplus? */
	unsigned do_readdirplus:1;

	/** Does the filesystem want adaptive readdirplus? */
	unsigned readdirplus_auto:1;

	/** Does the filesystem support asynchronous direct-IO submission? */
	unsigned async_dio:1;

	/** Is lseek not implemented by fs? */
	unsigned no_lseek:1;

	/** Does the filesystem support posix acls? */
	unsigned posix_acl:1;

	/** Check permissions based on the file mode or not? */
	unsigned default_permissions:1;

	/** Allow other than the mounter user to access the filesystem ? */
	unsigned allow_other:1;

	/** Does the filesystem support copy_file_range? */
	unsigned no_copy_file_range:1;

	/* Send DESTROY request */
	unsigned int destroy:1;

	/* Delete dentries that have gone stale */
	unsigned int delete_stale:1;

	/** Do not create entry in fusectl fs */
	unsigned int no_control:1;

	/** Do not allow MNT_FORCE umount */
	unsigned int no_force_umount:1;

	/* Auto-mount submounts announced by the server */
	unsigned int auto_submounts:1;

	/** Passthrough mode for read/write IO */
	unsigned int passthrough:1;

	/* Propagate syncfs() to server */
	unsigned int sync_fs:1;

	/* Initialize security xattrs when creating a new inode */
	unsigned int init_security:1;

	/* Does the filesystem support per inode DAX? */
	unsigned int inode_dax:1;

	/* Is tmpfile not implemented by fs? */
	unsigned int no_tmpfile:1;

	/** BPF Only, no Daemon running */
	unsigned int no_daemon:1;

	/** The number of requests waiting for completion */
	atomic_t num_waiting;

	/** Negotiated minor version */
	unsigned minor;

	/** Entry on the fuse_mount_list */
	struct list_head entry;

	/** Device ID from the root super block */
	dev_t dev;

	/** Dentries in the control filesystem */
	struct dentry *ctl_dentry[FUSE_CTL_NUM_DENTRIES];

	/** number of dentries used in the above array */
	int ctl_ndents;

	/** Key for lock owner ID scrambling */
	u32 scramble_key[4];

	/** Version counter for attribute changes */
	atomic64_t attr_version;

	/** Called on final put */
	void (*release)(struct fuse_conn *);

	/**
	 * Read/write semaphore to hold when accessing the sb of any
	 * fuse_mount belonging to this connection
	 */
	struct rw_semaphore killsb;

	/** List of device instances belonging to this connection */
	struct list_head devices;

#ifdef CONFIG_FUSE_DAX
	/* Dax mode */
	enum fuse_dax_mode dax_mode;

	/* Dax specific conn data, non-NULL if DAX is enabled */
	struct fuse_conn_dax *dax;
#endif

	/** List of filesystems using this connection */
	struct list_head mounts;

	/* New writepages go into this bucket */
	struct fuse_sync_bucket __rcu *curr_bucket;

	/** IDR for passthrough requests */
	struct idr passthrough_req;

	/** Protects passthrough_req */
	spinlock_t passthrough_req_lock;
};

/*
 * Represents a mounted filesystem, potentially a submount.
 *
 * This object allows sharing a fuse_conn between separate mounts to
 * allow submounts with dedicated superblocks and thus separate device
 * IDs.
 */
struct fuse_mount {
	/* Underlying (potentially shared) connection to the FUSE server */
	struct fuse_conn *fc;

	/*
	 * Super block for this connection (fc->killsb must be held when
	 * accessing this).
	 */
	struct super_block *sb;

	/* Entry on fc->mounts */
	struct list_head fc_entry;
};

static inline struct fuse_mount *get_fuse_mount_super(struct super_block *sb)
{
	return sb->s_fs_info;
}

static inline struct fuse_conn *get_fuse_conn_super(struct super_block *sb)
{
	return get_fuse_mount_super(sb)->fc;
}

static inline struct fuse_mount *get_fuse_mount(struct inode *inode)
{
	return get_fuse_mount_super(inode->i_sb);
}

static inline struct fuse_conn *get_fuse_conn(struct inode *inode)
{
	return get_fuse_mount_super(inode->i_sb)->fc;
}

static inline struct fuse_inode *get_fuse_inode(struct inode *inode)
{
	return container_of(inode, struct fuse_inode, inode);
}

static inline u64 get_node_id(struct inode *inode)
{
	return get_fuse_inode(inode)->nodeid;
}

static inline int invalid_nodeid(u64 nodeid)
{
	return !nodeid || nodeid == FUSE_ROOT_ID;
}

static inline u64 fuse_get_attr_version(struct fuse_conn *fc)
{
	return atomic64_read(&fc->attr_version);
}

static inline bool fuse_stale_inode(const struct inode *inode, int generation,
				    struct fuse_attr *attr)
{
	return inode->i_generation != generation ||
		inode_wrong_type(inode, attr->mode);
}

static inline void fuse_make_bad(struct inode *inode)
{
	remove_inode_hash(inode);
	set_bit(FUSE_I_BAD, &get_fuse_inode(inode)->state);
}

static inline bool fuse_is_bad(struct inode *inode)
{
	return unlikely(test_bit(FUSE_I_BAD, &get_fuse_inode(inode)->state));
}

static inline struct page **fuse_pages_alloc(unsigned int npages, gfp_t flags,
					     struct fuse_page_desc **desc)
{
	struct page **pages;

	pages = kzalloc(npages * (sizeof(struct page *) +
				  sizeof(struct fuse_page_desc)), flags);
	*desc = (void *) (pages + npages);

	return pages;
}

static inline void fuse_page_descs_length_init(struct fuse_page_desc *descs,
					       unsigned int index,
					       unsigned int nr_pages)
{
	int i;

	for (i = index; i < index + nr_pages; i++)
		descs[i].length = PAGE_SIZE - descs[i].offset;
}

static inline void fuse_sync_bucket_dec(struct fuse_sync_bucket *bucket)
{
	/* Need RCU protection to prevent use after free after the decrement */
	rcu_read_lock();
	if (atomic_dec_and_test(&bucket->count))
		wake_up(&bucket->waitq);
	rcu_read_unlock();
}

/** Device operations */
extern const struct file_operations fuse_dev_operations;

extern const struct dentry_operations fuse_dentry_operations;
extern const struct dentry_operations fuse_root_dentry_operations;

/**
 * Get a filled-in inode
 */
struct inode *fuse_iget_backing(struct super_block *sb,
				u64 nodeid,
				struct inode *backing_inode);
struct inode *fuse_iget(struct super_block *sb, u64 nodeid,
			int generation, struct fuse_attr *attr,
			u64 attr_valid, u64 attr_version);

int fuse_lookup_name(struct super_block *sb, u64 nodeid, const struct qstr *name,
		     struct fuse_entry_out *outarg,
		     struct dentry *entry, struct inode **inode);

/**
 * Send FORGET command
 */
void fuse_queue_forget(struct fuse_conn *fc, struct fuse_forget_link *forget,
		       u64 nodeid, u64 nlookup);

struct fuse_forget_link *fuse_alloc_forget(void);

struct fuse_forget_link *fuse_dequeue_forget(struct fuse_iqueue *fiq,
					     unsigned int max,
					     unsigned int *countp);

/*
 * Initialize READ or READDIR request
 */
struct fuse_io_args {
	union {
		struct {
			struct fuse_read_in in;
			u64 attr_ver;
		} read;
		struct {
			struct fuse_write_in in;
			struct fuse_write_out out;
			bool page_locked;
		} write;
	};
	struct fuse_args_pages ap;
	struct fuse_io_priv *io;
	struct fuse_file *ff;
};

void fuse_read_args_fill(struct fuse_io_args *ia, struct file *file, loff_t pos,
			 size_t count, int opcode);

/**
 * Send OPEN or OPENDIR request
 */
int fuse_open_common(struct inode *inode, struct file *file, bool isdir);

struct fuse_file *fuse_file_alloc(struct fuse_mount *fm);
void fuse_file_free(struct fuse_file *ff);
void fuse_finish_open(struct inode *inode, struct file *file);

void fuse_sync_release(struct fuse_inode *fi, struct fuse_file *ff,
		       unsigned int flags);

/**
 * Send RELEASE or RELEASEDIR request
 */
void fuse_release_common(struct file *file, bool isdir);

/**
 * Send FSYNC or FSYNCDIR request
 */
int fuse_fsync_common(struct file *file, loff_t start, loff_t end,
		      int datasync, int opcode);

/**
 * Notify poll wakeup
 */
int fuse_notify_poll_wakeup(struct fuse_conn *fc,
			    struct fuse_notify_poll_wakeup_out *outarg);

/**
 * Initialize file operations on a regular file
 */
void fuse_init_file_inode(struct inode *inode, unsigned int flags);

/**
 * Initialize inode operations on regular files and special files
 */
void fuse_init_common(struct inode *inode);

/**
 * Initialize inode and file operations on a directory
 */
void fuse_init_dir(struct inode *inode);

/**
 * Initialize inode operations on a symlink
 */
void fuse_init_symlink(struct inode *inode);

/**
 * Change attributes of an inode
 */
void fuse_change_attributes(struct inode *inode, struct fuse_attr *attr,
			    u64 attr_valid, u64 attr_version);

void fuse_change_attributes_common(struct inode *inode, struct fuse_attr *attr,
				   u64 attr_valid, u32 cache_mask);

u32 fuse_get_cache_mask(struct inode *inode);

/**
 * Initialize the client device
 */
int fuse_dev_init(void);

/**
 * Cleanup the client device
 */
void fuse_dev_cleanup(void);

int fuse_ctl_init(void);
void fuse_ctl_cleanup(void);

/**
 * Simple request sending that does request allocation and freeing
 */
ssize_t fuse_simple_request(struct fuse_mount *fm, struct fuse_args *args);
int fuse_simple_background(struct fuse_mount *fm, struct fuse_args *args,
			   gfp_t gfp_flags);

/**
 * End a finished request
 */
void fuse_request_end(struct fuse_req *req);

/* Abort all requests */
void fuse_abort_conn(struct fuse_conn *fc);
void fuse_wait_aborted(struct fuse_conn *fc);

/**
 * Invalidate inode attributes
 */

/* Attributes possibly changed on data modification */
#define FUSE_STATX_MODIFY	(STATX_MTIME | STATX_CTIME | STATX_BLOCKS)

/* Attributes possibly changed on data and/or size modification */
#define FUSE_STATX_MODSIZE	(FUSE_STATX_MODIFY | STATX_SIZE)

void fuse_invalidate_attr(struct inode *inode);
void fuse_invalidate_attr_mask(struct inode *inode, u32 mask);

void fuse_invalidate_entry_cache(struct dentry *entry);

void fuse_invalidate_atime(struct inode *inode);

u64 entry_attr_timeout(struct fuse_entry_out *o);
void fuse_init_dentry_root(struct dentry *root, struct file *backing_dir);
void fuse_change_entry_timeout(struct dentry *entry, struct fuse_entry_out *o);

/**
 * Acquire reference to fuse_conn
 */
struct fuse_conn *fuse_conn_get(struct fuse_conn *fc);

/**
 * Initialize fuse_conn
 */
void fuse_conn_init(struct fuse_conn *fc, struct fuse_mount *fm,
		    struct user_namespace *user_ns,
		    const struct fuse_iqueue_ops *fiq_ops, void *fiq_priv);

/**
 * Release reference to fuse_conn
 */
void fuse_conn_put(struct fuse_conn *fc);

struct fuse_dev *fuse_dev_alloc_install(struct fuse_conn *fc);
struct fuse_dev *fuse_dev_alloc(void);
void fuse_dev_install(struct fuse_dev *fud, struct fuse_conn *fc);
void fuse_dev_free(struct fuse_dev *fud);
void fuse_send_init(struct fuse_mount *fm);

/**
 * Fill in superblock and initialize fuse connection
 * @sb: partially-initialized superblock to fill in
 * @ctx: mount context
 */
int fuse_fill_super_common(struct super_block *sb, struct fuse_fs_context *ctx);

/*
 * Remove the mount from the connection
 *
 * Returns whether this was the last mount
 */
bool fuse_mount_remove(struct fuse_mount *fm);

/*
 * Setup context ops for submounts
 */
int fuse_init_fs_context_submount(struct fs_context *fsc);

/*
 * Shut down the connection (possibly sending DESTROY request).
 */
void fuse_conn_destroy(struct fuse_mount *fm);

/* Drop the connection and free the fuse mount */
void fuse_mount_destroy(struct fuse_mount *fm);

/**
 * Add connection to control filesystem
 */
int fuse_ctl_add_conn(struct fuse_conn *fc);

/**
 * Remove connection from control filesystem
 */
void fuse_ctl_remove_conn(struct fuse_conn *fc);

/**
 * Is file type valid?
 */
int fuse_valid_type(int m);

bool fuse_invalid_attr(struct fuse_attr *attr);

/**
 * Is current process allowed to perform filesystem operation?
 */
int fuse_allow_current_process(struct fuse_conn *fc);

u64 fuse_lock_owner_id(struct fuse_conn *fc, fl_owner_t id);

void fuse_flush_time_update(struct inode *inode);
void fuse_update_ctime(struct inode *inode);

int fuse_update_attributes(struct inode *inode, struct file *file, u32 mask);

void fuse_flush_writepages(struct inode *inode);

void fuse_set_nowrite(struct inode *inode);
void fuse_release_nowrite(struct inode *inode);

/**
 * Scan all fuse_mounts belonging to fc to find the first where
 * ilookup5() returns a result.  Return that result and the
 * respective fuse_mount in *fm (unless fm is NULL).
 *
 * The caller must hold fc->killsb.
 */
struct inode *fuse_ilookup(struct fuse_conn *fc, u64 nodeid,
			   struct fuse_mount **fm);

/**
 * File-system tells the kernel to invalidate cache for the given node id.
 */
int fuse_reverse_inval_inode(struct fuse_conn *fc, u64 nodeid,
			     loff_t offset, loff_t len);

/**
 * File-system tells the kernel to invalidate parent attributes and
 * the dentry matching parent/name.
 *
 * If the child_nodeid is non-zero and:
 *    - matches the inode number for the dentry matching parent/name,
 *    - is not a mount point
 *    - is a file or oan empty directory
 * then the dentry is unhashed (d_delete()).
 */
int fuse_reverse_inval_entry(struct fuse_conn *fc, u64 parent_nodeid,
			     u64 child_nodeid, struct qstr *name);

int fuse_do_open(struct fuse_mount *fm, u64 nodeid, struct file *file,
		 bool isdir);

/**
 * fuse_direct_io() flags
 */

/** If set, it is WRITE; otherwise - READ */
#define FUSE_DIO_WRITE (1 << 0)

/** CUSE pass fuse_direct_io() a file which f_mapping->host is not from FUSE */
#define FUSE_DIO_CUSE  (1 << 1)

ssize_t fuse_direct_io(struct fuse_io_priv *io, struct iov_iter *iter,
		       loff_t *ppos, int flags);
long fuse_do_ioctl(struct file *file, unsigned int cmd, unsigned long arg,
		   unsigned int flags);
long fuse_ioctl_common(struct file *file, unsigned int cmd,
		       unsigned long arg, unsigned int flags);
__poll_t fuse_file_poll(struct file *file, poll_table *wait);
int fuse_dev_release(struct inode *inode, struct file *file);

bool fuse_write_update_attr(struct inode *inode, loff_t pos, ssize_t written);

int fuse_flush_times(struct inode *inode, struct fuse_file *ff);
int fuse_write_inode(struct inode *inode, struct writeback_control *wbc);

int fuse_do_setattr(struct dentry *dentry, struct iattr *attr,
		    struct file *file);

void fuse_set_initialized(struct fuse_conn *fc);

void fuse_unlock_inode(struct inode *inode, bool locked);
bool fuse_lock_inode(struct inode *inode);

int fuse_setxattr(struct inode *inode, const char *name, const void *value,
		  size_t size, int flags, unsigned int extra_flags);
ssize_t fuse_getxattr(struct inode *inode, const char *name, void *value,
		      size_t size);
ssize_t fuse_listxattr(struct dentry *entry, char *list, size_t size);
int fuse_removexattr(struct inode *inode, const char *name);
extern const struct xattr_handler *fuse_xattr_handlers[];
extern const struct xattr_handler *fuse_acl_xattr_handlers[];
extern const struct xattr_handler *fuse_no_acl_xattr_handlers[];

struct posix_acl;
struct posix_acl *fuse_get_acl(struct inode *inode, int type, bool rcu);
int fuse_set_acl(struct user_namespace *mnt_userns, struct inode *inode,
		 struct posix_acl *acl, int type);

/* readdir.c */
int fuse_readdir(struct file *file, struct dir_context *ctx);

/**
 * Return the number of bytes in an arguments list
 */
unsigned int fuse_len_args(unsigned int numargs, struct fuse_arg *args);

/**
 * Get the next unique ID for a request
 */
u64 fuse_get_unique(struct fuse_iqueue *fiq);
void fuse_free_conn(struct fuse_conn *fc);

/* dax.c */

#define FUSE_IS_DAX(inode) (IS_ENABLED(CONFIG_FUSE_DAX) && IS_DAX(inode))

ssize_t fuse_dax_read_iter(struct kiocb *iocb, struct iov_iter *to);
ssize_t fuse_dax_write_iter(struct kiocb *iocb, struct iov_iter *from);
int fuse_dax_mmap(struct file *file, struct vm_area_struct *vma);
int fuse_dax_break_layouts(struct inode *inode, u64 dmap_start, u64 dmap_end);
int fuse_dax_conn_alloc(struct fuse_conn *fc, enum fuse_dax_mode mode,
			struct dax_device *dax_dev);
void fuse_dax_conn_free(struct fuse_conn *fc);
bool fuse_dax_inode_alloc(struct super_block *sb, struct fuse_inode *fi);
void fuse_dax_inode_init(struct inode *inode, unsigned int flags);
void fuse_dax_inode_cleanup(struct inode *inode);
void fuse_dax_dontcache(struct inode *inode, unsigned int flags);
bool fuse_dax_check_alignment(struct fuse_conn *fc, unsigned int map_alignment);
void fuse_dax_cancel_work(struct fuse_conn *fc);

/* ioctl.c */
long fuse_file_ioctl(struct file *file, unsigned int cmd, unsigned long arg);
long fuse_file_compat_ioctl(struct file *file, unsigned int cmd,
			    unsigned long arg);
int fuse_fileattr_get(struct dentry *dentry, struct fileattr *fa);
int fuse_fileattr_set(struct user_namespace *mnt_userns,
		      struct dentry *dentry, struct fileattr *fa);

/* file.c */

struct fuse_file *fuse_file_open(struct fuse_mount *fm, u64 nodeid,
				 unsigned int open_flags, bool isdir);
void fuse_file_release(struct inode *inode, struct fuse_file *ff,
		       unsigned int open_flags, fl_owner_t id, bool isdir);

/* passthrough.c */
void fuse_copyattr(struct file *dst_file, struct file *src_file);
int fuse_passthrough_open(struct fuse_dev *fud, u32 lower_fd);
int fuse_passthrough_setup(struct fuse_conn *fc, struct fuse_file *ff,
			   struct fuse_open_out *openarg);
void fuse_passthrough_release(struct fuse_passthrough *passthrough);
ssize_t fuse_passthrough_read_iter(struct kiocb *iocb, struct iov_iter *to);
ssize_t fuse_passthrough_write_iter(struct kiocb *iocb, struct iov_iter *from);
ssize_t fuse_passthrough_mmap(struct file *file, struct vm_area_struct *vma);

/* backing.c */

/*
 * Dummy io passed to fuse_bpf_backing when io operation needs no scratch space
 */
struct fuse_dummy_io {
	int unused;
};

struct fuse_open_io {
	struct fuse_open_in foi;
	struct fuse_open_out foo;
};

int fuse_open_initialize(struct fuse_bpf_args *fa, struct fuse_open_io *foi,
			 struct inode *inode, struct file *file, bool isdir);
int fuse_open_backing(struct fuse_bpf_args *fa,
		      struct inode *inode, struct file *file, bool isdir);
void *fuse_open_finalize(struct fuse_bpf_args *fa,
		       struct inode *inode, struct file *file, bool isdir);

struct fuse_create_open_io {
	struct fuse_create_in fci;
	struct fuse_entry_out feo;
	struct fuse_open_out foo;
};

int fuse_create_open_initialize(
		struct fuse_bpf_args *fa, struct fuse_create_open_io *fcoi,
		struct inode *dir, struct dentry *entry,
		struct file *file, unsigned int flags, umode_t mode);
int fuse_create_open_backing(
		struct fuse_bpf_args *fa,
		struct inode *dir, struct dentry *entry,
		struct file *file, unsigned int flags, umode_t mode);
void *fuse_create_open_finalize(
		struct fuse_bpf_args *fa,
		struct inode *dir, struct dentry *entry,
		struct file *file, unsigned int flags, umode_t mode);

int fuse_mknod_initialize(
		struct fuse_bpf_args *fa, struct fuse_mknod_in *fmi,
		struct inode *dir, struct dentry *entry, umode_t mode, dev_t rdev);
int fuse_mknod_backing(
		struct fuse_bpf_args *fa,
		struct inode *dir, struct dentry *entry, umode_t mode, dev_t rdev);
void *fuse_mknod_finalize(
		struct fuse_bpf_args *fa,
		struct inode *dir, struct dentry *entry, umode_t mode, dev_t rdev);

int fuse_mkdir_initialize(
		struct fuse_bpf_args *fa, struct fuse_mkdir_in *fmi,
		struct inode *dir, struct dentry *entry, umode_t mode);
int fuse_mkdir_backing(
		struct fuse_bpf_args *fa,
		struct inode *dir, struct dentry *entry, umode_t mode);
void *fuse_mkdir_finalize(
		struct fuse_bpf_args *fa,
		struct inode *dir, struct dentry *entry, umode_t mode);

int fuse_rmdir_initialize(
		struct fuse_bpf_args *fa, struct fuse_dummy_io *fmi,
		struct inode *dir, struct dentry *entry);
int fuse_rmdir_backing(
		struct fuse_bpf_args *fa,
		struct inode *dir, struct dentry *entry);
void *fuse_rmdir_finalize(
		struct fuse_bpf_args *fa,
		struct inode *dir, struct dentry *entry);

int fuse_rename2_initialize(struct fuse_bpf_args *fa, struct fuse_rename2_in *fri,
			    struct inode *olddir, struct dentry *oldent,
			    struct inode *newdir, struct dentry *newent,
			    unsigned int flags);
int fuse_rename2_backing(struct fuse_bpf_args *fa,
			 struct inode *olddir, struct dentry *oldent,
			 struct inode *newdir, struct dentry *newent,
			 unsigned int flags);
void *fuse_rename2_finalize(struct fuse_bpf_args *fa,
			    struct inode *olddir, struct dentry *oldent,
			    struct inode *newdir, struct dentry *newent,
			    unsigned int flags);

int fuse_rename_initialize(struct fuse_bpf_args *fa, struct fuse_rename_in *fri,
			   struct inode *olddir, struct dentry *oldent,
			   struct inode *newdir, struct dentry *newent);
int fuse_rename_backing(struct fuse_bpf_args *fa,
			struct inode *olddir, struct dentry *oldent,
			struct inode *newdir, struct dentry *newent);
void *fuse_rename_finalize(struct fuse_bpf_args *fa,
			   struct inode *olddir, struct dentry *oldent,
			   struct inode *newdir, struct dentry *newent);

int fuse_unlink_initialize(
		struct fuse_bpf_args *fa, struct fuse_dummy_io *fmi,
		struct inode *dir, struct dentry *entry);
int fuse_unlink_backing(
		struct fuse_bpf_args *fa,
		struct inode *dir, struct dentry *entry);
void *fuse_unlink_finalize(
		struct fuse_bpf_args *fa,
		struct inode *dir, struct dentry *entry);

int fuse_link_initialize(struct fuse_bpf_args *fa, struct fuse_link_in *fli,
			  struct dentry *entry, struct inode *dir,
			  struct dentry *newent);
int fuse_link_backing(struct fuse_bpf_args *fa, struct dentry *entry,
		      struct inode *dir, struct dentry *newent);
void *fuse_link_finalize(struct fuse_bpf_args *fa, struct dentry *entry,
			 struct inode *dir, struct dentry *newent);

int fuse_release_initialize(struct fuse_bpf_args *fa, struct fuse_release_in *fri,
			    struct inode *inode, struct fuse_file *ff);
int fuse_release_backing(struct fuse_bpf_args *fa,
			 struct inode *inode, struct fuse_file *ff);
void *fuse_release_finalize(struct fuse_bpf_args *fa,
			    struct inode *inode, struct fuse_file *ff);

int fuse_flush_initialize(struct fuse_bpf_args *fa, struct fuse_flush_in *ffi,
			  struct file *file, fl_owner_t id);
int fuse_flush_backing(struct fuse_bpf_args *fa, struct file *file, fl_owner_t id);
void *fuse_flush_finalize(struct fuse_bpf_args *fa,
			  struct file *file, fl_owner_t id);

struct fuse_lseek_io {
	struct fuse_lseek_in fli;
	struct fuse_lseek_out flo;
};

int fuse_lseek_initialize(struct fuse_bpf_args *fa, struct fuse_lseek_io *fli,
			  struct file *file, loff_t offset, int whence);
int fuse_lseek_backing(struct fuse_bpf_args *fa, struct file *file, loff_t offset, int whence);
void *fuse_lseek_finalize(struct fuse_bpf_args *fa, struct file *file, loff_t offset, int whence);

struct fuse_copy_file_range_io {
	struct fuse_copy_file_range_in fci;
	struct fuse_write_out fwo;
};

int fuse_copy_file_range_initialize(struct fuse_bpf_args *fa,
				   struct fuse_copy_file_range_io *fcf,
				   struct file *file_in, loff_t pos_in,
				   struct file *file_out, loff_t pos_out,
				   size_t len, unsigned int flags);
int fuse_copy_file_range_backing(struct fuse_bpf_args *fa,
				 struct file *file_in, loff_t pos_in,
				 struct file *file_out, loff_t pos_out,
				 size_t len, unsigned int flags);
void *fuse_copy_file_range_finalize(struct fuse_bpf_args *fa,
				    struct file *file_in, loff_t pos_in,
				    struct file *file_out, loff_t pos_out,
				    size_t len, unsigned int flags);

int fuse_fsync_initialize(struct fuse_bpf_args *fa, struct fuse_fsync_in *ffi,
		   struct file *file, loff_t start, loff_t end, int datasync);
int fuse_fsync_backing(struct fuse_bpf_args *fa,
		   struct file *file, loff_t start, loff_t end, int datasync);
void *fuse_fsync_finalize(struct fuse_bpf_args *fa,
		   struct file *file, loff_t start, loff_t end, int datasync);
int fuse_dir_fsync_initialize(struct fuse_bpf_args *fa, struct fuse_fsync_in *ffi,
		   struct file *file, loff_t start, loff_t end, int datasync);

struct fuse_getxattr_io {
	struct fuse_getxattr_in fgi;
	struct fuse_getxattr_out fgo;
};

int fuse_getxattr_initialize(
		struct fuse_bpf_args *fa, struct fuse_getxattr_io *fgio,
		struct dentry *dentry, const char *name, void *value,
		size_t size);
int fuse_getxattr_backing(
		struct fuse_bpf_args *fa,
		struct dentry *dentry, const char *name, void *value,
		size_t size);
void *fuse_getxattr_finalize(
		struct fuse_bpf_args *fa,
		struct dentry *dentry, const char *name, void *value,
		size_t size);

int fuse_listxattr_initialize(struct fuse_bpf_args *fa,
			       struct fuse_getxattr_io *fgio,
			       struct dentry *dentry, char *list, size_t size);
int fuse_listxattr_backing(struct fuse_bpf_args *fa, struct dentry *dentry,
			   char *list, size_t size);
void *fuse_listxattr_finalize(struct fuse_bpf_args *fa, struct dentry *dentry,
			      char *list, size_t size);

int fuse_setxattr_initialize(struct fuse_bpf_args *fa,
			     struct fuse_setxattr_in *fsxi,
			     struct dentry *dentry, const char *name,
			     const void *value, size_t size, int flags);
int fuse_setxattr_backing(struct fuse_bpf_args *fa, struct dentry *dentry,
			  const char *name, const void *value, size_t size,
			  int flags);
void *fuse_setxattr_finalize(struct fuse_bpf_args *fa, struct dentry *dentry,
			     const char *name, const void *value, size_t size,
			     int flags);

int fuse_removexattr_initialize(struct fuse_bpf_args *fa,
				struct fuse_dummy_io *unused,
				struct dentry *dentry, const char *name);
int fuse_removexattr_backing(struct fuse_bpf_args *fa,
			     struct dentry *dentry, const char *name);
void *fuse_removexattr_finalize(struct fuse_bpf_args *fa,
				struct dentry *dentry, const char *name);

struct fuse_read_iter_out {
	uint64_t ret;
};
struct fuse_file_read_iter_io {
	struct fuse_read_in fri;
	struct fuse_read_iter_out frio;
};

int fuse_file_read_iter_initialize(
		struct fuse_bpf_args *fa, struct fuse_file_read_iter_io *fri,
		struct kiocb *iocb, struct iov_iter *to);
int fuse_file_read_iter_backing(struct fuse_bpf_args *fa,
		struct kiocb *iocb, struct iov_iter *to);
void *fuse_file_read_iter_finalize(struct fuse_bpf_args *fa,
		struct kiocb *iocb, struct iov_iter *to);

struct fuse_write_iter_out {
	uint64_t ret;
};
struct fuse_file_write_iter_io {
	struct fuse_write_in fwi;
	struct fuse_write_out fwo;
	struct fuse_write_iter_out fwio;
};

int fuse_file_write_iter_initialize(
		struct fuse_bpf_args *fa, struct fuse_file_write_iter_io *fwio,
		struct kiocb *iocb, struct iov_iter *from);
int fuse_file_write_iter_backing(struct fuse_bpf_args *fa,
		struct kiocb *iocb, struct iov_iter *from);
void *fuse_file_write_iter_finalize(struct fuse_bpf_args *fa,
		struct kiocb *iocb, struct iov_iter *from);

<<<<<<< HEAD
#if IS_ENABLED(CONFIG_MTK_FUSE_UPSTREAM_BUILD)
long fuse_backing_ioctl(struct file *file, unsigned int command, unsigned long arg, int flags);

int fuse_file_flock_backing(struct file *file, int cmd, struct file_lock *fl);
#endif
=======
int fuse_file_flock_backing(struct file *file, int cmd, struct file_lock *fl);
>>>>>>> 66f772a2
ssize_t fuse_backing_mmap(struct file *file, struct vm_area_struct *vma);

int fuse_file_fallocate_initialize(struct fuse_bpf_args *fa,
		struct fuse_fallocate_in *ffi,
		struct file *file, int mode, loff_t offset, loff_t length);
int fuse_file_fallocate_backing(struct fuse_bpf_args *fa,
		struct file *file, int mode, loff_t offset, loff_t length);
void *fuse_file_fallocate_finalize(struct fuse_bpf_args *fa,
		struct file *file, int mode, loff_t offset, loff_t length);

struct fuse_lookup_io {
	struct fuse_entry_out feo;
	struct fuse_entry_bpf feb;
};

int fuse_handle_backing(struct fuse_entry_bpf *feb, struct inode **backing_inode,
			struct path *backing_path);
int fuse_handle_bpf_prog(struct fuse_entry_bpf *feb, struct inode *parent,
			 struct bpf_prog **bpf);

int fuse_lookup_initialize(struct fuse_bpf_args *fa, struct fuse_lookup_io *feo,
	       struct inode *dir, struct dentry *entry, unsigned int flags);
int fuse_lookup_backing(struct fuse_bpf_args *fa, struct inode *dir,
			  struct dentry *entry, unsigned int flags);
struct dentry *fuse_lookup_finalize(struct fuse_bpf_args *fa, struct inode *dir,
			   struct dentry *entry, unsigned int flags);
int fuse_revalidate_backing(struct dentry *entry, unsigned int flags);

int fuse_canonical_path_initialize(struct fuse_bpf_args *fa,
				   struct fuse_dummy_io *fdi,
				   const struct path *path,
				   struct path *canonical_path);
int fuse_canonical_path_backing(struct fuse_bpf_args *fa, const struct path *path,
				struct path *canonical_path);
void *fuse_canonical_path_finalize(struct fuse_bpf_args *fa,
				   const struct path *path,
				   struct path *canonical_path);

struct fuse_getattr_io {
	struct fuse_getattr_in fgi;
	struct fuse_attr_out fao;
};
int fuse_getattr_initialize(struct fuse_bpf_args *fa, struct fuse_getattr_io *fgio,
			const struct dentry *entry, struct kstat *stat,
			u32 request_mask, unsigned int flags);
int fuse_getattr_backing(struct fuse_bpf_args *fa,
			const struct dentry *entry, struct kstat *stat,
			u32 request_mask, unsigned int flags);
void *fuse_getattr_finalize(struct fuse_bpf_args *fa,
			const struct dentry *entry, struct kstat *stat,
			u32 request_mask, unsigned int flags);

struct fuse_setattr_io {
	struct fuse_setattr_in fsi;
	struct fuse_attr_out fao;
};

int fuse_setattr_initialize(struct fuse_bpf_args *fa, struct fuse_setattr_io *fsi,
		struct dentry *dentry, struct iattr *attr, struct file *file);
int fuse_setattr_backing(struct fuse_bpf_args *fa,
		struct dentry *dentry, struct iattr *attr, struct file *file);
void *fuse_setattr_finalize(struct fuse_bpf_args *fa,
		struct dentry *dentry, struct iattr *attr, struct file *file);

int fuse_statfs_initialize(struct fuse_bpf_args *fa, struct fuse_statfs_out *fso,
		struct dentry *dentry, struct kstatfs *buf);
int fuse_statfs_backing(struct fuse_bpf_args *fa,
		struct dentry *dentry, struct kstatfs *buf);
void *fuse_statfs_finalize(struct fuse_bpf_args *fa,
		struct dentry *dentry, struct kstatfs *buf);

int fuse_get_link_initialize(struct fuse_bpf_args *fa, struct fuse_dummy_io *dummy,
		struct inode *inode, struct dentry *dentry,
		struct delayed_call *callback, const char **out);
int fuse_get_link_backing(struct fuse_bpf_args *fa,
		struct inode *inode, struct dentry *dentry,
		struct delayed_call *callback, const char **out);
void *fuse_get_link_finalize(struct fuse_bpf_args *fa,
		struct inode *inode, struct dentry *dentry,
		struct delayed_call *callback, const char **out);

int fuse_symlink_initialize(
		struct fuse_bpf_args *fa, struct fuse_dummy_io *unused,
		struct inode *dir, struct dentry *entry, const char *link, int len);
int fuse_symlink_backing(
		struct fuse_bpf_args *fa,
		struct inode *dir, struct dentry *entry, const char *link, int len);
void *fuse_symlink_finalize(
		struct fuse_bpf_args *fa,
		struct inode *dir, struct dentry *entry, const char *link, int len);

struct fuse_read_io {
	struct fuse_read_in fri;
	struct fuse_read_out fro;
};

int fuse_readdir_initialize(struct fuse_bpf_args *fa, struct fuse_read_io *frio,
			    struct file *file, struct dir_context *ctx,
			    bool *force_again, bool *allow_force, bool is_continued);
int fuse_readdir_backing(struct fuse_bpf_args *fa,
			 struct file *file, struct dir_context *ctx,
			 bool *force_again, bool *allow_force, bool is_continued);
void *fuse_readdir_finalize(struct fuse_bpf_args *fa,
			    struct file *file, struct dir_context *ctx,
			    bool *force_again, bool *allow_force, bool is_continued);

int fuse_access_initialize(struct fuse_bpf_args *fa, struct fuse_access_in *fai,
			   struct inode *inode, int mask);
int fuse_access_backing(struct fuse_bpf_args *fa, struct inode *inode, int mask);
void *fuse_access_finalize(struct fuse_bpf_args *fa, struct inode *inode, int mask);

/*
 * FUSE caches dentries and attributes with separate timeout.  The
 * time in jiffies until the dentry/attributes are valid is stored in
 * dentry->d_fsdata and fuse_inode->i_time respectively.
 */

/*
 * Calculate the time in jiffies until a dentry/attributes are valid
 */
static inline u64 time_to_jiffies(u64 sec, u32 nsec)
{
	if (sec || nsec) {
		struct timespec64 ts = {
			sec,
			min_t(u32, nsec, NSEC_PER_SEC - 1)
		};

		return get_jiffies_64() + timespec64_to_jiffies(&ts);
	} else
		return 0;
}

static inline u64 attr_timeout(struct fuse_attr_out *o)
{
	return time_to_jiffies(o->attr_valid, o->attr_valid_nsec);
}

static inline bool update_mtime(unsigned int ivalid, bool trust_local_mtime)
{
	/* Always update if mtime is explicitly set  */
	if (ivalid & ATTR_MTIME_SET)
		return true;

	/* Or if kernel i_mtime is the official one */
	if (trust_local_mtime)
		return true;

	/* If it's an open(O_TRUNC) or an ftruncate(), don't update */
	if ((ivalid & ATTR_SIZE) && (ivalid & (ATTR_OPEN | ATTR_FILE)))
		return false;

	/* In all other cases update */
	return true;
}

void fuse_fillattr(struct inode *inode, struct fuse_attr *attr,
			  struct kstat *stat);

static inline void iattr_to_fattr(struct fuse_conn *fc, struct iattr *iattr,
			   struct fuse_setattr_in *arg, bool trust_local_cmtime)
{
	unsigned int ivalid = iattr->ia_valid;

	if (ivalid & ATTR_MODE)
		arg->valid |= FATTR_MODE,   arg->mode = iattr->ia_mode;
	if (ivalid & ATTR_UID)
		arg->valid |= FATTR_UID,    arg->uid = from_kuid(fc->user_ns, iattr->ia_uid);
	if (ivalid & ATTR_GID)
		arg->valid |= FATTR_GID,    arg->gid = from_kgid(fc->user_ns, iattr->ia_gid);
	if (ivalid & ATTR_SIZE)
		arg->valid |= FATTR_SIZE,   arg->size = iattr->ia_size;
	if (ivalid & ATTR_ATIME) {
		arg->valid |= FATTR_ATIME;
		arg->atime = iattr->ia_atime.tv_sec;
		arg->atimensec = iattr->ia_atime.tv_nsec;
		if (!(ivalid & ATTR_ATIME_SET))
			arg->valid |= FATTR_ATIME_NOW;
	}
	if ((ivalid & ATTR_MTIME) && update_mtime(ivalid, trust_local_cmtime)) {
		arg->valid |= FATTR_MTIME;
		arg->mtime = iattr->ia_mtime.tv_sec;
		arg->mtimensec = iattr->ia_mtime.tv_nsec;
		if (!(ivalid & ATTR_MTIME_SET) && !trust_local_cmtime)
			arg->valid |= FATTR_MTIME_NOW;
	}
	if ((ivalid & ATTR_CTIME) && trust_local_cmtime) {
		arg->valid |= FATTR_CTIME;
		arg->ctime = iattr->ia_ctime.tv_sec;
		arg->ctimensec = iattr->ia_ctime.tv_nsec;
	}
}

static inline int finalize_attr(struct inode *inode, struct fuse_attr_out *outarg,
				u64 attr_version, struct kstat *stat)
{
	int err = 0;

	if (fuse_invalid_attr(&outarg->attr) ||
	    ((inode->i_mode ^ outarg->attr.mode) & S_IFMT)) {
		fuse_make_bad(inode);
		err = -EIO;
	} else {
		fuse_change_attributes(inode, &outarg->attr,
				       attr_timeout(outarg),
				       attr_version);
		if (stat)
			fuse_fillattr(inode, &outarg->attr, stat);
	}
	return err;
}

static inline void convert_statfs_to_fuse(struct fuse_kstatfs *attr, struct kstatfs *stbuf)
{
	attr->bsize   = stbuf->f_bsize;
	attr->frsize  = stbuf->f_frsize;
	attr->blocks  = stbuf->f_blocks;
	attr->bfree   = stbuf->f_bfree;
	attr->bavail  = stbuf->f_bavail;
	attr->files   = stbuf->f_files;
	attr->ffree   = stbuf->f_ffree;
	attr->namelen = stbuf->f_namelen;
	/* fsid is left zero */
}

static inline void convert_fuse_statfs(struct kstatfs *stbuf, struct fuse_kstatfs *attr)
{
	stbuf->f_type    = FUSE_SUPER_MAGIC;
	stbuf->f_bsize   = attr->bsize;
	stbuf->f_frsize  = attr->frsize;
	stbuf->f_blocks  = attr->blocks;
	stbuf->f_bfree   = attr->bfree;
	stbuf->f_bavail  = attr->bavail;
	stbuf->f_files   = attr->files;
	stbuf->f_ffree   = attr->ffree;
	stbuf->f_namelen = attr->namelen;
	/* fsid is left zero */
}

#ifdef CONFIG_FUSE_BPF
struct fuse_err_ret {
	void *result;
	bool ret;
};

int __init fuse_bpf_init(void);
void __exit fuse_bpf_cleanup(void);

ssize_t fuse_bpf_simple_request(struct fuse_mount *fm, struct fuse_bpf_args *args);

static inline int fuse_bpf_run(struct bpf_prog *prog, struct fuse_bpf_args *fba)
{
	int ret;

	migrate_disable();
	ret = bpf_prog_run(prog, fba);
	migrate_enable();
	return ret;
}

/*
 * expression statement to wrap the backing filter logic
 * struct inode *inode: inode with bpf and backing inode
 * typedef io: (typically complex) type whose components fuse_args can point to.
 *	An instance of this type is created locally and passed to initialize
 * void initialize(struct fuse_bpf_args *fa, io *in_out, args...): function that sets
 *	up fa and io based on args
 * int backing(struct fuse_bpf_args *fa, args...): function that actually performs
 *	the backing io operation
 * void *finalize(struct fuse_bpf_args *, args...): function that performs any final
 *	work needed to commit the backing io
 */
#define fuse_bpf_backing(inode, io, initialize, backing, finalize,	\
			 args...)					\
({									\
	struct fuse_err_ret fer = {0};					\
	int ext_flags;							\
	struct fuse_inode *fuse_inode = get_fuse_inode(inode);		\
	struct fuse_mount *fm = get_fuse_mount(inode);			\
	io feo = {0};							\
	struct fuse_bpf_args fa = {0}, fa_backup = {0};			\
	bool locked;							\
	ssize_t res;							\
	void *err;							\
	int i;								\
	bool initialized = false;					\
									\
	do {								\
		if (!fuse_inode || !fuse_inode->backing_inode)		\
			break;						\
									\
		err = ERR_PTR(initialize(&fa, &feo, args));		\
		if (err) {						\
			fer = (struct fuse_err_ret) {			\
				err,					\
				true,					\
			};						\
			break;						\
		}							\
		initialized = true;					\
									\
		fa_backup = fa;						\
		fa.opcode |= FUSE_PREFILTER;				\
		for (i = 0; i < fa.in_numargs; ++i)			\
			fa.out_args[i] = (struct fuse_bpf_arg) {	\
				.size = fa.in_args[i].size,		\
				.value = (void *)fa.in_args[i].value,	\
			};						\
		fa.out_numargs = fa.in_numargs;				\
									\
		ext_flags = fuse_inode->bpf ?				\
			fuse_bpf_run(fuse_inode->bpf, &fa) :		\
			FUSE_BPF_BACKING;				\
		if (ext_flags < 0) {					\
			fer = (struct fuse_err_ret) {			\
				ERR_PTR(ext_flags),			\
				true,					\
			};						\
			break;						\
		}							\
									\
		if (ext_flags & FUSE_BPF_USER_FILTER) {			\
			locked = fuse_lock_inode(inode);		\
			res = fuse_bpf_simple_request(fm, &fa);		\
			fuse_unlock_inode(inode, locked);		\
			if (res < 0) {					\
				fer = (struct fuse_err_ret) {		\
					ERR_PTR(res),			\
					true,				\
				};					\
				break;					\
			}						\
		}							\
									\
		if (!(ext_flags & FUSE_BPF_BACKING))			\
			break;						\
									\
		fa.opcode &= ~FUSE_PREFILTER;				\
		for (i = 0; i < fa.in_numargs; ++i)			\
			fa.in_args[i] = (struct fuse_bpf_in_arg) {	\
				.size = fa.out_args[i].size,		\
				.value = fa.out_args[i].value,		\
			};						\
		for (i = 0; i < fa_backup.out_numargs; ++i)		\
			fa.out_args[i] = (struct fuse_bpf_arg) {	\
				.size = fa_backup.out_args[i].size,	\
				.value = fa_backup.out_args[i].value,	\
			};						\
		fa.out_numargs = fa_backup.out_numargs;			\
									\
		fer = (struct fuse_err_ret) {				\
			ERR_PTR(backing(&fa, args)),			\
			true,						\
		};							\
		if (IS_ERR(fer.result))					\
			fa.error_in = PTR_ERR(fer.result);		\
		if (!(ext_flags & FUSE_BPF_POST_FILTER))		\
			break;						\
									\
		fa.opcode |= FUSE_POSTFILTER;				\
		for (i = 0; i < fa.out_numargs; ++i)			\
			fa.in_args[fa.in_numargs++] =			\
				(struct fuse_bpf_in_arg) {		\
					.size = fa.out_args[i].size,	\
					.value = fa.out_args[i].value,	\
				};					\
		ext_flags = fuse_bpf_run(fuse_inode->bpf, &fa);		\
		if (ext_flags < 0) {					\
			fer = (struct fuse_err_ret) {			\
				ERR_PTR(ext_flags),			\
				true,					\
			};						\
			break;						\
		}							\
		if (!(ext_flags & FUSE_BPF_USER_FILTER))		\
			break;						\
									\
		fa.out_args[0].size = fa_backup.out_args[0].size;	\
		fa.out_args[1].size = fa_backup.out_args[1].size;	\
		fa.out_numargs = fa_backup.out_numargs;			\
		locked = fuse_lock_inode(inode);			\
		res = fuse_bpf_simple_request(fm, &fa);			\
		fuse_unlock_inode(inode, locked);			\
		if (res < 0) {						\
			fer.result = ERR_PTR(res);			\
			break;						\
		}							\
	} while (false);						\
									\
	if (initialized && fer.ret) {					\
		err = finalize(&fa, args);				\
		if (err)						\
			fer.result = err;				\
	}								\
									\
	fer;								\
})

#endif /* CONFIG_FUSE_BPF */

#endif /* _FS_FUSE_I_H */<|MERGE_RESOLUTION|>--- conflicted
+++ resolved
@@ -1674,15 +1674,8 @@
 void *fuse_file_write_iter_finalize(struct fuse_bpf_args *fa,
 		struct kiocb *iocb, struct iov_iter *from);
 
-<<<<<<< HEAD
-#if IS_ENABLED(CONFIG_MTK_FUSE_UPSTREAM_BUILD)
-long fuse_backing_ioctl(struct file *file, unsigned int command, unsigned long arg, int flags);
-
 int fuse_file_flock_backing(struct file *file, int cmd, struct file_lock *fl);
-#endif
-=======
-int fuse_file_flock_backing(struct file *file, int cmd, struct file_lock *fl);
->>>>>>> 66f772a2
+
 ssize_t fuse_backing_mmap(struct file *file, struct vm_area_struct *vma);
 
 int fuse_file_fallocate_initialize(struct fuse_bpf_args *fa,
