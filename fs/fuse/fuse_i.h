/*
  FUSE: Filesystem in Userspace
  Copyright (C) 2001-2008  Miklos Szeredi <miklos@szeredi.hu>

  This program can be distributed under the terms of the GNU GPL.
  See the file COPYING.
*/

#ifndef _FS_FUSE_I_H
#define _FS_FUSE_I_H

#ifndef pr_fmt
# define pr_fmt(fmt) "fuse: " fmt
#endif

#include <linux/android_fuse.h>
#include <linux/filter.h>
#include <linux/pagemap.h>
#include <linux/fuse.h>
#include <linux/fs.h>
#include <linux/mount.h>
#include <linux/wait.h>
#include <linux/list.h>
#include <linux/spinlock.h>
#include <linux/mm.h>
#include <linux/backing-dev.h>
#include <linux/mutex.h>
#include <linux/rwsem.h>
#include <linux/rbtree.h>
#include <linux/poll.h>
#include <linux/workqueue.h>
#include <linux/kref.h>
#include <linux/xattr.h>
#include <linux/pid_namespace.h>
#include <linux/refcount.h>
#include <linux/user_namespace.h>
#include <linux/statfs.h>

#define FUSE_SUPER_MAGIC 0x65735546

/** Default max number of pages that can be used in a single read request */
#define FUSE_DEFAULT_MAX_PAGES_PER_REQ 32

/** Maximum of max_pages received in init_out */
#define FUSE_MAX_MAX_PAGES 256

/** Bias for fi->writectr, meaning new writepages must not be sent */
#define FUSE_NOWRITE INT_MIN

/** It could be as large as PATH_MAX, but would that have any uses? */
#define FUSE_NAME_MAX 1024

/** Number of dentries for each connection in the control filesystem */
#define FUSE_CTL_NUM_DENTRIES 5

/** List of active connections */
extern struct list_head fuse_conn_list;

/** Global mutex protecting fuse_conn_list and the control filesystem */
extern struct mutex fuse_mutex;

/** Module parameters */
extern unsigned max_user_bgreq;
extern unsigned max_user_congthresh;

/* One forget request */
struct fuse_forget_link {
	struct fuse_forget_one forget_one;
	struct fuse_forget_link *next;
};

/** FUSE specific dentry data */
#if BITS_PER_LONG < 64 || defined(CONFIG_FUSE_BPF)
struct fuse_dentry {
	union {
		u64 time;
		struct rcu_head rcu;
	};

<<<<<<< HEAD
#if IS_ENABLED(CONFIG_MTK_FUSE_UPSTREAM_BUILD)
=======
>>>>>>> 0904da54
#ifdef CONFIG_FUSE_BPF
	struct path backing_path;

	/* bpf program *only* set for negative dentries */
	struct bpf_prog *bpf;
#endif
<<<<<<< HEAD
#else
	struct path backing_path;
#endif
=======
>>>>>>> 0904da54
};

static inline struct fuse_dentry *get_fuse_dentry(const struct dentry *entry)
{
	return entry->d_fsdata;
}
#endif

#ifdef CONFIG_FUSE_BPF
static inline void get_fuse_backing_path(const struct dentry *d,
					  struct path *path)
{
	struct fuse_dentry *di = get_fuse_dentry(d);

	if (!di) {
		*path = (struct path) {};
		return;
	}

	*path = di->backing_path;
	path_get(path);
}
#endif

/** FUSE inode */
struct fuse_inode {
	/** Inode data */
	struct inode inode;

#ifdef CONFIG_FUSE_BPF
	/**
	 * Backing inode, if this inode is from a backing file system.
	 * If this is set, nodeid is 0.
	 */
	struct inode *backing_inode;

	/**
	 * bpf_prog, run on all operations to determine whether to pass through
	 * or handle in place
	 */
	struct bpf_prog *bpf;
#endif

	/** Unique ID, which identifies the inode between userspace
	 * and kernel */
	u64 nodeid;

	/** Number of lookups on this inode */
	u64 nlookup;

	/** The request used for sending the FORGET message */
	struct fuse_forget_link *forget;

	/** Time in jiffies until the file attributes are valid */
	u64 i_time;

	/* Which attributes are invalid */
	u32 inval_mask;

	/** The sticky bit in inode->i_mode may have been removed, so
	    preserve the original mode */
	umode_t orig_i_mode;

	/** 64 bit inode number */
	u64 orig_ino;

	/** Version of last attribute change */
	u64 attr_version;

	union {
		/* Write related fields (regular file only) */
		struct {
			/* Files usable in writepage.  Protected by fi->lock */
			struct list_head write_files;

			/* Writepages pending on truncate or fsync */
			struct list_head queued_writes;

			/* Number of sent writes, a negative bias
			 * (FUSE_NOWRITE) means more writes are blocked */
			int writectr;

			/* Waitq for writepage completion */
			wait_queue_head_t page_waitq;

			/* List of writepage requestst (pending or sent) */
			struct rb_root writepages;
		};

		/* readdir cache (directory only) */
		struct {
			/* true if fully cached */
			bool cached;

			/* size of cache */
			loff_t size;

			/* position at end of cache (position of next entry) */
			loff_t pos;

			/* version of the cache */
			u64 version;

			/* modification time of directory when cache was
			 * started */
			struct timespec64 mtime;

			/* iversion of directory when cache was started */
			u64 iversion;

			/* protects above fields */
			spinlock_t lock;
		} rdc;
	};

	/** Miscellaneous bits describing inode state */
	unsigned long state;

	/** Lock for serializing lookup and readdir for back compatibility*/
	struct mutex mutex;

	/** Lock to protect write related fields */
	spinlock_t lock;

#ifdef CONFIG_FUSE_DAX
	/*
	 * Dax specific inode data
	 */
	struct fuse_inode_dax *dax;
#endif
};

/** FUSE inode state bits */
enum {
	/** Advise readdirplus  */
	FUSE_I_ADVISE_RDPLUS,
	/** Initialized with readdirplus */
	FUSE_I_INIT_RDPLUS,
	/** An operation changing file size is in progress  */
	FUSE_I_SIZE_UNSTABLE,
	/* Bad inode */
	FUSE_I_BAD,
};

struct fuse_conn;
struct fuse_mount;
struct fuse_release_args;

/**
 * Reference to lower filesystem file for read/write operations handled in
 * passthrough mode.
 * This struct also tracks the credentials to be used for handling read/write
 * operations.
 */
struct fuse_passthrough {
	struct file *filp;
	struct cred *cred;
};

/** FUSE specific file data */
struct fuse_file {
	/** Fuse connection for this file */
	struct fuse_mount *fm;

	/* Argument space reserved for release */
	struct fuse_release_args *release_args;

	/** Kernel file handle guaranteed to be unique */
	u64 kh;

	/** File handle used by userspace */
	u64 fh;

	/** Node id of this file */
	u64 nodeid;

	/** Refcount */
	refcount_t count;

	/** FOPEN_* flags returned by open */
	u32 open_flags;

	/** Entry on inode's write_files list */
	struct list_head write_entry;

	/* Readdir related */
	struct {
		/*
		 * Protects below fields against (crazy) parallel readdir on
		 * same open file.  Uncontended in the normal case.
		 */
		struct mutex lock;

		/* Dir stream position */
		loff_t pos;

		/* Offset in cache */
		loff_t cache_off;

		/* Version of cache we are reading */
		u64 version;

	} readdir;

	/** Container for data related to the passthrough functionality */
	struct fuse_passthrough passthrough;

#ifdef CONFIG_FUSE_BPF
	/**
	 * TODO: Reconcile with passthrough file
	 * backing file when in bpf mode
	 */
	struct file *backing_file;
#endif

	/** RB node to be linked on fuse_conn->polled_files */
	struct rb_node polled_node;

	/** Wait queue head for poll */
	wait_queue_head_t poll_wait;

	/** Has flock been performed on this file? */
	bool flock:1;
};

/** One input argument of a request */
struct fuse_in_arg {
	unsigned size;
	const void *value;
};

/** One output argument of a request */
struct fuse_arg {
	unsigned size;
	void *value;
};

/** FUSE page descriptor */
struct fuse_page_desc {
	unsigned int length;
	unsigned int offset;
};

struct fuse_args {
	uint64_t nodeid;
	uint32_t opcode;
	uint32_t error_in;
	unsigned short in_numargs;
	unsigned short out_numargs;
	bool force:1;
	bool noreply:1;
	bool nocreds:1;
	bool in_pages:1;
	bool out_pages:1;
	bool user_pages:1;
	bool out_argvar:1;
	bool page_zeroing:1;
	bool page_replace:1;
	bool may_block:1;
	struct fuse_in_arg in_args[FUSE_MAX_IN_ARGS];
	struct fuse_arg out_args[FUSE_MAX_OUT_ARGS];
	void (*end)(struct fuse_mount *fm, struct fuse_args *args, int error);

	/* Path used for completing d_canonical_path */
	struct path *canonical_path;
};

struct fuse_args_pages {
	struct fuse_args args;
	struct page **pages;
	struct fuse_page_desc *descs;
	unsigned int num_pages;
};

#define FUSE_ARGS(args) struct fuse_args args = {}

/** The request IO state (for asynchronous processing) */
struct fuse_io_priv {
	struct kref refcnt;
	int async;
	spinlock_t lock;
	unsigned reqs;
	ssize_t bytes;
	size_t size;
	__u64 offset;
	bool write;
	bool should_dirty;
	int err;
	struct kiocb *iocb;
	struct completion *done;
	bool blocking;
};

#define FUSE_IO_PRIV_SYNC(i) \
{					\
	.refcnt = KREF_INIT(1),		\
	.async = 0,			\
	.iocb = i,			\
}

/**
 * Request flags
 *
 * FR_ISREPLY:		set if the request has reply
 * FR_FORCE:		force sending of the request even if interrupted
 * FR_BACKGROUND:	request is sent in the background
 * FR_WAITING:		request is counted as "waiting"
 * FR_ABORTED:		the request was aborted
 * FR_INTERRUPTED:	the request has been interrupted
 * FR_LOCKED:		data is being copied to/from the request
 * FR_PENDING:		request is not yet in userspace
 * FR_SENT:		request is in userspace, waiting for an answer
 * FR_FINISHED:		request is finished
 * FR_PRIVATE:		request is on private list
 * FR_ASYNC:		request is asynchronous
 */
enum fuse_req_flag {
	FR_ISREPLY,
	FR_FORCE,
	FR_BACKGROUND,
	FR_WAITING,
	FR_ABORTED,
	FR_INTERRUPTED,
	FR_LOCKED,
	FR_PENDING,
	FR_SENT,
	FR_FINISHED,
	FR_PRIVATE,
	FR_ASYNC,
};

/**
 * A request to the client
 *
 * .waitq.lock protects the following fields:
 *   - FR_ABORTED
 *   - FR_LOCKED (may also be modified under fc->lock, tested under both)
 */
struct fuse_req {
	/** This can be on either pending processing or io lists in
	    fuse_conn */
	struct list_head list;

	/** Entry on the interrupts list  */
	struct list_head intr_entry;

	/* Input/output arguments */
	struct fuse_args *args;

	/** refcount */
	refcount_t count;

	/* Request flags, updated with test/set/clear_bit() */
	unsigned long flags;

	/* The request input header */
	struct {
		struct fuse_in_header h;
	} in;

	/* The request output header */
	struct {
		struct fuse_out_header h;
	} out;

	/** Used to wake up the task waiting for completion of request*/
	wait_queue_head_t waitq;

	/** virtio-fs's physically contiguous buffer for in and out args */
	void *argbuf;

	/** fuse_mount this request belongs to */
	struct fuse_mount *fm;
};

struct fuse_iqueue;

/**
 * Input queue callbacks
 *
 * Input queue signalling is device-specific.  For example, the /dev/fuse file
 * uses fiq->waitq and fasync to wake processes that are waiting on queue
 * readiness.  These callbacks allow other device types to respond to input
 * queue activity.
 */
struct fuse_iqueue_ops {
	/**
	 * Signal that a forget has been queued
	 */
	void (*wake_forget_and_unlock)(struct fuse_iqueue *fiq, bool sync)
		__releases(fiq->lock);

	/**
	 * Signal that an INTERRUPT request has been queued
	 */
	void (*wake_interrupt_and_unlock)(struct fuse_iqueue *fiq, bool sync)
		__releases(fiq->lock);

	/**
	 * Signal that a request has been queued
	 */
	void (*wake_pending_and_unlock)(struct fuse_iqueue *fiq, bool sync)
		__releases(fiq->lock);

	/**
	 * Clean up when fuse_iqueue is destroyed
	 */
	void (*release)(struct fuse_iqueue *fiq);
};

/** /dev/fuse input queue operations */
extern const struct fuse_iqueue_ops fuse_dev_fiq_ops;

struct fuse_iqueue {
	/** Connection established */
	unsigned connected;

	/** Lock protecting accesses to members of this structure */
	spinlock_t lock;

	/** Readers of the connection are waiting on this */
	wait_queue_head_t waitq;

	/** The next unique request id */
	u64 reqctr;

	/** The list of pending requests */
	struct list_head pending;

	/** Pending interrupts */
	struct list_head interrupts;

	/** Queue of pending forgets */
	struct fuse_forget_link forget_list_head;
	struct fuse_forget_link *forget_list_tail;

	/** Batching of FORGET requests (positive indicates FORGET batch) */
	int forget_batch;

	/** O_ASYNC requests */
	struct fasync_struct *fasync;

	/** Device-specific callbacks */
	const struct fuse_iqueue_ops *ops;

	/** Device-specific state */
	void *priv;
};

#define FUSE_PQ_HASH_BITS 8
#define FUSE_PQ_HASH_SIZE (1 << FUSE_PQ_HASH_BITS)

struct fuse_pqueue {
	/** Connection established */
	unsigned connected;

	/** Lock protecting accessess to  members of this structure */
	spinlock_t lock;

	/** Hash table of requests being processed */
	struct list_head *processing;

	/** The list of requests under I/O */
	struct list_head io;
};

/**
 * Fuse device instance
 */
struct fuse_dev {
	/** Fuse connection for this device */
	struct fuse_conn *fc;

	/** Processing queue */
	struct fuse_pqueue pq;

	/** list entry on fc->devices */
	struct list_head entry;
};

enum fuse_dax_mode {
	FUSE_DAX_INODE_DEFAULT,	/* default */
	FUSE_DAX_ALWAYS,	/* "-o dax=always" */
	FUSE_DAX_NEVER,		/* "-o dax=never" */
	FUSE_DAX_INODE_USER,	/* "-o dax=inode" */
};

static inline bool fuse_is_inode_dax_mode(enum fuse_dax_mode mode)
{
	return mode == FUSE_DAX_INODE_DEFAULT || mode == FUSE_DAX_INODE_USER;
}

struct fuse_fs_context {
	int fd;
	struct file *file;
	unsigned int rootmode;
	kuid_t user_id;
	kgid_t group_id;
	bool is_bdev:1;
	bool fd_present:1;
	bool rootmode_present:1;
	bool user_id_present:1;
	bool group_id_present:1;
	bool default_permissions:1;
	bool allow_other:1;
	bool destroy:1;
	bool no_control:1;
	bool no_force_umount:1;
	bool legacy_opts_show:1;
	enum fuse_dax_mode dax_mode;
	bool no_daemon:1;
	unsigned int max_read;
	unsigned int blksize;
	const char *subtype;
	struct bpf_prog *root_bpf;
	struct file *root_dir;

	/* DAX device, may be NULL */
	struct dax_device *dax_dev;

	/* fuse_dev pointer to fill in, should contain NULL on entry */
	void **fudptr;
};

struct fuse_sync_bucket {
	/* count is a possible scalability bottleneck */
	atomic_t count;
	wait_queue_head_t waitq;
	struct rcu_head rcu;
};

/**
 * A Fuse connection.
 *
 * This structure is created, when the root filesystem is mounted, and
 * is destroyed, when the client device is closed and the last
 * fuse_mount is destroyed.
 */
struct fuse_conn {
	/** Lock protecting accessess to  members of this structure */
	spinlock_t lock;

	/** Refcount */
	refcount_t count;

	/** Number of fuse_dev's */
	atomic_t dev_count;

	struct rcu_head rcu;

	/** The user id for this mount */
	kuid_t user_id;

	/** The group id for this mount */
	kgid_t group_id;

	/** The pid namespace for this mount */
	struct pid_namespace *pid_ns;

	/** The user namespace for this mount */
	struct user_namespace *user_ns;

	/** Maximum read size */
	unsigned max_read;

	/** Maximum write size */
	unsigned max_write;

	/** Maximum number of pages that can be used in a single request */
	unsigned int max_pages;

	/** Constrain ->max_pages to this value during feature negotiation */
	unsigned int max_pages_limit;

	/** Input queue */
	struct fuse_iqueue iq;

	/** The next unique kernel file handle */
	atomic64_t khctr;

	/** rbtree of fuse_files waiting for poll events indexed by ph */
	struct rb_root polled_files;

	/** Maximum number of outstanding background requests */
	unsigned max_background;

	/** Number of background requests at which congestion starts */
	unsigned congestion_threshold;

	/** Number of requests currently in the background */
	unsigned num_background;

	/** Number of background requests currently queued for userspace */
	unsigned active_background;

	/** The list of background requests set aside for later queuing */
	struct list_head bg_queue;

	/** Protects: max_background, congestion_threshold, num_background,
	 * active_background, bg_queue, blocked */
	spinlock_t bg_lock;

	/** Flag indicating that INIT reply has been received. Allocating
	 * any fuse request will be suspended until the flag is set */
	int initialized;

	/** Flag indicating if connection is blocked.  This will be
	    the case before the INIT reply is received, and if there
	    are too many outstading backgrounds requests */
	int blocked;

	/** waitq for blocked connection */
	wait_queue_head_t blocked_waitq;

	/** Connection established, cleared on umount, connection
	    abort and device release */
	unsigned connected;

	/** Connection aborted via sysfs */
	bool aborted;

	/** Connection failed (version mismatch).  Cannot race with
	    setting other bitfields since it is only set once in INIT
	    reply, before any other request, and never cleared */
	unsigned conn_error:1;

	/** Connection successful.  Only set in INIT */
	unsigned conn_init:1;

	/** Do readahead asynchronously?  Only set in INIT */
	unsigned async_read:1;

	/** Return an unique read error after abort.  Only set in INIT */
	unsigned abort_err:1;

	/** Do not send separate SETATTR request before open(O_TRUNC)  */
	unsigned atomic_o_trunc:1;

	/** Filesystem supports NFS exporting.  Only set in INIT */
	unsigned export_support:1;

	/** write-back cache policy (default is write-through) */
	unsigned writeback_cache:1;

	/** allow parallel lookups and readdir (default is serialized) */
	unsigned parallel_dirops:1;

	/** handle fs handles killing suid/sgid/cap on write/chown/trunc */
	unsigned handle_killpriv:1;

	/** cache READLINK responses in page cache */
	unsigned cache_symlinks:1;

	/* show legacy mount options */
	unsigned int legacy_opts_show:1;

	/*
	 * fs kills suid/sgid/cap on write/chown/trunc. suid is killed on
	 * write/trunc only if caller did not have CAP_FSETID.  sgid is killed
	 * on write/truncate only if caller did not have CAP_FSETID as well as
	 * file has group execute permission.
	 */
	unsigned handle_killpriv_v2:1;

	/*
	 * The following bitfields are only for optimization purposes
	 * and hence races in setting them will not cause malfunction
	 */

	/** Is open/release not implemented by fs? */
	unsigned no_open:1;

	/** Is opendir/releasedir not implemented by fs? */
	unsigned no_opendir:1;

	/** Is fsync not implemented by fs? */
	unsigned no_fsync:1;

	/** Is fsyncdir not implemented by fs? */
	unsigned no_fsyncdir:1;

	/** Is flush not implemented by fs? */
	unsigned no_flush:1;

	/** Is setxattr not implemented by fs? */
	unsigned no_setxattr:1;

	/** Does file server support extended setxattr */
	unsigned setxattr_ext:1;

	/** Is getxattr not implemented by fs? */
	unsigned no_getxattr:1;

	/** Is listxattr not implemented by fs? */
	unsigned no_listxattr:1;

	/** Is removexattr not implemented by fs? */
	unsigned no_removexattr:1;

	/** Are posix file locking primitives not implemented by fs? */
	unsigned no_lock:1;

	/** Is access not implemented by fs? */
	unsigned no_access:1;

	/** Is create not implemented by fs? */
	unsigned no_create:1;

	/** Is interrupt not implemented by fs? */
	unsigned no_interrupt:1;

	/** Is bmap not implemented by fs? */
	unsigned no_bmap:1;

	/** Is poll not implemented by fs? */
	unsigned no_poll:1;

	/** Do multi-page cached writes */
	unsigned big_writes:1;

	/** Don't apply umask to creation modes */
	unsigned dont_mask:1;

	/** Are BSD file locking primitives not implemented by fs? */
	unsigned no_flock:1;

	/** Is fallocate not implemented by fs? */
	unsigned no_fallocate:1;

	/** Is rename with flags implemented by fs? */
	unsigned no_rename2:1;

	/** Use enhanced/automatic page cache invalidation. */
	unsigned auto_inval_data:1;

	/** Filesystem is fully responsible for page cache invalidation. */
	unsigned explicit_inval_data:1;

	/** Does the filesystem support readdirplus? */
	unsigned do_readdirplus:1;

	/** Does the filesystem want adaptive readdirplus? */
	unsigned readdirplus_auto:1;

	/** Does the filesystem support asynchronous direct-IO submission? */
	unsigned async_dio:1;

	/** Is lseek not implemented by fs? */
	unsigned no_lseek:1;

	/** Does the filesystem support posix acls? */
	unsigned posix_acl:1;

	/** Check permissions based on the file mode or not? */
	unsigned default_permissions:1;

	/** Allow other than the mounter user to access the filesystem ? */
	unsigned allow_other:1;

	/** Does the filesystem support copy_file_range? */
	unsigned no_copy_file_range:1;

	/* Send DESTROY request */
	unsigned int destroy:1;

	/* Delete dentries that have gone stale */
	unsigned int delete_stale:1;

	/** Do not create entry in fusectl fs */
	unsigned int no_control:1;

	/** Do not allow MNT_FORCE umount */
	unsigned int no_force_umount:1;

	/* Auto-mount submounts announced by the server */
	unsigned int auto_submounts:1;

	/** Passthrough mode for read/write IO */
	unsigned int passthrough:1;

	/* Propagate syncfs() to server */
	unsigned int sync_fs:1;

	/* Initialize security xattrs when creating a new inode */
	unsigned int init_security:1;

	/* Does the filesystem support per inode DAX? */
	unsigned int inode_dax:1;

	/* Is tmpfile not implemented by fs? */
	unsigned int no_tmpfile:1;

	/** BPF Only, no Daemon running */
	unsigned int no_daemon:1;

	/** The number of requests waiting for completion */
	atomic_t num_waiting;

	/** Negotiated minor version */
	unsigned minor;

	/** Entry on the fuse_mount_list */
	struct list_head entry;

	/** Device ID from the root super block */
	dev_t dev;

	/** Dentries in the control filesystem */
	struct dentry *ctl_dentry[FUSE_CTL_NUM_DENTRIES];

	/** number of dentries used in the above array */
	int ctl_ndents;

	/** Key for lock owner ID scrambling */
	u32 scramble_key[4];

	/** Version counter for attribute changes */
	atomic64_t attr_version;

	/** Called on final put */
	void (*release)(struct fuse_conn *);

	/**
	 * Read/write semaphore to hold when accessing the sb of any
	 * fuse_mount belonging to this connection
	 */
	struct rw_semaphore killsb;

	/** List of device instances belonging to this connection */
	struct list_head devices;

#ifdef CONFIG_FUSE_DAX
	/* Dax mode */
	enum fuse_dax_mode dax_mode;

	/* Dax specific conn data, non-NULL if DAX is enabled */
	struct fuse_conn_dax *dax;
#endif

	/** List of filesystems using this connection */
	struct list_head mounts;

	/* New writepages go into this bucket */
	struct fuse_sync_bucket __rcu *curr_bucket;

	/** IDR for passthrough requests */
	struct idr passthrough_req;

	/** Protects passthrough_req */
	spinlock_t passthrough_req_lock;
};

/*
 * Represents a mounted filesystem, potentially a submount.
 *
 * This object allows sharing a fuse_conn between separate mounts to
 * allow submounts with dedicated superblocks and thus separate device
 * IDs.
 */
struct fuse_mount {
	/* Underlying (potentially shared) connection to the FUSE server */
	struct fuse_conn *fc;

	/*
	 * Super block for this connection (fc->killsb must be held when
	 * accessing this).
	 */
	struct super_block *sb;

	/* Entry on fc->mounts */
	struct list_head fc_entry;
};

static inline struct fuse_mount *get_fuse_mount_super(struct super_block *sb)
{
	return sb->s_fs_info;
}

static inline struct fuse_conn *get_fuse_conn_super(struct super_block *sb)
{
	return get_fuse_mount_super(sb)->fc;
}

static inline struct fuse_mount *get_fuse_mount(struct inode *inode)
{
	return get_fuse_mount_super(inode->i_sb);
}

static inline struct fuse_conn *get_fuse_conn(struct inode *inode)
{
	return get_fuse_mount_super(inode->i_sb)->fc;
}

static inline struct fuse_inode *get_fuse_inode(struct inode *inode)
{
	return container_of(inode, struct fuse_inode, inode);
}

static inline u64 get_node_id(struct inode *inode)
{
	return get_fuse_inode(inode)->nodeid;
}

static inline int invalid_nodeid(u64 nodeid)
{
	return !nodeid || nodeid == FUSE_ROOT_ID;
}

static inline u64 fuse_get_attr_version(struct fuse_conn *fc)
{
	return atomic64_read(&fc->attr_version);
}

static inline bool fuse_stale_inode(const struct inode *inode, int generation,
				    struct fuse_attr *attr)
{
	return inode->i_generation != generation ||
		inode_wrong_type(inode, attr->mode);
}

static inline void fuse_make_bad(struct inode *inode)
{
	remove_inode_hash(inode);
	set_bit(FUSE_I_BAD, &get_fuse_inode(inode)->state);
}

static inline bool fuse_is_bad(struct inode *inode)
{
	return unlikely(test_bit(FUSE_I_BAD, &get_fuse_inode(inode)->state));
}

static inline struct page **fuse_pages_alloc(unsigned int npages, gfp_t flags,
					     struct fuse_page_desc **desc)
{
	struct page **pages;

	pages = kzalloc(npages * (sizeof(struct page *) +
				  sizeof(struct fuse_page_desc)), flags);
	*desc = (void *) (pages + npages);

	return pages;
}

static inline void fuse_page_descs_length_init(struct fuse_page_desc *descs,
					       unsigned int index,
					       unsigned int nr_pages)
{
	int i;

	for (i = index; i < index + nr_pages; i++)
		descs[i].length = PAGE_SIZE - descs[i].offset;
}

static inline void fuse_sync_bucket_dec(struct fuse_sync_bucket *bucket)
{
	/* Need RCU protection to prevent use after free after the decrement */
	rcu_read_lock();
	if (atomic_dec_and_test(&bucket->count))
		wake_up(&bucket->waitq);
	rcu_read_unlock();
}

/** Device operations */
extern const struct file_operations fuse_dev_operations;

extern const struct dentry_operations fuse_dentry_operations;
extern const struct dentry_operations fuse_root_dentry_operations;

/**
 * Get a filled-in inode
 */
struct inode *fuse_iget_backing(struct super_block *sb,
				u64 nodeid,
				struct inode *backing_inode);
struct inode *fuse_iget(struct super_block *sb, u64 nodeid,
			int generation, struct fuse_attr *attr,
			u64 attr_valid, u64 attr_version);

int fuse_lookup_name(struct super_block *sb, u64 nodeid, const struct qstr *name,
		     struct fuse_entry_out *outarg,
		     struct dentry *entry, struct inode **inode);

/**
 * Send FORGET command
 */
void fuse_queue_forget(struct fuse_conn *fc, struct fuse_forget_link *forget,
		       u64 nodeid, u64 nlookup);

struct fuse_forget_link *fuse_alloc_forget(void);

struct fuse_forget_link *fuse_dequeue_forget(struct fuse_iqueue *fiq,
					     unsigned int max,
					     unsigned int *countp);

/*
 * Initialize READ or READDIR request
 */
struct fuse_io_args {
	union {
		struct {
			struct fuse_read_in in;
			u64 attr_ver;
		} read;
		struct {
			struct fuse_write_in in;
			struct fuse_write_out out;
			bool page_locked;
		} write;
	};
	struct fuse_args_pages ap;
	struct fuse_io_priv *io;
	struct fuse_file *ff;
};

void fuse_read_args_fill(struct fuse_io_args *ia, struct file *file, loff_t pos,
			 size_t count, int opcode);

/**
 * Send OPEN or OPENDIR request
 */
int fuse_open_common(struct inode *inode, struct file *file, bool isdir);

struct fuse_file *fuse_file_alloc(struct fuse_mount *fm);
void fuse_file_free(struct fuse_file *ff);
void fuse_finish_open(struct inode *inode, struct file *file);

void fuse_sync_release(struct fuse_inode *fi, struct fuse_file *ff,
		       unsigned int flags);

/**
 * Send RELEASE or RELEASEDIR request
 */
void fuse_release_common(struct file *file, bool isdir);

/**
 * Send FSYNC or FSYNCDIR request
 */
int fuse_fsync_common(struct file *file, loff_t start, loff_t end,
		      int datasync, int opcode);

/**
 * Notify poll wakeup
 */
int fuse_notify_poll_wakeup(struct fuse_conn *fc,
			    struct fuse_notify_poll_wakeup_out *outarg);

/**
 * Initialize file operations on a regular file
 */
void fuse_init_file_inode(struct inode *inode, unsigned int flags);

/**
 * Initialize inode operations on regular files and special files
 */
void fuse_init_common(struct inode *inode);

/**
 * Initialize inode and file operations on a directory
 */
void fuse_init_dir(struct inode *inode);

/**
 * Initialize inode operations on a symlink
 */
void fuse_init_symlink(struct inode *inode);

/**
 * Change attributes of an inode
 */
void fuse_change_attributes(struct inode *inode, struct fuse_attr *attr,
			    u64 attr_valid, u64 attr_version);

void fuse_change_attributes_common(struct inode *inode, struct fuse_attr *attr,
				   u64 attr_valid, u32 cache_mask);

u32 fuse_get_cache_mask(struct inode *inode);

/**
 * Initialize the client device
 */
int fuse_dev_init(void);

/**
 * Cleanup the client device
 */
void fuse_dev_cleanup(void);

int fuse_ctl_init(void);
void fuse_ctl_cleanup(void);

/**
 * Simple request sending that does request allocation and freeing
 */
ssize_t fuse_simple_request(struct fuse_mount *fm, struct fuse_args *args);
int fuse_simple_background(struct fuse_mount *fm, struct fuse_args *args,
			   gfp_t gfp_flags);

/**
 * End a finished request
 */
void fuse_request_end(struct fuse_req *req);

/* Abort all requests */
void fuse_abort_conn(struct fuse_conn *fc);
void fuse_wait_aborted(struct fuse_conn *fc);

/**
 * Invalidate inode attributes
 */

/* Attributes possibly changed on data modification */
#define FUSE_STATX_MODIFY	(STATX_MTIME | STATX_CTIME | STATX_BLOCKS)

/* Attributes possibly changed on data and/or size modification */
#define FUSE_STATX_MODSIZE	(FUSE_STATX_MODIFY | STATX_SIZE)

void fuse_invalidate_attr(struct inode *inode);
void fuse_invalidate_attr_mask(struct inode *inode, u32 mask);

void fuse_invalidate_entry_cache(struct dentry *entry);

void fuse_invalidate_atime(struct inode *inode);

u64 entry_attr_timeout(struct fuse_entry_out *o);
void fuse_init_dentry_root(struct dentry *root, struct file *backing_dir);
void fuse_change_entry_timeout(struct dentry *entry, struct fuse_entry_out *o);

/**
 * Acquire reference to fuse_conn
 */
struct fuse_conn *fuse_conn_get(struct fuse_conn *fc);

/**
 * Initialize fuse_conn
 */
void fuse_conn_init(struct fuse_conn *fc, struct fuse_mount *fm,
		    struct user_namespace *user_ns,
		    const struct fuse_iqueue_ops *fiq_ops, void *fiq_priv);

/**
 * Release reference to fuse_conn
 */
void fuse_conn_put(struct fuse_conn *fc);

struct fuse_dev *fuse_dev_alloc_install(struct fuse_conn *fc);
struct fuse_dev *fuse_dev_alloc(void);
void fuse_dev_install(struct fuse_dev *fud, struct fuse_conn *fc);
void fuse_dev_free(struct fuse_dev *fud);
void fuse_send_init(struct fuse_mount *fm);

/**
 * Fill in superblock and initialize fuse connection
 * @sb: partially-initialized superblock to fill in
 * @ctx: mount context
 */
int fuse_fill_super_common(struct super_block *sb, struct fuse_fs_context *ctx);

/*
 * Remove the mount from the connection
 *
 * Returns whether this was the last mount
 */
bool fuse_mount_remove(struct fuse_mount *fm);

/*
 * Setup context ops for submounts
 */
int fuse_init_fs_context_submount(struct fs_context *fsc);

/*
 * Shut down the connection (possibly sending DESTROY request).
 */
void fuse_conn_destroy(struct fuse_mount *fm);

/* Drop the connection and free the fuse mount */
void fuse_mount_destroy(struct fuse_mount *fm);

/**
 * Add connection to control filesystem
 */
int fuse_ctl_add_conn(struct fuse_conn *fc);

/**
 * Remove connection from control filesystem
 */
void fuse_ctl_remove_conn(struct fuse_conn *fc);

/**
 * Is file type valid?
 */
int fuse_valid_type(int m);

bool fuse_invalid_attr(struct fuse_attr *attr);

/**
 * Is current process allowed to perform filesystem operation?
 */
int fuse_allow_current_process(struct fuse_conn *fc);

u64 fuse_lock_owner_id(struct fuse_conn *fc, fl_owner_t id);

void fuse_flush_time_update(struct inode *inode);
void fuse_update_ctime(struct inode *inode);

int fuse_update_attributes(struct inode *inode, struct file *file, u32 mask);

void fuse_flush_writepages(struct inode *inode);

void fuse_set_nowrite(struct inode *inode);
void fuse_release_nowrite(struct inode *inode);

/**
 * Scan all fuse_mounts belonging to fc to find the first where
 * ilookup5() returns a result.  Return that result and the
 * respective fuse_mount in *fm (unless fm is NULL).
 *
 * The caller must hold fc->killsb.
 */
struct inode *fuse_ilookup(struct fuse_conn *fc, u64 nodeid,
			   struct fuse_mount **fm);

/**
 * File-system tells the kernel to invalidate cache for the given node id.
 */
int fuse_reverse_inval_inode(struct fuse_conn *fc, u64 nodeid,
			     loff_t offset, loff_t len);

/**
 * File-system tells the kernel to invalidate parent attributes and
 * the dentry matching parent/name.
 *
 * If the child_nodeid is non-zero and:
 *    - matches the inode number for the dentry matching parent/name,
 *    - is not a mount point
 *    - is a file or oan empty directory
 * then the dentry is unhashed (d_delete()).
 */
int fuse_reverse_inval_entry(struct fuse_conn *fc, u64 parent_nodeid,
			     u64 child_nodeid, struct qstr *name);

int fuse_do_open(struct fuse_mount *fm, u64 nodeid, struct file *file,
		 bool isdir);

/**
 * fuse_direct_io() flags
 */

/** If set, it is WRITE; otherwise - READ */
#define FUSE_DIO_WRITE (1 << 0)

/** CUSE pass fuse_direct_io() a file which f_mapping->host is not from FUSE */
#define FUSE_DIO_CUSE  (1 << 1)

ssize_t fuse_direct_io(struct fuse_io_priv *io, struct iov_iter *iter,
		       loff_t *ppos, int flags);
long fuse_do_ioctl(struct file *file, unsigned int cmd, unsigned long arg,
		   unsigned int flags);
long fuse_ioctl_common(struct file *file, unsigned int cmd,
		       unsigned long arg, unsigned int flags);
__poll_t fuse_file_poll(struct file *file, poll_table *wait);
int fuse_dev_release(struct inode *inode, struct file *file);

bool fuse_write_update_attr(struct inode *inode, loff_t pos, ssize_t written);

int fuse_flush_times(struct inode *inode, struct fuse_file *ff);
int fuse_write_inode(struct inode *inode, struct writeback_control *wbc);

int fuse_do_setattr(struct dentry *dentry, struct iattr *attr,
		    struct file *file);

void fuse_set_initialized(struct fuse_conn *fc);

void fuse_unlock_inode(struct inode *inode, bool locked);
bool fuse_lock_inode(struct inode *inode);

int fuse_setxattr(struct inode *inode, const char *name, const void *value,
		  size_t size, int flags, unsigned int extra_flags);
ssize_t fuse_getxattr(struct inode *inode, const char *name, void *value,
		      size_t size);
ssize_t fuse_listxattr(struct dentry *entry, char *list, size_t size);
int fuse_removexattr(struct inode *inode, const char *name);
extern const struct xattr_handler *fuse_xattr_handlers[];
extern const struct xattr_handler *fuse_acl_xattr_handlers[];
extern const struct xattr_handler *fuse_no_acl_xattr_handlers[];

struct posix_acl;
struct posix_acl *fuse_get_acl(struct inode *inode, int type, bool rcu);
int fuse_set_acl(struct user_namespace *mnt_userns, struct inode *inode,
		 struct posix_acl *acl, int type);

/* readdir.c */
int fuse_readdir(struct file *file, struct dir_context *ctx);

/**
 * Return the number of bytes in an arguments list
 */
unsigned int fuse_len_args(unsigned int numargs, struct fuse_arg *args);

/**
 * Get the next unique ID for a request
 */
u64 fuse_get_unique(struct fuse_iqueue *fiq);
void fuse_free_conn(struct fuse_conn *fc);

/* dax.c */

#define FUSE_IS_DAX(inode) (IS_ENABLED(CONFIG_FUSE_DAX) && IS_DAX(inode))

ssize_t fuse_dax_read_iter(struct kiocb *iocb, struct iov_iter *to);
ssize_t fuse_dax_write_iter(struct kiocb *iocb, struct iov_iter *from);
int fuse_dax_mmap(struct file *file, struct vm_area_struct *vma);
int fuse_dax_break_layouts(struct inode *inode, u64 dmap_start, u64 dmap_end);
int fuse_dax_conn_alloc(struct fuse_conn *fc, enum fuse_dax_mode mode,
			struct dax_device *dax_dev);
void fuse_dax_conn_free(struct fuse_conn *fc);
bool fuse_dax_inode_alloc(struct super_block *sb, struct fuse_inode *fi);
void fuse_dax_inode_init(struct inode *inode, unsigned int flags);
void fuse_dax_inode_cleanup(struct inode *inode);
void fuse_dax_dontcache(struct inode *inode, unsigned int flags);
bool fuse_dax_check_alignment(struct fuse_conn *fc, unsigned int map_alignment);
void fuse_dax_cancel_work(struct fuse_conn *fc);

/* ioctl.c */
long fuse_file_ioctl(struct file *file, unsigned int cmd, unsigned long arg);
long fuse_file_compat_ioctl(struct file *file, unsigned int cmd,
			    unsigned long arg);
int fuse_fileattr_get(struct dentry *dentry, struct fileattr *fa);
int fuse_fileattr_set(struct user_namespace *mnt_userns,
		      struct dentry *dentry, struct fileattr *fa);

/* file.c */

struct fuse_file *fuse_file_open(struct fuse_mount *fm, u64 nodeid,
				 unsigned int open_flags, bool isdir);
void fuse_file_release(struct inode *inode, struct fuse_file *ff,
		       unsigned int open_flags, fl_owner_t id, bool isdir);

/* passthrough.c */
void fuse_copyattr(struct file *dst_file, struct file *src_file);
int fuse_passthrough_open(struct fuse_dev *fud, u32 lower_fd);
int fuse_passthrough_setup(struct fuse_conn *fc, struct fuse_file *ff,
			   struct fuse_open_out *openarg);
void fuse_passthrough_release(struct fuse_passthrough *passthrough);
ssize_t fuse_passthrough_read_iter(struct kiocb *iocb, struct iov_iter *to);
ssize_t fuse_passthrough_write_iter(struct kiocb *iocb, struct iov_iter *from);
ssize_t fuse_passthrough_mmap(struct file *file, struct vm_area_struct *vma);

/* backing.c */

/*
 * Dummy io passed to fuse_bpf_backing when io operation needs no scratch space
 */
struct fuse_dummy_io {
	int unused;
};

struct fuse_open_io {
	struct fuse_open_in foi;
	struct fuse_open_out foo;
};

int fuse_open_initialize(struct fuse_bpf_args *fa, struct fuse_open_io *foi,
			 struct inode *inode, struct file *file, bool isdir);
int fuse_open_backing(struct fuse_bpf_args *fa,
		      struct inode *inode, struct file *file, bool isdir);
void *fuse_open_finalize(struct fuse_bpf_args *fa,
		       struct inode *inode, struct file *file, bool isdir);

struct fuse_create_open_io {
	struct fuse_create_in fci;
	struct fuse_entry_out feo;
	struct fuse_open_out foo;
};

int fuse_create_open_initialize(
		struct fuse_bpf_args *fa, struct fuse_create_open_io *fcoi,
		struct inode *dir, struct dentry *entry,
		struct file *file, unsigned int flags, umode_t mode);
int fuse_create_open_backing(
		struct fuse_bpf_args *fa,
		struct inode *dir, struct dentry *entry,
		struct file *file, unsigned int flags, umode_t mode);
void *fuse_create_open_finalize(
		struct fuse_bpf_args *fa,
		struct inode *dir, struct dentry *entry,
		struct file *file, unsigned int flags, umode_t mode);

int fuse_mknod_initialize(
		struct fuse_bpf_args *fa, struct fuse_mknod_in *fmi,
		struct inode *dir, struct dentry *entry, umode_t mode, dev_t rdev);
int fuse_mknod_backing(
		struct fuse_bpf_args *fa,
		struct inode *dir, struct dentry *entry, umode_t mode, dev_t rdev);
void *fuse_mknod_finalize(
		struct fuse_bpf_args *fa,
		struct inode *dir, struct dentry *entry, umode_t mode, dev_t rdev);

int fuse_mkdir_initialize(
		struct fuse_bpf_args *fa, struct fuse_mkdir_in *fmi,
		struct inode *dir, struct dentry *entry, umode_t mode);
int fuse_mkdir_backing(
		struct fuse_bpf_args *fa,
		struct inode *dir, struct dentry *entry, umode_t mode);
void *fuse_mkdir_finalize(
		struct fuse_bpf_args *fa,
		struct inode *dir, struct dentry *entry, umode_t mode);

int fuse_rmdir_initialize(
		struct fuse_bpf_args *fa, struct fuse_dummy_io *fmi,
		struct inode *dir, struct dentry *entry);
int fuse_rmdir_backing(
		struct fuse_bpf_args *fa,
		struct inode *dir, struct dentry *entry);
void *fuse_rmdir_finalize(
		struct fuse_bpf_args *fa,
		struct inode *dir, struct dentry *entry);

int fuse_rename2_initialize(struct fuse_bpf_args *fa, struct fuse_rename2_in *fri,
			    struct inode *olddir, struct dentry *oldent,
			    struct inode *newdir, struct dentry *newent,
			    unsigned int flags);
int fuse_rename2_backing(struct fuse_bpf_args *fa,
			 struct inode *olddir, struct dentry *oldent,
			 struct inode *newdir, struct dentry *newent,
			 unsigned int flags);
void *fuse_rename2_finalize(struct fuse_bpf_args *fa,
			    struct inode *olddir, struct dentry *oldent,
			    struct inode *newdir, struct dentry *newent,
			    unsigned int flags);

int fuse_rename_initialize(struct fuse_bpf_args *fa, struct fuse_rename_in *fri,
			   struct inode *olddir, struct dentry *oldent,
			   struct inode *newdir, struct dentry *newent);
int fuse_rename_backing(struct fuse_bpf_args *fa,
			struct inode *olddir, struct dentry *oldent,
			struct inode *newdir, struct dentry *newent);
void *fuse_rename_finalize(struct fuse_bpf_args *fa,
			   struct inode *olddir, struct dentry *oldent,
			   struct inode *newdir, struct dentry *newent);

int fuse_unlink_initialize(
		struct fuse_bpf_args *fa, struct fuse_dummy_io *fmi,
		struct inode *dir, struct dentry *entry);
int fuse_unlink_backing(
		struct fuse_bpf_args *fa,
		struct inode *dir, struct dentry *entry);
void *fuse_unlink_finalize(
		struct fuse_bpf_args *fa,
		struct inode *dir, struct dentry *entry);

int fuse_link_initialize(struct fuse_bpf_args *fa, struct fuse_link_in *fli,
			  struct dentry *entry, struct inode *dir,
			  struct dentry *newent);
int fuse_link_backing(struct fuse_bpf_args *fa, struct dentry *entry,
		      struct inode *dir, struct dentry *newent);
void *fuse_link_finalize(struct fuse_bpf_args *fa, struct dentry *entry,
			 struct inode *dir, struct dentry *newent);

int fuse_release_initialize(struct fuse_bpf_args *fa, struct fuse_release_in *fri,
			    struct inode *inode, struct fuse_file *ff);
int fuse_release_backing(struct fuse_bpf_args *fa,
			 struct inode *inode, struct fuse_file *ff);
void *fuse_release_finalize(struct fuse_bpf_args *fa,
			    struct inode *inode, struct fuse_file *ff);

int fuse_flush_initialize(struct fuse_bpf_args *fa, struct fuse_flush_in *ffi,
			  struct file *file, fl_owner_t id);
int fuse_flush_backing(struct fuse_bpf_args *fa, struct file *file, fl_owner_t id);
void *fuse_flush_finalize(struct fuse_bpf_args *fa,
			  struct file *file, fl_owner_t id);

struct fuse_lseek_io {
	struct fuse_lseek_in fli;
	struct fuse_lseek_out flo;
};

int fuse_lseek_initialize(struct fuse_bpf_args *fa, struct fuse_lseek_io *fli,
			  struct file *file, loff_t offset, int whence);
int fuse_lseek_backing(struct fuse_bpf_args *fa, struct file *file, loff_t offset, int whence);
void *fuse_lseek_finalize(struct fuse_bpf_args *fa, struct file *file, loff_t offset, int whence);

struct fuse_copy_file_range_io {
	struct fuse_copy_file_range_in fci;
	struct fuse_write_out fwo;
};

int fuse_copy_file_range_initialize(struct fuse_bpf_args *fa,
				   struct fuse_copy_file_range_io *fcf,
				   struct file *file_in, loff_t pos_in,
				   struct file *file_out, loff_t pos_out,
				   size_t len, unsigned int flags);
int fuse_copy_file_range_backing(struct fuse_bpf_args *fa,
				 struct file *file_in, loff_t pos_in,
				 struct file *file_out, loff_t pos_out,
				 size_t len, unsigned int flags);
void *fuse_copy_file_range_finalize(struct fuse_bpf_args *fa,
				    struct file *file_in, loff_t pos_in,
				    struct file *file_out, loff_t pos_out,
				    size_t len, unsigned int flags);

int fuse_fsync_initialize(struct fuse_bpf_args *fa, struct fuse_fsync_in *ffi,
		   struct file *file, loff_t start, loff_t end, int datasync);
int fuse_fsync_backing(struct fuse_bpf_args *fa,
		   struct file *file, loff_t start, loff_t end, int datasync);
void *fuse_fsync_finalize(struct fuse_bpf_args *fa,
		   struct file *file, loff_t start, loff_t end, int datasync);
int fuse_dir_fsync_initialize(struct fuse_bpf_args *fa, struct fuse_fsync_in *ffi,
		   struct file *file, loff_t start, loff_t end, int datasync);

struct fuse_getxattr_io {
	struct fuse_getxattr_in fgi;
	struct fuse_getxattr_out fgo;
};

int fuse_getxattr_initialize(
		struct fuse_bpf_args *fa, struct fuse_getxattr_io *fgio,
		struct dentry *dentry, const char *name, void *value,
		size_t size);
int fuse_getxattr_backing(
		struct fuse_bpf_args *fa,
		struct dentry *dentry, const char *name, void *value,
		size_t size);
void *fuse_getxattr_finalize(
		struct fuse_bpf_args *fa,
		struct dentry *dentry, const char *name, void *value,
		size_t size);

int fuse_listxattr_initialize(struct fuse_bpf_args *fa,
			       struct fuse_getxattr_io *fgio,
			       struct dentry *dentry, char *list, size_t size);
int fuse_listxattr_backing(struct fuse_bpf_args *fa, struct dentry *dentry,
			   char *list, size_t size);
void *fuse_listxattr_finalize(struct fuse_bpf_args *fa, struct dentry *dentry,
			      char *list, size_t size);

int fuse_setxattr_initialize(struct fuse_bpf_args *fa,
			     struct fuse_setxattr_in *fsxi,
			     struct dentry *dentry, const char *name,
			     const void *value, size_t size, int flags);
int fuse_setxattr_backing(struct fuse_bpf_args *fa, struct dentry *dentry,
			  const char *name, const void *value, size_t size,
			  int flags);
void *fuse_setxattr_finalize(struct fuse_bpf_args *fa, struct dentry *dentry,
			     const char *name, const void *value, size_t size,
			     int flags);

int fuse_removexattr_initialize(struct fuse_bpf_args *fa,
				struct fuse_dummy_io *unused,
				struct dentry *dentry, const char *name);
int fuse_removexattr_backing(struct fuse_bpf_args *fa,
			     struct dentry *dentry, const char *name);
void *fuse_removexattr_finalize(struct fuse_bpf_args *fa,
				struct dentry *dentry, const char *name);

struct fuse_read_iter_out {
	uint64_t ret;
};
struct fuse_file_read_iter_io {
	struct fuse_read_in fri;
	struct fuse_read_iter_out frio;
};

int fuse_file_read_iter_initialize(
		struct fuse_bpf_args *fa, struct fuse_file_read_iter_io *fri,
		struct kiocb *iocb, struct iov_iter *to);
int fuse_file_read_iter_backing(struct fuse_bpf_args *fa,
		struct kiocb *iocb, struct iov_iter *to);
void *fuse_file_read_iter_finalize(struct fuse_bpf_args *fa,
		struct kiocb *iocb, struct iov_iter *to);

struct fuse_write_iter_out {
	uint64_t ret;
};
struct fuse_file_write_iter_io {
	struct fuse_write_in fwi;
	struct fuse_write_out fwo;
	struct fuse_write_iter_out fwio;
};

int fuse_file_write_iter_initialize(
		struct fuse_bpf_args *fa, struct fuse_file_write_iter_io *fwio,
		struct kiocb *iocb, struct iov_iter *from);
int fuse_file_write_iter_backing(struct fuse_bpf_args *fa,
		struct kiocb *iocb, struct iov_iter *from);
void *fuse_file_write_iter_finalize(struct fuse_bpf_args *fa,
		struct kiocb *iocb, struct iov_iter *from);

<<<<<<< HEAD
#if IS_ENABLED(CONFIG_MTK_FUSE_UPSTREAM_BUILD)
long fuse_backing_ioctl(struct file *file, unsigned int command, unsigned long arg, int flags);
#endif
=======
long fuse_backing_ioctl(struct file *file, unsigned int command, unsigned long arg, int flags);
>>>>>>> 0904da54

int fuse_file_flock_backing(struct file *file, int cmd, struct file_lock *fl);
ssize_t fuse_backing_mmap(struct file *file, struct vm_area_struct *vma);

int fuse_file_fallocate_initialize(struct fuse_bpf_args *fa,
		struct fuse_fallocate_in *ffi,
		struct file *file, int mode, loff_t offset, loff_t length);
int fuse_file_fallocate_backing(struct fuse_bpf_args *fa,
		struct file *file, int mode, loff_t offset, loff_t length);
void *fuse_file_fallocate_finalize(struct fuse_bpf_args *fa,
		struct file *file, int mode, loff_t offset, loff_t length);

struct fuse_lookup_io {
	struct fuse_entry_out feo;
	struct fuse_entry_bpf feb;
};

int fuse_handle_backing(struct fuse_entry_bpf *feb, struct inode **backing_inode,
			struct path *backing_path);
int fuse_handle_bpf_prog(struct fuse_entry_bpf *feb, struct inode *parent,
			 struct bpf_prog **bpf);

int fuse_lookup_initialize(struct fuse_bpf_args *fa, struct fuse_lookup_io *feo,
	       struct inode *dir, struct dentry *entry, unsigned int flags);
int fuse_lookup_backing(struct fuse_bpf_args *fa, struct inode *dir,
			  struct dentry *entry, unsigned int flags);
struct dentry *fuse_lookup_finalize(struct fuse_bpf_args *fa, struct inode *dir,
			   struct dentry *entry, unsigned int flags);
int fuse_revalidate_backing(struct dentry *entry, unsigned int flags);

int fuse_canonical_path_initialize(struct fuse_bpf_args *fa,
				   struct fuse_dummy_io *fdi,
				   const struct path *path,
				   struct path *canonical_path);
int fuse_canonical_path_backing(struct fuse_bpf_args *fa, const struct path *path,
				struct path *canonical_path);
void *fuse_canonical_path_finalize(struct fuse_bpf_args *fa,
				   const struct path *path,
				   struct path *canonical_path);

struct fuse_getattr_io {
	struct fuse_getattr_in fgi;
	struct fuse_attr_out fao;
};
int fuse_getattr_initialize(struct fuse_bpf_args *fa, struct fuse_getattr_io *fgio,
			const struct dentry *entry, struct kstat *stat,
			u32 request_mask, unsigned int flags);
int fuse_getattr_backing(struct fuse_bpf_args *fa,
			const struct dentry *entry, struct kstat *stat,
			u32 request_mask, unsigned int flags);
void *fuse_getattr_finalize(struct fuse_bpf_args *fa,
			const struct dentry *entry, struct kstat *stat,
			u32 request_mask, unsigned int flags);

struct fuse_setattr_io {
	struct fuse_setattr_in fsi;
	struct fuse_attr_out fao;
};

int fuse_setattr_initialize(struct fuse_bpf_args *fa, struct fuse_setattr_io *fsi,
		struct dentry *dentry, struct iattr *attr, struct file *file);
int fuse_setattr_backing(struct fuse_bpf_args *fa,
		struct dentry *dentry, struct iattr *attr, struct file *file);
void *fuse_setattr_finalize(struct fuse_bpf_args *fa,
		struct dentry *dentry, struct iattr *attr, struct file *file);

int fuse_statfs_initialize(struct fuse_bpf_args *fa, struct fuse_statfs_out *fso,
		struct dentry *dentry, struct kstatfs *buf);
int fuse_statfs_backing(struct fuse_bpf_args *fa,
		struct dentry *dentry, struct kstatfs *buf);
void *fuse_statfs_finalize(struct fuse_bpf_args *fa,
		struct dentry *dentry, struct kstatfs *buf);

int fuse_get_link_initialize(struct fuse_bpf_args *fa, struct fuse_dummy_io *dummy,
		struct inode *inode, struct dentry *dentry,
		struct delayed_call *callback, const char **out);
int fuse_get_link_backing(struct fuse_bpf_args *fa,
		struct inode *inode, struct dentry *dentry,
		struct delayed_call *callback, const char **out);
void *fuse_get_link_finalize(struct fuse_bpf_args *fa,
		struct inode *inode, struct dentry *dentry,
		struct delayed_call *callback, const char **out);

int fuse_symlink_initialize(
		struct fuse_bpf_args *fa, struct fuse_dummy_io *unused,
		struct inode *dir, struct dentry *entry, const char *link, int len);
int fuse_symlink_backing(
		struct fuse_bpf_args *fa,
		struct inode *dir, struct dentry *entry, const char *link, int len);
void *fuse_symlink_finalize(
		struct fuse_bpf_args *fa,
		struct inode *dir, struct dentry *entry, const char *link, int len);

struct fuse_read_io {
	struct fuse_read_in fri;
	struct fuse_read_out fro;
};

int fuse_readdir_initialize(struct fuse_bpf_args *fa, struct fuse_read_io *frio,
			    struct file *file, struct dir_context *ctx,
			    bool *force_again, bool *allow_force, bool is_continued);
int fuse_readdir_backing(struct fuse_bpf_args *fa,
			 struct file *file, struct dir_context *ctx,
			 bool *force_again, bool *allow_force, bool is_continued);
void *fuse_readdir_finalize(struct fuse_bpf_args *fa,
			    struct file *file, struct dir_context *ctx,
			    bool *force_again, bool *allow_force, bool is_continued);

int fuse_access_initialize(struct fuse_bpf_args *fa, struct fuse_access_in *fai,
			   struct inode *inode, int mask);
int fuse_access_backing(struct fuse_bpf_args *fa, struct inode *inode, int mask);
void *fuse_access_finalize(struct fuse_bpf_args *fa, struct inode *inode, int mask);

/*
 * FUSE caches dentries and attributes with separate timeout.  The
 * time in jiffies until the dentry/attributes are valid is stored in
 * dentry->d_fsdata and fuse_inode->i_time respectively.
 */

/*
 * Calculate the time in jiffies until a dentry/attributes are valid
 */
static inline u64 time_to_jiffies(u64 sec, u32 nsec)
{
	if (sec || nsec) {
		struct timespec64 ts = {
			sec,
			min_t(u32, nsec, NSEC_PER_SEC - 1)
		};

		return get_jiffies_64() + timespec64_to_jiffies(&ts);
	} else
		return 0;
}

static inline u64 attr_timeout(struct fuse_attr_out *o)
{
	return time_to_jiffies(o->attr_valid, o->attr_valid_nsec);
}

static inline bool update_mtime(unsigned int ivalid, bool trust_local_mtime)
{
	/* Always update if mtime is explicitly set  */
	if (ivalid & ATTR_MTIME_SET)
		return true;

	/* Or if kernel i_mtime is the official one */
	if (trust_local_mtime)
		return true;

	/* If it's an open(O_TRUNC) or an ftruncate(), don't update */
	if ((ivalid & ATTR_SIZE) && (ivalid & (ATTR_OPEN | ATTR_FILE)))
		return false;

	/* In all other cases update */
	return true;
}

void fuse_fillattr(struct inode *inode, struct fuse_attr *attr,
			  struct kstat *stat);

static inline void iattr_to_fattr(struct fuse_conn *fc, struct iattr *iattr,
			   struct fuse_setattr_in *arg, bool trust_local_cmtime)
{
	unsigned int ivalid = iattr->ia_valid;

	if (ivalid & ATTR_MODE)
		arg->valid |= FATTR_MODE,   arg->mode = iattr->ia_mode;
	if (ivalid & ATTR_UID)
		arg->valid |= FATTR_UID,    arg->uid = from_kuid(fc->user_ns, iattr->ia_uid);
	if (ivalid & ATTR_GID)
		arg->valid |= FATTR_GID,    arg->gid = from_kgid(fc->user_ns, iattr->ia_gid);
	if (ivalid & ATTR_SIZE)
		arg->valid |= FATTR_SIZE,   arg->size = iattr->ia_size;
	if (ivalid & ATTR_ATIME) {
		arg->valid |= FATTR_ATIME;
		arg->atime = iattr->ia_atime.tv_sec;
		arg->atimensec = iattr->ia_atime.tv_nsec;
		if (!(ivalid & ATTR_ATIME_SET))
			arg->valid |= FATTR_ATIME_NOW;
	}
	if ((ivalid & ATTR_MTIME) && update_mtime(ivalid, trust_local_cmtime)) {
		arg->valid |= FATTR_MTIME;
		arg->mtime = iattr->ia_mtime.tv_sec;
		arg->mtimensec = iattr->ia_mtime.tv_nsec;
		if (!(ivalid & ATTR_MTIME_SET) && !trust_local_cmtime)
			arg->valid |= FATTR_MTIME_NOW;
	}
	if ((ivalid & ATTR_CTIME) && trust_local_cmtime) {
		arg->valid |= FATTR_CTIME;
		arg->ctime = iattr->ia_ctime.tv_sec;
		arg->ctimensec = iattr->ia_ctime.tv_nsec;
	}
}

static inline int finalize_attr(struct inode *inode, struct fuse_attr_out *outarg,
				u64 attr_version, struct kstat *stat)
{
	int err = 0;

	if (fuse_invalid_attr(&outarg->attr) ||
	    ((inode->i_mode ^ outarg->attr.mode) & S_IFMT)) {
		fuse_make_bad(inode);
		err = -EIO;
	} else {
		fuse_change_attributes(inode, &outarg->attr,
				       attr_timeout(outarg),
				       attr_version);
		if (stat)
			fuse_fillattr(inode, &outarg->attr, stat);
	}
	return err;
}

static inline void convert_statfs_to_fuse(struct fuse_kstatfs *attr, struct kstatfs *stbuf)
{
	attr->bsize   = stbuf->f_bsize;
	attr->frsize  = stbuf->f_frsize;
	attr->blocks  = stbuf->f_blocks;
	attr->bfree   = stbuf->f_bfree;
	attr->bavail  = stbuf->f_bavail;
	attr->files   = stbuf->f_files;
	attr->ffree   = stbuf->f_ffree;
	attr->namelen = stbuf->f_namelen;
	/* fsid is left zero */
}

static inline void convert_fuse_statfs(struct kstatfs *stbuf, struct fuse_kstatfs *attr)
{
	stbuf->f_type    = FUSE_SUPER_MAGIC;
	stbuf->f_bsize   = attr->bsize;
	stbuf->f_frsize  = attr->frsize;
	stbuf->f_blocks  = attr->blocks;
	stbuf->f_bfree   = attr->bfree;
	stbuf->f_bavail  = attr->bavail;
	stbuf->f_files   = attr->files;
	stbuf->f_ffree   = attr->ffree;
	stbuf->f_namelen = attr->namelen;
	/* fsid is left zero */
}

#ifdef CONFIG_FUSE_BPF
struct fuse_err_ret {
	void *result;
	bool ret;
};

int __init fuse_bpf_init(void);
void __exit fuse_bpf_cleanup(void);

ssize_t fuse_bpf_simple_request(struct fuse_mount *fm, struct fuse_bpf_args *args);

static inline int fuse_bpf_run(struct bpf_prog *prog, struct fuse_bpf_args *fba)
{
	int ret;

	migrate_disable();
	ret = bpf_prog_run(prog, fba);
	migrate_enable();
	return ret;
}

/*
 * expression statement to wrap the backing filter logic
 * struct inode *inode: inode with bpf and backing inode
 * typedef io: (typically complex) type whose components fuse_args can point to.
 *	An instance of this type is created locally and passed to initialize
 * void initialize(struct fuse_bpf_args *fa, io *in_out, args...): function that sets
 *	up fa and io based on args
 * int backing(struct fuse_bpf_args *fa, args...): function that actually performs
 *	the backing io operation
 * void *finalize(struct fuse_bpf_args *, args...): function that performs any final
 *	work needed to commit the backing io
 */
#define fuse_bpf_backing(inode, io, initialize, backing, finalize,	\
			 args...)					\
({									\
	struct fuse_err_ret fer = {0};					\
	int ext_flags;							\
	struct fuse_inode *fuse_inode = get_fuse_inode(inode);		\
	struct fuse_mount *fm = get_fuse_mount(inode);			\
	io feo = {0};							\
	struct fuse_bpf_args fa = {0}, fa_backup = {0};			\
	bool locked;							\
	ssize_t res;							\
	void *err;							\
	int i;								\
	bool initialized = false;					\
									\
	do {								\
		if (!fuse_inode || !fuse_inode->backing_inode)		\
			break;						\
									\
		err = ERR_PTR(initialize(&fa, &feo, args));		\
		if (err) {						\
			fer = (struct fuse_err_ret) {			\
				err,					\
				true,					\
			};						\
			break;						\
		}							\
		initialized = true;					\
									\
		fa_backup = fa;						\
		fa.opcode |= FUSE_PREFILTER;				\
		for (i = 0; i < fa.in_numargs; ++i)			\
			fa.out_args[i] = (struct fuse_bpf_arg) {	\
				.size = fa.in_args[i].size,		\
				.value = (void *)fa.in_args[i].value,	\
			};						\
		fa.out_numargs = fa.in_numargs;				\
									\
		ext_flags = fuse_inode->bpf ?				\
			fuse_bpf_run(fuse_inode->bpf, &fa) :		\
			FUSE_BPF_BACKING;				\
		if (ext_flags < 0) {					\
			fer = (struct fuse_err_ret) {			\
				ERR_PTR(ext_flags),			\
				true,					\
			};						\
			break;						\
		}							\
									\
		if (ext_flags & FUSE_BPF_USER_FILTER) {			\
			locked = fuse_lock_inode(inode);		\
			res = fuse_bpf_simple_request(fm, &fa);		\
			fuse_unlock_inode(inode, locked);		\
			if (res < 0) {					\
				fer = (struct fuse_err_ret) {		\
					ERR_PTR(res),			\
					true,				\
				};					\
				break;					\
			}						\
		}							\
									\
		if (!(ext_flags & FUSE_BPF_BACKING))			\
			break;						\
									\
		fa.opcode &= ~FUSE_PREFILTER;				\
		for (i = 0; i < fa.in_numargs; ++i)			\
			fa.in_args[i] = (struct fuse_bpf_in_arg) {	\
				.size = fa.out_args[i].size,		\
				.value = fa.out_args[i].value,		\
			};						\
		for (i = 0; i < fa_backup.out_numargs; ++i)		\
			fa.out_args[i] = (struct fuse_bpf_arg) {	\
				.size = fa_backup.out_args[i].size,	\
				.value = fa_backup.out_args[i].value,	\
			};						\
		fa.out_numargs = fa_backup.out_numargs;			\
									\
		fer = (struct fuse_err_ret) {				\
			ERR_PTR(backing(&fa, args)),			\
			true,						\
		};							\
		if (IS_ERR(fer.result))					\
			fa.error_in = PTR_ERR(fer.result);		\
		if (!(ext_flags & FUSE_BPF_POST_FILTER))		\
			break;						\
									\
		fa.opcode |= FUSE_POSTFILTER;				\
		for (i = 0; i < fa.out_numargs; ++i)			\
			fa.in_args[fa.in_numargs++] =			\
				(struct fuse_bpf_in_arg) {		\
					.size = fa.out_args[i].size,	\
					.value = fa.out_args[i].value,	\
				};					\
		ext_flags = fuse_bpf_run(fuse_inode->bpf, &fa);		\
		if (ext_flags < 0) {					\
			fer = (struct fuse_err_ret) {			\
				ERR_PTR(ext_flags),			\
				true,					\
			};						\
			break;						\
		}							\
		if (!(ext_flags & FUSE_BPF_USER_FILTER))		\
			break;						\
									\
		fa.out_args[0].size = fa_backup.out_args[0].size;	\
		fa.out_args[1].size = fa_backup.out_args[1].size;	\
		fa.out_numargs = fa_backup.out_numargs;			\
		locked = fuse_lock_inode(inode);			\
		res = fuse_bpf_simple_request(fm, &fa);			\
		fuse_unlock_inode(inode, locked);			\
		if (res < 0) {						\
			fer.result = ERR_PTR(res);			\
			break;						\
		}							\
	} while (false);						\
									\
	if (initialized && fer.ret) {					\
		err = finalize(&fa, args);				\
		if (err)						\
			fer.result = err;				\
	}								\
									\
	fer;								\
})

#endif /* CONFIG_FUSE_BPF */

#endif /* _FS_FUSE_I_H */<|MERGE_RESOLUTION|>--- conflicted
+++ resolved
@@ -77,22 +77,12 @@
 		struct rcu_head rcu;
 	};
 
-<<<<<<< HEAD
-#if IS_ENABLED(CONFIG_MTK_FUSE_UPSTREAM_BUILD)
-=======
->>>>>>> 0904da54
 #ifdef CONFIG_FUSE_BPF
 	struct path backing_path;
 
 	/* bpf program *only* set for negative dentries */
 	struct bpf_prog *bpf;
 #endif
-<<<<<<< HEAD
-#else
-	struct path backing_path;
-#endif
-=======
->>>>>>> 0904da54
 };
 
 static inline struct fuse_dentry *get_fuse_dentry(const struct dentry *entry)
@@ -1680,13 +1670,7 @@
 void *fuse_file_write_iter_finalize(struct fuse_bpf_args *fa,
 		struct kiocb *iocb, struct iov_iter *from);
 
-<<<<<<< HEAD
-#if IS_ENABLED(CONFIG_MTK_FUSE_UPSTREAM_BUILD)
 long fuse_backing_ioctl(struct file *file, unsigned int command, unsigned long arg, int flags);
-#endif
-=======
-long fuse_backing_ioctl(struct file *file, unsigned int command, unsigned long arg, int flags);
->>>>>>> 0904da54
 
 int fuse_file_flock_backing(struct file *file, int cmd, struct file_lock *fl);
 ssize_t fuse_backing_mmap(struct file *file, struct vm_area_struct *vma);
