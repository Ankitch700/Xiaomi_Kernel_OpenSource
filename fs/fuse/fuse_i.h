--- conflicted
+++ resolved
@@ -77,23 +77,11 @@
 		struct rcu_head rcu;
 	};
 
-<<<<<<< HEAD
-#if IS_ENABLED(CONFIG_MTK_FUSE_UPSTREAM_BUILD)
 #ifdef CONFIG_FUSE_BPF
 	struct path backing_path;
 
 	/* bpf program *only* set for negative dentries */
 	struct bpf_prog *bpf;
-#endif
-#else
-	struct path backing_path;
-=======
-#ifdef CONFIG_FUSE_BPF
-	struct path backing_path;
-
-	/* bpf program *only* set for negative dentries */
-	struct bpf_prog *bpf;
->>>>>>> f580df85
 #endif
 };
 
