/*
  FUSE: Filesystem in Userspace
  Copyright (C) 2001-2008  Miklos Szeredi <miklos@szeredi.hu>

  This program can be distributed under the terms of the GNU GPL.
  See the file COPYING.
*/

#include "fuse_i.h"

#include <linux/filter.h>
#include <linux/pagemap.h>
#include <linux/slab.h>
#include <linux/kernel.h>
#include <linux/sched.h>
#include <linux/sched/signal.h>
#include <linux/module.h>
#include <linux/swap.h>
#include <linux/falloc.h>
#include <linux/uio.h>
#include <linux/fs.h>

static int fuse_send_open(struct fuse_mount *fm, u64 nodeid,
			  unsigned int open_flags, int opcode,
			  struct fuse_open_out *outargp)
{
	struct fuse_open_in inarg;
	FUSE_ARGS(args);

	memset(&inarg, 0, sizeof(inarg));
	inarg.flags = open_flags & ~(O_CREAT | O_EXCL | O_NOCTTY);
	if (!fm->fc->atomic_o_trunc)
		inarg.flags &= ~O_TRUNC;

	if (fm->fc->handle_killpriv_v2 &&
	    (inarg.flags & O_TRUNC) && !capable(CAP_FSETID)) {
		inarg.open_flags |= FUSE_OPEN_KILL_SUIDGID;
	}

	args.opcode = opcode;
	args.nodeid = nodeid;
	args.in_numargs = 1;
	args.in_args[0].size = sizeof(inarg);
	args.in_args[0].value = &inarg;
	args.out_numargs = 1;
	args.out_args[0].size = sizeof(*outargp);
	args.out_args[0].value = outargp;

	return fuse_simple_request(fm, &args);
}

struct fuse_release_args {
	struct fuse_args args;
	struct fuse_release_in inarg;
	struct inode *inode;
};

struct fuse_file *fuse_file_alloc(struct fuse_mount *fm)
{
	struct fuse_file *ff;

	ff = kzalloc(sizeof(struct fuse_file), GFP_KERNEL_ACCOUNT);
	if (unlikely(!ff))
		return NULL;

	ff->fm = fm;
	ff->release_args = kzalloc(sizeof(*ff->release_args),
				   GFP_KERNEL_ACCOUNT);
	if (!ff->release_args) {
		kfree(ff);
		return NULL;
	}

	INIT_LIST_HEAD(&ff->write_entry);
	mutex_init(&ff->readdir.lock);
	refcount_set(&ff->count, 1);
	RB_CLEAR_NODE(&ff->polled_node);
	init_waitqueue_head(&ff->poll_wait);

	ff->kh = atomic64_inc_return(&fm->fc->khctr);

	return ff;
}

void fuse_file_free(struct fuse_file *ff)
{
	kfree(ff->release_args);
	mutex_destroy(&ff->readdir.lock);
	kfree(ff);
}

static struct fuse_file *fuse_file_get(struct fuse_file *ff)
{
	refcount_inc(&ff->count);
	return ff;
}

static void fuse_release_end(struct fuse_mount *fm, struct fuse_args *args,
			     int error)
{
	struct fuse_release_args *ra = container_of(args, typeof(*ra), args);

	iput(ra->inode);
	kfree(ra);
}

static void fuse_file_put(struct inode *inode, struct fuse_file *ff,
			  bool sync, bool isdir)
{
	struct fuse_args *args = &ff->release_args->args;
#ifdef CONFIG_FUSE_BPF
	struct fuse_err_ret fer;
#endif

	if (!refcount_dec_and_test(&ff->count))
		return;

#ifdef CONFIG_FUSE_BPF
	fer = fuse_bpf_backing(inode, struct fuse_release_in,
		       fuse_release_initialize, fuse_release_backing,
		       fuse_release_finalize,
		       inode, ff);
	if (fer.ret) {
		fuse_release_end(ff->fm, args, 0);
	} else
#endif
	if (isdir ? ff->fm->fc->no_opendir : ff->fm->fc->no_open) {
		/* Do nothing when client does not implement 'open' */
		fuse_release_end(ff->fm, args, 0);
	} else if (sync) {
		fuse_simple_request(ff->fm, args);
		fuse_release_end(ff->fm, args, 0);
	} else {
		args->end = fuse_release_end;
		if (fuse_simple_background(ff->fm, args,
				GFP_KERNEL | __GFP_NOFAIL))
			fuse_release_end(ff->fm, args, -ENOTCONN);
	}
	kfree(ff);
}

struct fuse_file *fuse_file_open(struct fuse_mount *fm, u64 nodeid,
				 unsigned int open_flags, bool isdir)
{
	struct fuse_conn *fc = fm->fc;
	struct fuse_file *ff;
	int opcode = isdir ? FUSE_OPENDIR : FUSE_OPEN;

	ff = fuse_file_alloc(fm);
	if (!ff)
		return ERR_PTR(-ENOMEM);

	ff->fh = 0;
	/* Default for no-open */
	ff->open_flags = FOPEN_KEEP_CACHE | (isdir ? FOPEN_CACHE_DIR : 0);
	if (isdir ? !fc->no_opendir : !fc->no_open) {
		struct fuse_open_out outarg;
		int err;

		err = fuse_send_open(fm, nodeid, open_flags, opcode, &outarg);
		if (!err) {
			ff->fh = outarg.fh;
			ff->open_flags = outarg.open_flags;
			fuse_passthrough_setup(fc, ff, &outarg);
		} else if (err != -ENOSYS) {
			fuse_file_free(ff);
			return ERR_PTR(err);
		} else {
			if (isdir)
				fc->no_opendir = 1;
			else
				fc->no_open = 1;
		}
	}

	if (isdir)
		ff->open_flags &= ~FOPEN_DIRECT_IO;

	ff->nodeid = nodeid;

	return ff;
}

int fuse_do_open(struct fuse_mount *fm, u64 nodeid, struct file *file,
		 bool isdir)
{
	struct fuse_file *ff = fuse_file_open(fm, nodeid, file->f_flags, isdir);

	if (!IS_ERR(ff))
		file->private_data = ff;

	return PTR_ERR_OR_ZERO(ff);
}
EXPORT_SYMBOL_GPL(fuse_do_open);

static void fuse_link_write_file(struct file *file)
{
	struct inode *inode = file_inode(file);
	struct fuse_inode *fi = get_fuse_inode(inode);
	struct fuse_file *ff = file->private_data;
	/*
	 * file may be written through mmap, so chain it onto the
	 * inodes's write_file list
	 */
	spin_lock(&fi->lock);
	if (list_empty(&ff->write_entry))
		list_add(&ff->write_entry, &fi->write_files);
	spin_unlock(&fi->lock);
}

void fuse_finish_open(struct inode *inode, struct file *file)
{
	struct fuse_file *ff = file->private_data;
	struct fuse_conn *fc = get_fuse_conn(inode);

	if (ff->open_flags & FOPEN_STREAM)
		stream_open(inode, file);
	else if (ff->open_flags & FOPEN_NONSEEKABLE)
		nonseekable_open(inode, file);

	if (fc->atomic_o_trunc && (file->f_flags & O_TRUNC)) {
		struct fuse_inode *fi = get_fuse_inode(inode);

		spin_lock(&fi->lock);
		fi->attr_version = atomic64_inc_return(&fc->attr_version);
		i_size_write(inode, 0);
		spin_unlock(&fi->lock);
		file_update_time(file);
		fuse_invalidate_attr_mask(inode, FUSE_STATX_MODSIZE);
	}
	if ((file->f_mode & FMODE_WRITE) && fc->writeback_cache)
		fuse_link_write_file(file);
}

int fuse_open_common(struct inode *inode, struct file *file, bool isdir)
{
	struct fuse_mount *fm = get_fuse_mount(inode);
	struct fuse_conn *fc = fm->fc;
	int err;
	bool is_wb_truncate = (file->f_flags & O_TRUNC) &&
			  fc->atomic_o_trunc &&
			  fc->writeback_cache;
	bool dax_truncate = (file->f_flags & O_TRUNC) &&
			  fc->atomic_o_trunc && FUSE_IS_DAX(inode);

	if (fuse_is_bad(inode))
		return -EIO;

	err = generic_file_open(inode, file);
	if (err)
		return err;

#ifdef CONFIG_FUSE_BPF
	{
		struct fuse_err_ret fer;

		fer = fuse_bpf_backing(inode, struct fuse_open_io,
				       fuse_open_initialize,
				       fuse_open_backing,
				       fuse_open_finalize,
				       inode, file, isdir);
		if (fer.ret)
			return PTR_ERR(fer.result);
	}
#endif

	if (is_wb_truncate || dax_truncate)
		inode_lock(inode);

	if (dax_truncate) {
		filemap_invalidate_lock(inode->i_mapping);
		err = fuse_dax_break_layouts(inode, 0, 0);
		if (err)
			goto out_inode_unlock;
	}

	if (is_wb_truncate || dax_truncate)
		fuse_set_nowrite(inode);

	err = fuse_do_open(fm, get_node_id(inode), file, isdir);
	if (!err)
		fuse_finish_open(inode, file);

	if (is_wb_truncate || dax_truncate)
		fuse_release_nowrite(inode);
	if (!err) {
		struct fuse_file *ff = file->private_data;

		if (fc->atomic_o_trunc && (file->f_flags & O_TRUNC))
			truncate_pagecache(inode, 0);
		else if (!(ff->open_flags & FOPEN_KEEP_CACHE))
			invalidate_inode_pages2(inode->i_mapping);
	}
	if (dax_truncate)
		filemap_invalidate_unlock(inode->i_mapping);
out_inode_unlock:
	if (is_wb_truncate || dax_truncate)
		inode_unlock(inode);

	return err;
}

static void fuse_prepare_release(struct fuse_inode *fi, struct fuse_file *ff,
				 unsigned int flags, int opcode)
{
	struct fuse_conn *fc = ff->fm->fc;
	struct fuse_release_args *ra = ff->release_args;

	/* Inode is NULL on error path of fuse_create_open() */
	if (likely(fi)) {
		spin_lock(&fi->lock);
		list_del(&ff->write_entry);
		spin_unlock(&fi->lock);
	}
	spin_lock(&fc->lock);
	if (!RB_EMPTY_NODE(&ff->polled_node))
		rb_erase(&ff->polled_node, &fc->polled_files);
	spin_unlock(&fc->lock);

	wake_up_interruptible_all(&ff->poll_wait);

	ra->inarg.fh = ff->fh;
	ra->inarg.flags = flags;
	ra->args.in_numargs = 1;
	ra->args.in_args[0].size = sizeof(struct fuse_release_in);
	ra->args.in_args[0].value = &ra->inarg;
	ra->args.opcode = opcode;
	ra->args.nodeid = ff->nodeid;
	ra->args.force = true;
	ra->args.nocreds = true;
}

void fuse_file_release(struct inode *inode, struct fuse_file *ff,
		       unsigned int open_flags, fl_owner_t id, bool isdir)
{
	struct fuse_inode *fi = get_fuse_inode(inode);
	struct fuse_release_args *ra = ff->release_args;
	int opcode = isdir ? FUSE_RELEASEDIR : FUSE_RELEASE;

	fuse_passthrough_release(&ff->passthrough);

	fuse_prepare_release(fi, ff, open_flags, opcode);

	if (ff->flock) {
		ra->inarg.release_flags |= FUSE_RELEASE_FLOCK_UNLOCK;
		ra->inarg.lock_owner = fuse_lock_owner_id(ff->fm->fc, id);
	}
	/* Hold inode until release is finished */
	ra->inode = igrab(inode);

	/*
	 * Normally this will send the RELEASE request, however if
	 * some asynchronous READ or WRITE requests are outstanding,
	 * the sending will be delayed.
	 *
	 * Make the release synchronous if this is a fuseblk mount,
	 * synchronous RELEASE is allowed (and desirable) in this case
	 * because the server can be trusted not to screw up.
	 */
	fuse_file_put(ra->inode, ff, ff->fm->fc->destroy, isdir);
}

void fuse_release_common(struct file *file, bool isdir)
{
	fuse_file_release(file_inode(file), file->private_data, file->f_flags,
			  (fl_owner_t) file, isdir);
}

static int fuse_open(struct inode *inode, struct file *file)
{
	return fuse_open_common(inode, file, false);
}

static int fuse_release(struct inode *inode, struct file *file)
{
	struct fuse_conn *fc = get_fuse_conn(inode);

	/*
	 * Dirty pages might remain despite write_inode_now() call from
	 * fuse_flush() due to writes racing with the close.
	 */
	if (fc->writeback_cache)
		write_inode_now(inode, 1);

	fuse_release_common(file, false);

	/* return value is ignored by VFS */
	return 0;
}

void fuse_sync_release(struct fuse_inode *fi, struct fuse_file *ff,
		       unsigned int flags)
{
	WARN_ON(refcount_read(&ff->count) > 1);
	fuse_prepare_release(fi, ff, flags, FUSE_RELEASE);
	/*
	 * iput(NULL) is a no-op and since the refcount is 1 and everything's
	 * synchronous, we are fine with not doing igrab() here"
	 */
	fuse_file_put(&fi->inode, ff, true, false);
}
EXPORT_SYMBOL_GPL(fuse_sync_release);

/*
 * Scramble the ID space with XTEA, so that the value of the files_struct
 * pointer is not exposed to userspace.
 */
u64 fuse_lock_owner_id(struct fuse_conn *fc, fl_owner_t id)
{
	u32 *k = fc->scramble_key;
	u64 v = (unsigned long) id;
	u32 v0 = v;
	u32 v1 = v >> 32;
	u32 sum = 0;
	int i;

	for (i = 0; i < 32; i++) {
		v0 += ((v1 << 4 ^ v1 >> 5) + v1) ^ (sum + k[sum & 3]);
		sum += 0x9E3779B9;
		v1 += ((v0 << 4 ^ v0 >> 5) + v0) ^ (sum + k[sum>>11 & 3]);
	}

	return (u64) v0 + ((u64) v1 << 32);
}

struct fuse_writepage_args {
	struct fuse_io_args ia;
	struct rb_node writepages_entry;
	struct list_head queue_entry;
	struct fuse_writepage_args *next;
	struct inode *inode;
	struct fuse_sync_bucket *bucket;
};

static struct fuse_writepage_args *fuse_find_writeback(struct fuse_inode *fi,
					    pgoff_t idx_from, pgoff_t idx_to)
{
	struct rb_node *n;

	n = fi->writepages.rb_node;

	while (n) {
		struct fuse_writepage_args *wpa;
		pgoff_t curr_index;

		wpa = rb_entry(n, struct fuse_writepage_args, writepages_entry);
		WARN_ON(get_fuse_inode(wpa->inode) != fi);
		curr_index = wpa->ia.write.in.offset >> PAGE_SHIFT;
		if (idx_from >= curr_index + wpa->ia.ap.num_pages)
			n = n->rb_right;
		else if (idx_to < curr_index)
			n = n->rb_left;
		else
			return wpa;
	}
	return NULL;
}

/*
 * Check if any page in a range is under writeback
 *
 * This is currently done by walking the list of writepage requests
 * for the inode, which can be pretty inefficient.
 */
static bool fuse_range_is_writeback(struct inode *inode, pgoff_t idx_from,
				   pgoff_t idx_to)
{
	struct fuse_inode *fi = get_fuse_inode(inode);
	bool found;

	spin_lock(&fi->lock);
	found = fuse_find_writeback(fi, idx_from, idx_to);
	spin_unlock(&fi->lock);

	return found;
}

static inline bool fuse_page_is_writeback(struct inode *inode, pgoff_t index)
{
	return fuse_range_is_writeback(inode, index, index);
}

/*
 * Wait for page writeback to be completed.
 *
 * Since fuse doesn't rely on the VM writeback tracking, this has to
 * use some other means.
 */
static void fuse_wait_on_page_writeback(struct inode *inode, pgoff_t index)
{
	struct fuse_inode *fi = get_fuse_inode(inode);

	wait_event(fi->page_waitq, !fuse_page_is_writeback(inode, index));
}

/*
 * Wait for all pending writepages on the inode to finish.
 *
 * This is currently done by blocking further writes with FUSE_NOWRITE
 * and waiting for all sent writes to complete.
 *
 * This must be called under i_mutex, otherwise the FUSE_NOWRITE usage
 * could conflict with truncation.
 */
static void fuse_sync_writes(struct inode *inode)
{
	fuse_set_nowrite(inode);
	fuse_release_nowrite(inode);
}

static int fuse_flush(struct file *file, fl_owner_t id)
{
	struct inode *inode = file_inode(file);
	struct fuse_mount *fm = get_fuse_mount(inode);
	struct fuse_file *ff = file->private_data;
	struct fuse_flush_in inarg;
	FUSE_ARGS(args);
	int err;

#ifdef CONFIG_FUSE_BPF
	struct fuse_err_ret fer;

	fer = fuse_bpf_backing(file->f_inode, struct fuse_flush_in,
			       fuse_flush_initialize, fuse_flush_backing,
			       fuse_flush_finalize,
			       file, id);
	if (fer.ret)
		return PTR_ERR(fer.result);
#endif

	if (fuse_is_bad(inode))
		return -EIO;

	if (ff->open_flags & FOPEN_NOFLUSH && !fm->fc->writeback_cache)
		return 0;

	err = write_inode_now(inode, 1);
	if (err)
		return err;

	inode_lock(inode);
	fuse_sync_writes(inode);
	inode_unlock(inode);

	err = filemap_check_errors(file->f_mapping);
	if (err)
		return err;

	err = 0;
	if (fm->fc->no_flush)
		goto inval_attr_out;

	memset(&inarg, 0, sizeof(inarg));
	inarg.fh = ff->fh;
	inarg.lock_owner = fuse_lock_owner_id(fm->fc, id);
	args.opcode = FUSE_FLUSH;
	args.nodeid = get_node_id(inode);
	args.in_numargs = 1;
	args.in_args[0].size = sizeof(inarg);
	args.in_args[0].value = &inarg;
	args.force = true;

	err = fuse_simple_request(fm, &args);
	if (err == -ENOSYS) {
		fm->fc->no_flush = 1;
		err = 0;
	}

inval_attr_out:
	/*
	 * In memory i_blocks is not maintained by fuse, if writeback cache is
	 * enabled, i_blocks from cached attr may not be accurate.
	 */
	if (!err && fm->fc->writeback_cache)
		fuse_invalidate_attr_mask(inode, STATX_BLOCKS);
	return err;
}

int fuse_fsync_common(struct file *file, loff_t start, loff_t end,
		      int datasync, int opcode)
{
	struct inode *inode = file->f_mapping->host;
	struct fuse_mount *fm = get_fuse_mount(inode);
	struct fuse_file *ff = file->private_data;
	FUSE_ARGS(args);
	struct fuse_fsync_in inarg;

	memset(&inarg, 0, sizeof(inarg));
	inarg.fh = ff->fh;
	inarg.fsync_flags = datasync ? FUSE_FSYNC_FDATASYNC : 0;
	args.opcode = opcode;
	args.nodeid = get_node_id(inode);
	args.in_numargs = 1;
	args.in_args[0].size = sizeof(inarg);
	args.in_args[0].value = &inarg;
	return fuse_simple_request(fm, &args);
}

static int fuse_fsync(struct file *file, loff_t start, loff_t end,
		      int datasync)
{
	struct inode *inode = file->f_mapping->host;
	struct fuse_conn *fc = get_fuse_conn(inode);
	int err;

#ifdef CONFIG_FUSE_BPF
	struct fuse_err_ret fer;

	fer = fuse_bpf_backing(inode, struct fuse_fsync_in,
			       fuse_fsync_initialize, fuse_fsync_backing,
			       fuse_fsync_finalize,
			       file, start, end, datasync);
	if (fer.ret)
		return PTR_ERR(fer.result);
#endif

	if (fuse_is_bad(inode))
		return -EIO;

	inode_lock(inode);

	/*
	 * Start writeback against all dirty pages of the inode, then
	 * wait for all outstanding writes, before sending the FSYNC
	 * request.
	 */
	err = file_write_and_wait_range(file, start, end);
	if (err)
		goto out;

	fuse_sync_writes(inode);

	/*
	 * Due to implementation of fuse writeback
	 * file_write_and_wait_range() does not catch errors.
	 * We have to do this directly after fuse_sync_writes()
	 */
	err = file_check_and_advance_wb_err(file);
	if (err)
		goto out;

	err = sync_inode_metadata(inode, 1);
	if (err)
		goto out;

	if (fc->no_fsync)
		goto out;

	err = fuse_fsync_common(file, start, end, datasync, FUSE_FSYNC);
	if (err == -ENOSYS) {
		fc->no_fsync = 1;
		err = 0;
	}
out:
	inode_unlock(inode);

	return err;
}

void fuse_read_args_fill(struct fuse_io_args *ia, struct file *file, loff_t pos,
			 size_t count, int opcode)
{
	struct fuse_file *ff = file->private_data;
	struct fuse_args *args = &ia->ap.args;

	ia->read.in.fh = ff->fh;
	ia->read.in.offset = pos;
	ia->read.in.size = count;
	ia->read.in.flags = file->f_flags;
	args->opcode = opcode;
	args->nodeid = ff->nodeid;
	args->in_numargs = 1;
	args->in_args[0].size = sizeof(ia->read.in);
	args->in_args[0].value = &ia->read.in;
	args->out_argvar = true;
	args->out_numargs = 1;
	args->out_args[0].size = count;
}

static void fuse_release_user_pages(struct fuse_args_pages *ap,
				    bool should_dirty)
{
	unsigned int i;

	for (i = 0; i < ap->num_pages; i++) {
		if (should_dirty)
			set_page_dirty_lock(ap->pages[i]);
		put_page(ap->pages[i]);
	}
}

static void fuse_io_release(struct kref *kref)
{
	kfree(container_of(kref, struct fuse_io_priv, refcnt));
}

static ssize_t fuse_get_res_by_io(struct fuse_io_priv *io)
{
	if (io->err)
		return io->err;

	if (io->bytes >= 0 && io->write)
		return -EIO;

	return io->bytes < 0 ? io->size : io->bytes;
}

/**
 * In case of short read, the caller sets 'pos' to the position of
 * actual end of fuse request in IO request. Otherwise, if bytes_requested
 * == bytes_transferred or rw == WRITE, the caller sets 'pos' to -1.
 *
 * An example:
 * User requested DIO read of 64K. It was split into two 32K fuse requests,
 * both submitted asynchronously. The first of them was ACKed by userspace as
 * fully completed (req->out.args[0].size == 32K) resulting in pos == -1. The
 * second request was ACKed as short, e.g. only 1K was read, resulting in
 * pos == 33K.
 *
 * Thus, when all fuse requests are completed, the minimal non-negative 'pos'
 * will be equal to the length of the longest contiguous fragment of
 * transferred data starting from the beginning of IO request.
 */
static void fuse_aio_complete(struct fuse_io_priv *io, int err, ssize_t pos)
{
	int left;

	spin_lock(&io->lock);
	if (err)
		io->err = io->err ? : err;
	else if (pos >= 0 && (io->bytes < 0 || pos < io->bytes))
		io->bytes = pos;

	left = --io->reqs;
	if (!left && io->blocking)
		complete(io->done);
	spin_unlock(&io->lock);

	if (!left && !io->blocking) {
		ssize_t res = fuse_get_res_by_io(io);

		if (res >= 0) {
			struct inode *inode = file_inode(io->iocb->ki_filp);
			struct fuse_conn *fc = get_fuse_conn(inode);
			struct fuse_inode *fi = get_fuse_inode(inode);

			spin_lock(&fi->lock);
			fi->attr_version = atomic64_inc_return(&fc->attr_version);
			spin_unlock(&fi->lock);
		}

		io->iocb->ki_complete(io->iocb, res);
	}

	kref_put(&io->refcnt, fuse_io_release);
}

static struct fuse_io_args *fuse_io_alloc(struct fuse_io_priv *io,
					  unsigned int npages)
{
	struct fuse_io_args *ia;

	ia = kzalloc(sizeof(*ia), GFP_KERNEL);
	if (ia) {
		ia->io = io;
		ia->ap.pages = fuse_pages_alloc(npages, GFP_KERNEL,
						&ia->ap.descs);
		if (!ia->ap.pages) {
			kfree(ia);
			ia = NULL;
		}
	}
	return ia;
}

static void fuse_io_free(struct fuse_io_args *ia)
{
	kfree(ia->ap.pages);
	kfree(ia);
}

static void fuse_aio_complete_req(struct fuse_mount *fm, struct fuse_args *args,
				  int err)
{
	struct fuse_io_args *ia = container_of(args, typeof(*ia), ap.args);
	struct fuse_io_priv *io = ia->io;
	ssize_t pos = -1;

	fuse_release_user_pages(&ia->ap, io->should_dirty);

	if (err) {
		/* Nothing */
	} else if (io->write) {
		if (ia->write.out.size > ia->write.in.size) {
			err = -EIO;
		} else if (ia->write.in.size != ia->write.out.size) {
			pos = ia->write.in.offset - io->offset +
				ia->write.out.size;
		}
	} else {
		u32 outsize = args->out_args[0].size;

		if (ia->read.in.size != outsize)
			pos = ia->read.in.offset - io->offset + outsize;
	}

	fuse_aio_complete(io, err, pos);
	fuse_io_free(ia);
}

static ssize_t fuse_async_req_send(struct fuse_mount *fm,
				   struct fuse_io_args *ia, size_t num_bytes)
{
	ssize_t err;
	struct fuse_io_priv *io = ia->io;

	spin_lock(&io->lock);
	kref_get(&io->refcnt);
	io->size += num_bytes;
	io->reqs++;
	spin_unlock(&io->lock);

	ia->ap.args.end = fuse_aio_complete_req;
	ia->ap.args.may_block = io->should_dirty;
	err = fuse_simple_background(fm, &ia->ap.args, GFP_KERNEL);
	if (err)
		fuse_aio_complete_req(fm, &ia->ap.args, err);

	return num_bytes;
}

static ssize_t fuse_send_read(struct fuse_io_args *ia, loff_t pos, size_t count,
			      fl_owner_t owner)
{
	struct file *file = ia->io->iocb->ki_filp;
	struct fuse_file *ff = file->private_data;
	struct fuse_mount *fm = ff->fm;

	fuse_read_args_fill(ia, file, pos, count, FUSE_READ);
	if (owner != NULL) {
		ia->read.in.read_flags |= FUSE_READ_LOCKOWNER;
		ia->read.in.lock_owner = fuse_lock_owner_id(fm->fc, owner);
	}

	if (ia->io->async)
		return fuse_async_req_send(fm, ia, count);

	return fuse_simple_request(fm, &ia->ap.args);
}

static void fuse_read_update_size(struct inode *inode, loff_t size,
				  u64 attr_ver)
{
	struct fuse_conn *fc = get_fuse_conn(inode);
	struct fuse_inode *fi = get_fuse_inode(inode);

	spin_lock(&fi->lock);
	if (attr_ver >= fi->attr_version && size < inode->i_size &&
	    !test_bit(FUSE_I_SIZE_UNSTABLE, &fi->state)) {
		fi->attr_version = atomic64_inc_return(&fc->attr_version);
		i_size_write(inode, size);
	}
	spin_unlock(&fi->lock);
}

static void fuse_short_read(struct inode *inode, u64 attr_ver, size_t num_read,
			    struct fuse_args_pages *ap)
{
	struct fuse_conn *fc = get_fuse_conn(inode);

	/*
	 * If writeback_cache is enabled, a short read means there's a hole in
	 * the file.  Some data after the hole is in page cache, but has not
	 * reached the client fs yet.  So the hole is not present there.
	 */
	if (!fc->writeback_cache) {
		loff_t pos = page_offset(ap->pages[0]) + num_read;
		fuse_read_update_size(inode, pos, attr_ver);
	}
}

static int fuse_do_readpage(struct file *file, struct page *page)
{
	struct inode *inode = page->mapping->host;
	struct fuse_mount *fm = get_fuse_mount(inode);
	loff_t pos = page_offset(page);
	struct fuse_page_desc desc = { .length = PAGE_SIZE };
	struct fuse_io_args ia = {
		.ap.args.page_zeroing = true,
		.ap.args.out_pages = true,
		.ap.num_pages = 1,
		.ap.pages = &page,
		.ap.descs = &desc,
	};
	ssize_t res;
	u64 attr_ver;

	/*
	 * Page writeback can extend beyond the lifetime of the
	 * page-cache page, so make sure we read a properly synced
	 * page.
	 */
	fuse_wait_on_page_writeback(inode, page->index);

	attr_ver = fuse_get_attr_version(fm->fc);

	/* Don't overflow end offset */
	if (pos + (desc.length - 1) == LLONG_MAX)
		desc.length--;

	fuse_read_args_fill(&ia, file, pos, desc.length, FUSE_READ);
	res = fuse_simple_request(fm, &ia.ap.args);
	if (res < 0)
		return res;
	/*
	 * Short read means EOF.  If file size is larger, truncate it
	 */
	if (res < desc.length)
		fuse_short_read(inode, attr_ver, res, &ia.ap);

	SetPageUptodate(page);

	return 0;
}

static int fuse_read_folio(struct file *file, struct folio *folio)
{
	struct page *page = &folio->page;
	struct inode *inode = page->mapping->host;
	int err;

	err = -EIO;
	if (fuse_is_bad(inode))
		goto out;

	err = fuse_do_readpage(file, page);
	fuse_invalidate_atime(inode);
 out:
	unlock_page(page);
	return err;
}

static void fuse_readpages_end(struct fuse_mount *fm, struct fuse_args *args,
			       int err)
{
	int i;
	struct fuse_io_args *ia = container_of(args, typeof(*ia), ap.args);
	struct fuse_args_pages *ap = &ia->ap;
	size_t count = ia->read.in.size;
	size_t num_read = args->out_args[0].size;
	struct address_space *mapping = NULL;

	for (i = 0; mapping == NULL && i < ap->num_pages; i++)
		mapping = ap->pages[i]->mapping;

	if (mapping) {
		struct inode *inode = mapping->host;

		/*
		 * Short read means EOF. If file size is larger, truncate it
		 */
		if (!err && num_read < count)
			fuse_short_read(inode, ia->read.attr_ver, num_read, ap);

		fuse_invalidate_atime(inode);
	}

	for (i = 0; i < ap->num_pages; i++) {
		struct page *page = ap->pages[i];

		if (!err)
			SetPageUptodate(page);
		else
			SetPageError(page);
		unlock_page(page);
		put_page(page);
	}
	if (ia->ff) {
		WARN_ON(!mapping);
		fuse_file_put(mapping ? mapping->host : NULL, ia->ff,
			      false, false);
	}

	fuse_io_free(ia);
}

static void fuse_send_readpages(struct fuse_io_args *ia, struct file *file)
{
	struct fuse_file *ff = file->private_data;
	struct fuse_mount *fm = ff->fm;
	struct fuse_args_pages *ap = &ia->ap;
	loff_t pos = page_offset(ap->pages[0]);
	size_t count = ap->num_pages << PAGE_SHIFT;
	ssize_t res;
	int err;

	ap->args.out_pages = true;
	ap->args.page_zeroing = true;
	ap->args.page_replace = true;

	/* Don't overflow end offset */
	if (pos + (count - 1) == LLONG_MAX) {
		count--;
		ap->descs[ap->num_pages - 1].length--;
	}
	WARN_ON((loff_t) (pos + count) < 0);

	fuse_read_args_fill(ia, file, pos, count, FUSE_READ);
	ia->read.attr_ver = fuse_get_attr_version(fm->fc);
	if (fm->fc->async_read) {
		ia->ff = fuse_file_get(ff);
		ap->args.end = fuse_readpages_end;
		err = fuse_simple_background(fm, &ap->args, GFP_KERNEL);
		if (!err)
			return;
	} else {
		res = fuse_simple_request(fm, &ap->args);
		err = res < 0 ? res : 0;
	}
	fuse_readpages_end(fm, &ap->args, err);
}

static void fuse_readahead(struct readahead_control *rac)
{
	struct inode *inode = rac->mapping->host;
	struct fuse_conn *fc = get_fuse_conn(inode);
	unsigned int i, max_pages, nr_pages = 0;

	if (fuse_is_bad(inode))
		return;

	max_pages = min_t(unsigned int, fc->max_pages,
			fc->max_read / PAGE_SIZE);

	for (;;) {
		struct fuse_io_args *ia;
		struct fuse_args_pages *ap;

		if (fc->num_background >= fc->congestion_threshold &&
		    rac->ra->async_size >= readahead_count(rac))
			/*
			 * Congested and only async pages left, so skip the
			 * rest.
			 */
			break;

		nr_pages = readahead_count(rac) - nr_pages;
		if (nr_pages > max_pages)
			nr_pages = max_pages;
		if (nr_pages == 0)
			break;
		ia = fuse_io_alloc(NULL, nr_pages);
		if (!ia)
			return;
		ap = &ia->ap;
		nr_pages = __readahead_batch(rac, ap->pages, nr_pages);
		for (i = 0; i < nr_pages; i++) {
			fuse_wait_on_page_writeback(inode,
						    readahead_index(rac) + i);
			ap->descs[i].length = PAGE_SIZE;
		}
		ap->num_pages = nr_pages;
		fuse_send_readpages(ia, rac->file);
	}
}

static ssize_t fuse_cache_read_iter(struct kiocb *iocb, struct iov_iter *to)
{
	struct inode *inode = iocb->ki_filp->f_mapping->host;
	struct fuse_conn *fc = get_fuse_conn(inode);

	/*
	 * In auto invalidate mode, always update attributes on read.
	 * Otherwise, only update if we attempt to read past EOF (to ensure
	 * i_size is up to date).
	 */
	if (fc->auto_inval_data ||
	    (iocb->ki_pos + iov_iter_count(to) > i_size_read(inode))) {
		int err;
		err = fuse_update_attributes(inode, iocb->ki_filp, STATX_SIZE);
		if (err)
			return err;
	}

	return generic_file_read_iter(iocb, to);
}

static void fuse_write_args_fill(struct fuse_io_args *ia, struct fuse_file *ff,
				 loff_t pos, size_t count)
{
	struct fuse_args *args = &ia->ap.args;

	ia->write.in.fh = ff->fh;
	ia->write.in.offset = pos;
	ia->write.in.size = count;
	args->opcode = FUSE_WRITE;
	args->nodeid = ff->nodeid;
	args->in_numargs = 2;
	if (ff->fm->fc->minor < 9)
		args->in_args[0].size = FUSE_COMPAT_WRITE_IN_SIZE;
	else
		args->in_args[0].size = sizeof(ia->write.in);
	args->in_args[0].value = &ia->write.in;
	args->in_args[1].size = count;
	args->out_numargs = 1;
	args->out_args[0].size = sizeof(ia->write.out);
	args->out_args[0].value = &ia->write.out;
}

static unsigned int fuse_write_flags(struct kiocb *iocb)
{
	unsigned int flags = iocb->ki_filp->f_flags;

	if (iocb_is_dsync(iocb))
		flags |= O_DSYNC;
	if (iocb->ki_flags & IOCB_SYNC)
		flags |= O_SYNC;

	return flags;
}

static ssize_t fuse_send_write(struct fuse_io_args *ia, loff_t pos,
			       size_t count, fl_owner_t owner)
{
	struct kiocb *iocb = ia->io->iocb;
	struct file *file = iocb->ki_filp;
	struct fuse_file *ff = file->private_data;
	struct fuse_mount *fm = ff->fm;
	struct fuse_write_in *inarg = &ia->write.in;
	ssize_t err;

	fuse_write_args_fill(ia, ff, pos, count);
	inarg->flags = fuse_write_flags(iocb);
	if (owner != NULL) {
		inarg->write_flags |= FUSE_WRITE_LOCKOWNER;
		inarg->lock_owner = fuse_lock_owner_id(fm->fc, owner);
	}

	if (ia->io->async)
		return fuse_async_req_send(fm, ia, count);

	err = fuse_simple_request(fm, &ia->ap.args);
	if (!err && ia->write.out.size > count)
		err = -EIO;

	return err ?: ia->write.out.size;
}

bool fuse_write_update_attr(struct inode *inode, loff_t pos, ssize_t written)
{
	struct fuse_conn *fc = get_fuse_conn(inode);
	struct fuse_inode *fi = get_fuse_inode(inode);
	bool ret = false;

	spin_lock(&fi->lock);
	fi->attr_version = atomic64_inc_return(&fc->attr_version);
	if (written > 0 && pos > inode->i_size) {
		i_size_write(inode, pos);
		ret = true;
	}
	spin_unlock(&fi->lock);

	fuse_invalidate_attr_mask(inode, FUSE_STATX_MODSIZE);

	return ret;
}

static ssize_t fuse_send_write_pages(struct fuse_io_args *ia,
				     struct kiocb *iocb, struct inode *inode,
				     loff_t pos, size_t count)
{
	struct fuse_args_pages *ap = &ia->ap;
	struct file *file = iocb->ki_filp;
	struct fuse_file *ff = file->private_data;
	struct fuse_mount *fm = ff->fm;
	unsigned int offset, i;
	bool short_write;
	int err;

	for (i = 0; i < ap->num_pages; i++)
		fuse_wait_on_page_writeback(inode, ap->pages[i]->index);

	fuse_write_args_fill(ia, ff, pos, count);
	ia->write.in.flags = fuse_write_flags(iocb);
	if (fm->fc->handle_killpriv_v2 && !capable(CAP_FSETID))
		ia->write.in.write_flags |= FUSE_WRITE_KILL_SUIDGID;

	err = fuse_simple_request(fm, &ap->args);
	if (!err && ia->write.out.size > count)
		err = -EIO;

	short_write = ia->write.out.size < count;
	offset = ap->descs[0].offset;
	count = ia->write.out.size;
	for (i = 0; i < ap->num_pages; i++) {
		struct page *page = ap->pages[i];

		if (err) {
			ClearPageUptodate(page);
		} else {
			if (count >= PAGE_SIZE - offset)
				count -= PAGE_SIZE - offset;
			else {
				if (short_write)
					ClearPageUptodate(page);
				count = 0;
			}
			offset = 0;
		}
		if (ia->write.page_locked && (i == ap->num_pages - 1))
			unlock_page(page);
		put_page(page);
	}

	return err;
}

static ssize_t fuse_fill_write_pages(struct fuse_io_args *ia,
				     struct address_space *mapping,
				     struct iov_iter *ii, loff_t pos,
				     unsigned int max_pages)
{
	struct fuse_args_pages *ap = &ia->ap;
	struct fuse_conn *fc = get_fuse_conn(mapping->host);
	unsigned offset = pos & (PAGE_SIZE - 1);
	size_t count = 0;
	int err;

	ap->args.in_pages = true;
	ap->descs[0].offset = offset;

	do {
		size_t tmp;
		struct page *page;
		pgoff_t index = pos >> PAGE_SHIFT;
		size_t bytes = min_t(size_t, PAGE_SIZE - offset,
				     iov_iter_count(ii));

		bytes = min_t(size_t, bytes, fc->max_write - count);

 again:
		err = -EFAULT;
		if (fault_in_iov_iter_readable(ii, bytes))
			break;

		err = -ENOMEM;
		page = grab_cache_page_write_begin(mapping, index);
		if (!page)
			break;

		if (mapping_writably_mapped(mapping))
			flush_dcache_page(page);

		tmp = copy_page_from_iter_atomic(page, offset, bytes, ii);
		flush_dcache_page(page);

		if (!tmp) {
			unlock_page(page);
			put_page(page);
			goto again;
		}

		err = 0;
		ap->pages[ap->num_pages] = page;
		ap->descs[ap->num_pages].length = tmp;
		ap->num_pages++;

		count += tmp;
		pos += tmp;
		offset += tmp;
		if (offset == PAGE_SIZE)
			offset = 0;

		/* If we copied full page, mark it uptodate */
		if (tmp == PAGE_SIZE)
			SetPageUptodate(page);

		if (PageUptodate(page)) {
			unlock_page(page);
		} else {
			ia->write.page_locked = true;
			break;
		}
		if (!fc->big_writes)
			break;
	} while (iov_iter_count(ii) && count < fc->max_write &&
		 ap->num_pages < max_pages && offset == 0);

	return count > 0 ? count : err;
}

static inline unsigned int fuse_wr_pages(loff_t pos, size_t len,
				     unsigned int max_pages)
{
	return min_t(unsigned int,
		     ((pos + len - 1) >> PAGE_SHIFT) -
		     (pos >> PAGE_SHIFT) + 1,
		     max_pages);
}

static ssize_t fuse_perform_write(struct kiocb *iocb,
				  struct address_space *mapping,
				  struct iov_iter *ii, loff_t pos)
{
	struct inode *inode = mapping->host;
	struct fuse_conn *fc = get_fuse_conn(inode);
	struct fuse_inode *fi = get_fuse_inode(inode);
	int err = 0;
	ssize_t res = 0;

	if (inode->i_size < pos + iov_iter_count(ii))
		set_bit(FUSE_I_SIZE_UNSTABLE, &fi->state);

	do {
		ssize_t count;
		struct fuse_io_args ia = {};
		struct fuse_args_pages *ap = &ia.ap;
		unsigned int nr_pages = fuse_wr_pages(pos, iov_iter_count(ii),
						      fc->max_pages);

		ap->pages = fuse_pages_alloc(nr_pages, GFP_KERNEL, &ap->descs);
		if (!ap->pages) {
			err = -ENOMEM;
			break;
		}

		count = fuse_fill_write_pages(&ia, mapping, ii, pos, nr_pages);
		if (count <= 0) {
			err = count;
		} else {
			err = fuse_send_write_pages(&ia, iocb, inode,
						    pos, count);
			if (!err) {
				size_t num_written = ia.write.out.size;

				res += num_written;
				pos += num_written;

				/* break out of the loop on short write */
				if (num_written != count)
					err = -EIO;
			}
		}
		kfree(ap->pages);
	} while (!err && iov_iter_count(ii));

	fuse_write_update_attr(inode, pos, res);
	clear_bit(FUSE_I_SIZE_UNSTABLE, &fi->state);

	return res > 0 ? res : err;
}

static ssize_t fuse_cache_write_iter(struct kiocb *iocb, struct iov_iter *from)
{
	struct file *file = iocb->ki_filp;
	struct address_space *mapping = file->f_mapping;
	ssize_t written = 0;
	ssize_t written_buffered = 0;
	struct inode *inode = mapping->host;
	ssize_t err;
	struct fuse_conn *fc = get_fuse_conn(inode);
	loff_t endbyte = 0;

	if (fc->writeback_cache) {
		/* Update size (EOF optimization) and mode (SUID clearing) */
		err = fuse_update_attributes(mapping->host, file,
					     STATX_SIZE | STATX_MODE);
		if (err)
			return err;

		if (fc->handle_killpriv_v2 &&
		    setattr_should_drop_suidgid(&init_user_ns, file_inode(file))) {
			goto writethrough;
		}

		return generic_file_write_iter(iocb, from);
	}

writethrough:
	inode_lock(inode);

	/* We can write back this queue in page reclaim */
	current->backing_dev_info = inode_to_bdi(inode);

	err = generic_write_checks(iocb, from);
	if (err <= 0)
		goto out;

	err = file_remove_privs(file);
	if (err)
		goto out;

	err = file_update_time(file);
	if (err)
		goto out;

	if (iocb->ki_flags & IOCB_DIRECT) {
		loff_t pos = iocb->ki_pos;
		written = generic_file_direct_write(iocb, from);
		if (written < 0 || !iov_iter_count(from))
			goto out;

		pos += written;

		written_buffered = fuse_perform_write(iocb, mapping, from, pos);
		if (written_buffered < 0) {
			err = written_buffered;
			goto out;
		}
		endbyte = pos + written_buffered - 1;

		err = filemap_write_and_wait_range(file->f_mapping, pos,
						   endbyte);
		if (err)
			goto out;

		invalidate_mapping_pages(file->f_mapping,
					 pos >> PAGE_SHIFT,
					 endbyte >> PAGE_SHIFT);

		written += written_buffered;
		iocb->ki_pos = pos + written_buffered;
	} else {
		written = fuse_perform_write(iocb, mapping, from, iocb->ki_pos);
		if (written >= 0)
			iocb->ki_pos += written;
	}
out:
	current->backing_dev_info = NULL;
	inode_unlock(inode);
	if (written > 0)
		written = generic_write_sync(iocb, written);

	return written ? written : err;
}

static inline unsigned long fuse_get_user_addr(const struct iov_iter *ii)
{
	return (unsigned long)ii->iov->iov_base + ii->iov_offset;
}

static inline size_t fuse_get_frag_size(const struct iov_iter *ii,
					size_t max_size)
{
	return min(iov_iter_single_seg_count(ii), max_size);
}

static int fuse_get_user_pages(struct fuse_args_pages *ap, struct iov_iter *ii,
			       size_t *nbytesp, int write,
			       unsigned int max_pages)
{
	size_t nbytes = 0;  /* # bytes already packed in req */
	ssize_t ret = 0;

	/* Special case for kernel I/O: can copy directly into the buffer */
	if (iov_iter_is_kvec(ii)) {
		unsigned long user_addr = fuse_get_user_addr(ii);
		size_t frag_size = fuse_get_frag_size(ii, *nbytesp);

		if (write)
			ap->args.in_args[1].value = (void *) user_addr;
		else
			ap->args.out_args[0].value = (void *) user_addr;

		iov_iter_advance(ii, frag_size);
		*nbytesp = frag_size;
		return 0;
	}

	while (nbytes < *nbytesp && ap->num_pages < max_pages) {
		unsigned npages;
		size_t start;
		ret = iov_iter_get_pages2(ii, &ap->pages[ap->num_pages],
					*nbytesp - nbytes,
					max_pages - ap->num_pages,
					&start);
		if (ret < 0)
			break;

		nbytes += ret;

		ret += start;
		npages = DIV_ROUND_UP(ret, PAGE_SIZE);

		ap->descs[ap->num_pages].offset = start;
		fuse_page_descs_length_init(ap->descs, ap->num_pages, npages);

		ap->num_pages += npages;
		ap->descs[ap->num_pages - 1].length -=
			(PAGE_SIZE - ret) & (PAGE_SIZE - 1);
	}

	ap->args.user_pages = true;
	if (write)
		ap->args.in_pages = true;
	else
		ap->args.out_pages = true;

	*nbytesp = nbytes;

	return ret < 0 ? ret : 0;
}

ssize_t fuse_direct_io(struct fuse_io_priv *io, struct iov_iter *iter,
		       loff_t *ppos, int flags)
{
	int write = flags & FUSE_DIO_WRITE;
	int cuse = flags & FUSE_DIO_CUSE;
	struct file *file = io->iocb->ki_filp;
	struct inode *inode = file->f_mapping->host;
	struct fuse_file *ff = file->private_data;
	struct fuse_conn *fc = ff->fm->fc;
	size_t nmax = write ? fc->max_write : fc->max_read;
	loff_t pos = *ppos;
	size_t count = iov_iter_count(iter);
	pgoff_t idx_from = pos >> PAGE_SHIFT;
	pgoff_t idx_to = (pos + count - 1) >> PAGE_SHIFT;
	ssize_t res = 0;
	int err = 0;
	struct fuse_io_args *ia;
	unsigned int max_pages;

	max_pages = iov_iter_npages(iter, fc->max_pages);
	ia = fuse_io_alloc(io, max_pages);
	if (!ia)
		return -ENOMEM;

	if (!cuse && fuse_range_is_writeback(inode, idx_from, idx_to)) {
		if (!write)
			inode_lock(inode);
		fuse_sync_writes(inode);
		if (!write)
			inode_unlock(inode);
	}

	io->should_dirty = !write && user_backed_iter(iter);
	while (count) {
		ssize_t nres;
		fl_owner_t owner = current->files;
		size_t nbytes = min(count, nmax);

		err = fuse_get_user_pages(&ia->ap, iter, &nbytes, write,
					  max_pages);
		if (err && !nbytes)
			break;

		if (write) {
			if (!capable(CAP_FSETID))
				ia->write.in.write_flags |= FUSE_WRITE_KILL_SUIDGID;

			nres = fuse_send_write(ia, pos, nbytes, owner);
		} else {
			nres = fuse_send_read(ia, pos, nbytes, owner);
		}

		if (!io->async || nres < 0) {
			fuse_release_user_pages(&ia->ap, io->should_dirty);
			fuse_io_free(ia);
		}
		ia = NULL;
		if (nres < 0) {
			iov_iter_revert(iter, nbytes);
			err = nres;
			break;
		}
		WARN_ON(nres > nbytes);

		count -= nres;
		res += nres;
		pos += nres;
		if (nres != nbytes) {
			iov_iter_revert(iter, nbytes - nres);
			break;
		}
		if (count) {
			max_pages = iov_iter_npages(iter, fc->max_pages);
			ia = fuse_io_alloc(io, max_pages);
			if (!ia)
				break;
		}
	}
	if (ia)
		fuse_io_free(ia);
	if (res > 0)
		*ppos = pos;

	return res > 0 ? res : err;
}
EXPORT_SYMBOL_GPL(fuse_direct_io);

static ssize_t __fuse_direct_read(struct fuse_io_priv *io,
				  struct iov_iter *iter,
				  loff_t *ppos)
{
	ssize_t res;
	struct inode *inode = file_inode(io->iocb->ki_filp);

	res = fuse_direct_io(io, iter, ppos, 0);

	fuse_invalidate_atime(inode);

	return res;
}

static ssize_t fuse_direct_IO(struct kiocb *iocb, struct iov_iter *iter);

static ssize_t fuse_direct_read_iter(struct kiocb *iocb, struct iov_iter *to)
{
	ssize_t res;

	if (!is_sync_kiocb(iocb) && iocb->ki_flags & IOCB_DIRECT) {
		res = fuse_direct_IO(iocb, to);
	} else {
		struct fuse_io_priv io = FUSE_IO_PRIV_SYNC(iocb);

		res = __fuse_direct_read(&io, to, &iocb->ki_pos);
	}

	return res;
}

static ssize_t fuse_direct_write_iter(struct kiocb *iocb, struct iov_iter *from)
{
	struct inode *inode = file_inode(iocb->ki_filp);
	struct fuse_io_priv io = FUSE_IO_PRIV_SYNC(iocb);
	ssize_t res;

	/* Don't allow parallel writes to the same file */
	inode_lock(inode);
	res = generic_write_checks(iocb, from);
	if (res > 0) {
		if (!is_sync_kiocb(iocb) && iocb->ki_flags & IOCB_DIRECT) {
			res = fuse_direct_IO(iocb, from);
		} else {
			res = fuse_direct_io(&io, from, &iocb->ki_pos,
					     FUSE_DIO_WRITE);
			fuse_write_update_attr(inode, iocb->ki_pos, res);
		}
	}
	inode_unlock(inode);

	return res;
}

static ssize_t fuse_file_read_iter(struct kiocb *iocb, struct iov_iter *to)
{
	struct file *file = iocb->ki_filp;
	struct fuse_file *ff = file->private_data;
	struct inode *inode = file_inode(file);

	if (fuse_is_bad(inode))
		return -EIO;

	if (FUSE_IS_DAX(inode))
		return fuse_dax_read_iter(iocb, to);

#ifdef CONFIG_FUSE_BPF
	{
		struct fuse_err_ret fer;

		fer = fuse_bpf_backing(inode, struct fuse_file_read_iter_io,
				       fuse_file_read_iter_initialize,
				       fuse_file_read_iter_backing,
				       fuse_file_read_iter_finalize,
				       iocb, to);
		if (fer.ret)
			return PTR_ERR(fer.result);
	}
#endif

	if (ff->passthrough.filp)
		return fuse_passthrough_read_iter(iocb, to);
	else if (!(ff->open_flags & FOPEN_DIRECT_IO))
		return fuse_cache_read_iter(iocb, to);
	else
		return fuse_direct_read_iter(iocb, to);
}

static ssize_t fuse_file_write_iter(struct kiocb *iocb, struct iov_iter *from)
{
	struct file *file = iocb->ki_filp;
	struct fuse_file *ff = file->private_data;
	struct inode *inode = file_inode(file);

	if (fuse_is_bad(inode))
		return -EIO;

	if (FUSE_IS_DAX(inode))
		return fuse_dax_write_iter(iocb, from);

#ifdef CONFIG_FUSE_BPF
	{
		struct fuse_err_ret fer;

		fer = fuse_bpf_backing(inode, struct fuse_file_write_iter_io,
				       fuse_file_write_iter_initialize,
				       fuse_file_write_iter_backing,
				       fuse_file_write_iter_finalize,
				       iocb, from);
		if (fer.ret)
			return PTR_ERR(fer.result);
	}
#endif

	if (ff->passthrough.filp)
		return fuse_passthrough_write_iter(iocb, from);
	else if (!(ff->open_flags & FOPEN_DIRECT_IO))
		return fuse_cache_write_iter(iocb, from);
	else
		return fuse_direct_write_iter(iocb, from);
}

static void fuse_writepage_free(struct fuse_writepage_args *wpa)
{
	struct fuse_args_pages *ap = &wpa->ia.ap;
	int i;

	if (wpa->bucket)
		fuse_sync_bucket_dec(wpa->bucket);

	for (i = 0; i < ap->num_pages; i++)
		__free_page(ap->pages[i]);

	if (wpa->ia.ff)
		fuse_file_put(wpa->inode, wpa->ia.ff, false, false);

	kfree(ap->pages);
	kfree(wpa);
}

static void fuse_writepage_finish(struct fuse_mount *fm,
				  struct fuse_writepage_args *wpa)
{
	struct fuse_args_pages *ap = &wpa->ia.ap;
	struct inode *inode = wpa->inode;
	struct fuse_inode *fi = get_fuse_inode(inode);
	struct backing_dev_info *bdi = inode_to_bdi(inode);
	int i;

	for (i = 0; i < ap->num_pages; i++) {
		dec_wb_stat(&bdi->wb, WB_WRITEBACK);
		dec_node_page_state(ap->pages[i], NR_WRITEBACK_TEMP);
		wb_writeout_inc(&bdi->wb);
	}
	wake_up(&fi->page_waitq);
}

/* Called under fi->lock, may release and reacquire it */
static void fuse_send_writepage(struct fuse_mount *fm,
				struct fuse_writepage_args *wpa, loff_t size)
__releases(fi->lock)
__acquires(fi->lock)
{
	struct fuse_writepage_args *aux, *next;
	struct fuse_inode *fi = get_fuse_inode(wpa->inode);
	struct fuse_write_in *inarg = &wpa->ia.write.in;
	struct fuse_args *args = &wpa->ia.ap.args;
	__u64 data_size = wpa->ia.ap.num_pages * PAGE_SIZE;
	int err;

	fi->writectr++;
	if (inarg->offset + data_size <= size) {
		inarg->size = data_size;
	} else if (inarg->offset < size) {
		inarg->size = size - inarg->offset;
	} else {
		/* Got truncated off completely */
		goto out_free;
	}

	args->in_args[1].size = inarg->size;
	args->force = true;
	args->nocreds = true;

	err = fuse_simple_background(fm, args, GFP_ATOMIC);
	if (err == -ENOMEM) {
		spin_unlock(&fi->lock);
		err = fuse_simple_background(fm, args, GFP_NOFS | __GFP_NOFAIL);
		spin_lock(&fi->lock);
	}

	/* Fails on broken connection only */
	if (unlikely(err))
		goto out_free;

	return;

 out_free:
	fi->writectr--;
	rb_erase(&wpa->writepages_entry, &fi->writepages);
	fuse_writepage_finish(fm, wpa);
	spin_unlock(&fi->lock);

	/* After fuse_writepage_finish() aux request list is private */
	for (aux = wpa->next; aux; aux = next) {
		next = aux->next;
		aux->next = NULL;
		fuse_writepage_free(aux);
	}

	fuse_writepage_free(wpa);
	spin_lock(&fi->lock);
}

/*
 * If fi->writectr is positive (no truncate or fsync going on) send
 * all queued writepage requests.
 *
 * Called with fi->lock
 */
void fuse_flush_writepages(struct inode *inode)
__releases(fi->lock)
__acquires(fi->lock)
{
	struct fuse_mount *fm = get_fuse_mount(inode);
	struct fuse_inode *fi = get_fuse_inode(inode);
	loff_t crop = i_size_read(inode);
	struct fuse_writepage_args *wpa;

	while (fi->writectr >= 0 && !list_empty(&fi->queued_writes)) {
		wpa = list_entry(fi->queued_writes.next,
				 struct fuse_writepage_args, queue_entry);
		list_del_init(&wpa->queue_entry);
		fuse_send_writepage(fm, wpa, crop);
	}
}

static struct fuse_writepage_args *fuse_insert_writeback(struct rb_root *root,
						struct fuse_writepage_args *wpa)
{
	pgoff_t idx_from = wpa->ia.write.in.offset >> PAGE_SHIFT;
	pgoff_t idx_to = idx_from + wpa->ia.ap.num_pages - 1;
	struct rb_node **p = &root->rb_node;
	struct rb_node  *parent = NULL;

	WARN_ON(!wpa->ia.ap.num_pages);
	while (*p) {
		struct fuse_writepage_args *curr;
		pgoff_t curr_index;

		parent = *p;
		curr = rb_entry(parent, struct fuse_writepage_args,
				writepages_entry);
		WARN_ON(curr->inode != wpa->inode);
		curr_index = curr->ia.write.in.offset >> PAGE_SHIFT;

		if (idx_from >= curr_index + curr->ia.ap.num_pages)
			p = &(*p)->rb_right;
		else if (idx_to < curr_index)
			p = &(*p)->rb_left;
		else
			return curr;
	}

	rb_link_node(&wpa->writepages_entry, parent, p);
	rb_insert_color(&wpa->writepages_entry, root);
	return NULL;
}

static void tree_insert(struct rb_root *root, struct fuse_writepage_args *wpa)
{
	WARN_ON(fuse_insert_writeback(root, wpa));
}

static void fuse_writepage_end(struct fuse_mount *fm, struct fuse_args *args,
			       int error)
{
	struct fuse_writepage_args *wpa =
		container_of(args, typeof(*wpa), ia.ap.args);
	struct inode *inode = wpa->inode;
	struct fuse_inode *fi = get_fuse_inode(inode);
	struct fuse_conn *fc = get_fuse_conn(inode);

	mapping_set_error(inode->i_mapping, error);
	/*
	 * A writeback finished and this might have updated mtime/ctime on
	 * server making local mtime/ctime stale.  Hence invalidate attrs.
	 * Do this only if writeback_cache is not enabled.  If writeback_cache
	 * is enabled, we trust local ctime/mtime.
	 */
	if (!fc->writeback_cache)
		fuse_invalidate_attr_mask(inode, FUSE_STATX_MODIFY);
	spin_lock(&fi->lock);
	rb_erase(&wpa->writepages_entry, &fi->writepages);
	while (wpa->next) {
		struct fuse_mount *fm = get_fuse_mount(inode);
		struct fuse_write_in *inarg = &wpa->ia.write.in;
		struct fuse_writepage_args *next = wpa->next;

		wpa->next = next->next;
		next->next = NULL;
		next->ia.ff = fuse_file_get(wpa->ia.ff);
		tree_insert(&fi->writepages, next);

		/*
		 * Skip fuse_flush_writepages() to make it easy to crop requests
		 * based on primary request size.
		 *
		 * 1st case (trivial): there are no concurrent activities using
		 * fuse_set/release_nowrite.  Then we're on safe side because
		 * fuse_flush_writepages() would call fuse_send_writepage()
		 * anyway.
		 *
		 * 2nd case: someone called fuse_set_nowrite and it is waiting
		 * now for completion of all in-flight requests.  This happens
		 * rarely and no more than once per page, so this should be
		 * okay.
		 *
		 * 3rd case: someone (e.g. fuse_do_setattr()) is in the middle
		 * of fuse_set_nowrite..fuse_release_nowrite section.  The fact
		 * that fuse_set_nowrite returned implies that all in-flight
		 * requests were completed along with all of their secondary
		 * requests.  Further primary requests are blocked by negative
		 * writectr.  Hence there cannot be any in-flight requests and
		 * no invocations of fuse_writepage_end() while we're in
		 * fuse_set_nowrite..fuse_release_nowrite section.
		 */
		fuse_send_writepage(fm, next, inarg->offset + inarg->size);
	}
	fi->writectr--;
	fuse_writepage_finish(fm, wpa);
	spin_unlock(&fi->lock);
	fuse_writepage_free(wpa);
}

static struct fuse_file *__fuse_write_file_get(struct fuse_inode *fi)
{
	struct fuse_file *ff;

	spin_lock(&fi->lock);
	ff = list_first_entry_or_null(&fi->write_files, struct fuse_file,
				      write_entry);
	if (ff)
		fuse_file_get(ff);
	spin_unlock(&fi->lock);

	return ff;
}

static struct fuse_file *fuse_write_file_get(struct fuse_inode *fi)
{
	struct fuse_file *ff = __fuse_write_file_get(fi);
	WARN_ON(!ff);
	return ff;
}

int fuse_write_inode(struct inode *inode, struct writeback_control *wbc)
{
	struct fuse_inode *fi = get_fuse_inode(inode);
	struct fuse_file *ff;
	int err;

	/**
	 * TODO - fully understand why this is necessary
	 *
	 * With fuse-bpf, fsstress fails if rename is enabled without this
	 *
	 * We are getting writes here on directory inodes, which do not have an
	 * initialized file list so crash.
	 *
	 * The question is why we are getting those writes
	 */
	if (!S_ISREG(inode->i_mode))
		return 0;

	/*
	 * Inode is always written before the last reference is dropped and
	 * hence this should not be reached from reclaim.
	 *
	 * Writing back the inode from reclaim can deadlock if the request
	 * processing itself needs an allocation.  Allocations triggering
	 * reclaim while serving a request can't be prevented, because it can
	 * involve any number of unrelated userspace processes.
	 */
	WARN_ON(wbc->for_reclaim);

	ff = __fuse_write_file_get(fi);
	err = fuse_flush_times(inode, ff);
	if (ff)
		fuse_file_put(inode, ff, false, false);

	return err;
}

static struct fuse_writepage_args *fuse_writepage_args_alloc(void)
{
	struct fuse_writepage_args *wpa;
	struct fuse_args_pages *ap;

	wpa = kzalloc(sizeof(*wpa), GFP_NOFS);
	if (wpa) {
		ap = &wpa->ia.ap;
		ap->num_pages = 0;
		ap->pages = fuse_pages_alloc(1, GFP_NOFS, &ap->descs);
		if (!ap->pages) {
			kfree(wpa);
			wpa = NULL;
		}
	}
	return wpa;

}

static void fuse_writepage_add_to_bucket(struct fuse_conn *fc,
					 struct fuse_writepage_args *wpa)
{
	if (!fc->sync_fs)
		return;

	rcu_read_lock();
	/* Prevent resurrection of dead bucket in unlikely race with syncfs */
	do {
		wpa->bucket = rcu_dereference(fc->curr_bucket);
	} while (unlikely(!atomic_inc_not_zero(&wpa->bucket->count)));
	rcu_read_unlock();
}

static int fuse_writepage_locked(struct page *page)
{
	struct address_space *mapping = page->mapping;
	struct inode *inode = mapping->host;
	struct fuse_conn *fc = get_fuse_conn(inode);
	struct fuse_inode *fi = get_fuse_inode(inode);
	struct fuse_writepage_args *wpa;
	struct fuse_args_pages *ap;
	struct page *tmp_page;
	int error = -ENOMEM;

	set_page_writeback(page);

	wpa = fuse_writepage_args_alloc();
	if (!wpa)
		goto err;
	ap = &wpa->ia.ap;

	tmp_page = alloc_page(GFP_NOFS | __GFP_HIGHMEM);
	if (!tmp_page)
		goto err_free;

	error = -EIO;
	wpa->ia.ff = fuse_write_file_get(fi);
	if (!wpa->ia.ff)
		goto err_nofile;

	fuse_writepage_add_to_bucket(fc, wpa);
	fuse_write_args_fill(&wpa->ia, wpa->ia.ff, page_offset(page), 0);

	copy_highpage(tmp_page, page);
	wpa->ia.write.in.write_flags |= FUSE_WRITE_CACHE;
	wpa->next = NULL;
	ap->args.in_pages = true;
	ap->num_pages = 1;
	ap->pages[0] = tmp_page;
	ap->descs[0].offset = 0;
	ap->descs[0].length = PAGE_SIZE;
	ap->args.end = fuse_writepage_end;
	wpa->inode = inode;

	inc_wb_stat(&inode_to_bdi(inode)->wb, WB_WRITEBACK);
	inc_node_page_state(tmp_page, NR_WRITEBACK_TEMP);

	spin_lock(&fi->lock);
	tree_insert(&fi->writepages, wpa);
	list_add_tail(&wpa->queue_entry, &fi->queued_writes);
	fuse_flush_writepages(inode);
	spin_unlock(&fi->lock);

	end_page_writeback(page);

	return 0;

err_nofile:
	__free_page(tmp_page);
err_free:
	kfree(wpa);
err:
	mapping_set_error(page->mapping, error);
	end_page_writeback(page);
	return error;
}

static int fuse_writepage(struct page *page, struct writeback_control *wbc)
{
	struct fuse_conn *fc = get_fuse_conn(page->mapping->host);
	int err;

	if (fuse_page_is_writeback(page->mapping->host, page->index)) {
		/*
		 * ->writepages() should be called for sync() and friends.  We
		 * should only get here on direct reclaim and then we are
		 * allowed to skip a page which is already in flight
		 */
		WARN_ON(wbc->sync_mode == WB_SYNC_ALL);

		redirty_page_for_writepage(wbc, page);
		unlock_page(page);
		return 0;
	}

	if (wbc->sync_mode == WB_SYNC_NONE &&
	    fc->num_background >= fc->congestion_threshold)
		return AOP_WRITEPAGE_ACTIVATE;

	err = fuse_writepage_locked(page);
	unlock_page(page);

	return err;
}

struct fuse_fill_wb_data {
	struct fuse_writepage_args *wpa;
	struct fuse_file *ff;
	struct inode *inode;
	struct page **orig_pages;
	unsigned int max_pages;
};

static bool fuse_pages_realloc(struct fuse_fill_wb_data *data)
{
	struct fuse_args_pages *ap = &data->wpa->ia.ap;
	struct fuse_conn *fc = get_fuse_conn(data->inode);
	struct page **pages;
	struct fuse_page_desc *descs;
	unsigned int npages = min_t(unsigned int,
				    max_t(unsigned int, data->max_pages * 2,
					  FUSE_DEFAULT_MAX_PAGES_PER_REQ),
				    fc->max_pages);
	WARN_ON(npages <= data->max_pages);

	pages = fuse_pages_alloc(npages, GFP_NOFS, &descs);
	if (!pages)
		return false;

	memcpy(pages, ap->pages, sizeof(struct page *) * ap->num_pages);
	memcpy(descs, ap->descs, sizeof(struct fuse_page_desc) * ap->num_pages);
	kfree(ap->pages);
	ap->pages = pages;
	ap->descs = descs;
	data->max_pages = npages;

	return true;
}

static void fuse_writepages_send(struct fuse_fill_wb_data *data)
{
	struct fuse_writepage_args *wpa = data->wpa;
	struct inode *inode = data->inode;
	struct fuse_inode *fi = get_fuse_inode(inode);
	int num_pages = wpa->ia.ap.num_pages;
	int i;

	wpa->ia.ff = fuse_file_get(data->ff);
	spin_lock(&fi->lock);
	list_add_tail(&wpa->queue_entry, &fi->queued_writes);
	fuse_flush_writepages(inode);
	spin_unlock(&fi->lock);

	for (i = 0; i < num_pages; i++)
		end_page_writeback(data->orig_pages[i]);
}

/*
 * Check under fi->lock if the page is under writeback, and insert it onto the
 * rb_tree if not. Otherwise iterate auxiliary write requests, to see if there's
 * one already added for a page at this offset.  If there's none, then insert
 * this new request onto the auxiliary list, otherwise reuse the existing one by
 * swapping the new temp page with the old one.
 */
static bool fuse_writepage_add(struct fuse_writepage_args *new_wpa,
			       struct page *page)
{
	struct fuse_inode *fi = get_fuse_inode(new_wpa->inode);
	struct fuse_writepage_args *tmp;
	struct fuse_writepage_args *old_wpa;
	struct fuse_args_pages *new_ap = &new_wpa->ia.ap;

	WARN_ON(new_ap->num_pages != 0);
	new_ap->num_pages = 1;

	spin_lock(&fi->lock);
	old_wpa = fuse_insert_writeback(&fi->writepages, new_wpa);
	if (!old_wpa) {
		spin_unlock(&fi->lock);
		return true;
	}

	for (tmp = old_wpa->next; tmp; tmp = tmp->next) {
		pgoff_t curr_index;

		WARN_ON(tmp->inode != new_wpa->inode);
		curr_index = tmp->ia.write.in.offset >> PAGE_SHIFT;
		if (curr_index == page->index) {
			WARN_ON(tmp->ia.ap.num_pages != 1);
			swap(tmp->ia.ap.pages[0], new_ap->pages[0]);
			break;
		}
	}

	if (!tmp) {
		new_wpa->next = old_wpa->next;
		old_wpa->next = new_wpa;
	}

	spin_unlock(&fi->lock);

	if (tmp) {
		struct backing_dev_info *bdi = inode_to_bdi(new_wpa->inode);

		dec_wb_stat(&bdi->wb, WB_WRITEBACK);
		dec_node_page_state(new_ap->pages[0], NR_WRITEBACK_TEMP);
		wb_writeout_inc(&bdi->wb);
		fuse_writepage_free(new_wpa);
	}

	return false;
}

static bool fuse_writepage_need_send(struct fuse_conn *fc, struct page *page,
				     struct fuse_args_pages *ap,
				     struct fuse_fill_wb_data *data)
{
	WARN_ON(!ap->num_pages);

	/*
	 * Being under writeback is unlikely but possible.  For example direct
	 * read to an mmaped fuse file will set the page dirty twice; once when
	 * the pages are faulted with get_user_pages(), and then after the read
	 * completed.
	 */
	if (fuse_page_is_writeback(data->inode, page->index))
		return true;

	/* Reached max pages */
	if (ap->num_pages == fc->max_pages)
		return true;

	/* Reached max write bytes */
	if ((ap->num_pages + 1) * PAGE_SIZE > fc->max_write)
		return true;

	/* Discontinuity */
	if (data->orig_pages[ap->num_pages - 1]->index + 1 != page->index)
		return true;

	/* Need to grow the pages array?  If so, did the expansion fail? */
	if (ap->num_pages == data->max_pages && !fuse_pages_realloc(data))
		return true;

	return false;
}

static int fuse_writepages_fill(struct page *page,
		struct writeback_control *wbc, void *_data)
{
	struct fuse_fill_wb_data *data = _data;
	struct fuse_writepage_args *wpa = data->wpa;
	struct fuse_args_pages *ap = &wpa->ia.ap;
	struct inode *inode = data->inode;
	struct fuse_inode *fi = get_fuse_inode(inode);
	struct fuse_conn *fc = get_fuse_conn(inode);
	struct page *tmp_page;
	int err;

	if (!data->ff) {
		err = -EIO;
		data->ff = fuse_write_file_get(fi);
		if (!data->ff)
			goto out_unlock;
	}

	if (wpa && fuse_writepage_need_send(fc, page, ap, data)) {
		fuse_writepages_send(data);
		data->wpa = NULL;
	}

	err = -ENOMEM;
	tmp_page = alloc_page(GFP_NOFS | __GFP_HIGHMEM);
	if (!tmp_page)
		goto out_unlock;

	/*
	 * The page must not be redirtied until the writeout is completed
	 * (i.e. userspace has sent a reply to the write request).  Otherwise
	 * there could be more than one temporary page instance for each real
	 * page.
	 *
	 * This is ensured by holding the page lock in page_mkwrite() while
	 * checking fuse_page_is_writeback().  We already hold the page lock
	 * since clear_page_dirty_for_io() and keep it held until we add the
	 * request to the fi->writepages list and increment ap->num_pages.
	 * After this fuse_page_is_writeback() will indicate that the page is
	 * under writeback, so we can release the page lock.
	 */
	if (data->wpa == NULL) {
		err = -ENOMEM;
		wpa = fuse_writepage_args_alloc();
		if (!wpa) {
			__free_page(tmp_page);
			goto out_unlock;
		}
		fuse_writepage_add_to_bucket(fc, wpa);

		data->max_pages = 1;

		ap = &wpa->ia.ap;
		fuse_write_args_fill(&wpa->ia, data->ff, page_offset(page), 0);
		wpa->ia.write.in.write_flags |= FUSE_WRITE_CACHE;
		wpa->next = NULL;
		ap->args.in_pages = true;
		ap->args.end = fuse_writepage_end;
		ap->num_pages = 0;
		wpa->inode = inode;
	}
	set_page_writeback(page);

	copy_highpage(tmp_page, page);
	ap->pages[ap->num_pages] = tmp_page;
	ap->descs[ap->num_pages].offset = 0;
	ap->descs[ap->num_pages].length = PAGE_SIZE;
	data->orig_pages[ap->num_pages] = page;

	inc_wb_stat(&inode_to_bdi(inode)->wb, WB_WRITEBACK);
	inc_node_page_state(tmp_page, NR_WRITEBACK_TEMP);

	err = 0;
	if (data->wpa) {
		/*
		 * Protected by fi->lock against concurrent access by
		 * fuse_page_is_writeback().
		 */
		spin_lock(&fi->lock);
		ap->num_pages++;
		spin_unlock(&fi->lock);
	} else if (fuse_writepage_add(wpa, page)) {
		data->wpa = wpa;
	} else {
		end_page_writeback(page);
	}
out_unlock:
	unlock_page(page);

	return err;
}

static int fuse_writepages(struct address_space *mapping,
			   struct writeback_control *wbc)
{
	struct inode *inode = mapping->host;
	struct fuse_conn *fc = get_fuse_conn(inode);
	struct fuse_fill_wb_data data;
	int err;

	err = -EIO;
	if (fuse_is_bad(inode))
		goto out;

	if (wbc->sync_mode == WB_SYNC_NONE &&
	    fc->num_background >= fc->congestion_threshold)
		return 0;

	data.inode = inode;
	data.wpa = NULL;
	data.ff = NULL;

	err = -ENOMEM;
	data.orig_pages = kcalloc(fc->max_pages,
				  sizeof(struct page *),
				  GFP_NOFS);
	if (!data.orig_pages)
		goto out;

	err = write_cache_pages(mapping, wbc, fuse_writepages_fill, &data);
	if (data.wpa) {
		WARN_ON(!data.wpa->ia.ap.num_pages);
		fuse_writepages_send(&data);
	}
	if (data.ff)
		fuse_file_put(inode, data.ff, false, false);

	kfree(data.orig_pages);
out:
	return err;
}

/*
 * It's worthy to make sure that space is reserved on disk for the write,
 * but how to implement it without killing performance need more thinking.
 */
static int fuse_write_begin(struct file *file, struct address_space *mapping,
		loff_t pos, unsigned len, struct page **pagep, void **fsdata)
{
	pgoff_t index = pos >> PAGE_SHIFT;
	struct fuse_conn *fc = get_fuse_conn(file_inode(file));
	struct page *page;
	loff_t fsize;
	int err = -ENOMEM;

	WARN_ON(!fc->writeback_cache);

	page = grab_cache_page_write_begin(mapping, index);
	if (!page)
		goto error;

	fuse_wait_on_page_writeback(mapping->host, page->index);

	if (PageUptodate(page) || len == PAGE_SIZE)
		goto success;
	/*
	 * Check if the start this page comes after the end of file, in which
	 * case the readpage can be optimized away.
	 */
	fsize = i_size_read(mapping->host);
	if (fsize <= (pos & PAGE_MASK)) {
		size_t off = pos & ~PAGE_MASK;
		if (off)
			zero_user_segment(page, 0, off);
		goto success;
	}
	err = fuse_do_readpage(file, page);
	if (err)
		goto cleanup;
success:
	*pagep = page;
	return 0;

cleanup:
	unlock_page(page);
	put_page(page);
error:
	return err;
}

static int fuse_write_end(struct file *file, struct address_space *mapping,
		loff_t pos, unsigned len, unsigned copied,
		struct page *page, void *fsdata)
{
	struct inode *inode = page->mapping->host;

	/* Haven't copied anything?  Skip zeroing, size extending, dirtying. */
	if (!copied)
		goto unlock;

	pos += copied;
	if (!PageUptodate(page)) {
		/* Zero any unwritten bytes at the end of the page */
		size_t endoff = pos & ~PAGE_MASK;
		if (endoff)
			zero_user_segment(page, endoff, PAGE_SIZE);
		SetPageUptodate(page);
	}

	if (pos > inode->i_size)
		i_size_write(inode, pos);

	set_page_dirty(page);

unlock:
	unlock_page(page);
	put_page(page);

	return copied;
}

static int fuse_launder_folio(struct folio *folio)
{
	int err = 0;
	if (folio_clear_dirty_for_io(folio)) {
		struct inode *inode = folio->mapping->host;

		/* Serialize with pending writeback for the same page */
		fuse_wait_on_page_writeback(inode, folio->index);
		err = fuse_writepage_locked(&folio->page);
		if (!err)
			fuse_wait_on_page_writeback(inode, folio->index);
	}
	return err;
}

/*
 * Write back dirty data/metadata now (there may not be any suitable
 * open files later for data)
 */
static void fuse_vma_close(struct vm_area_struct *vma)
{
	int err;

	err = write_inode_now(vma->vm_file->f_mapping->host, 1);
	mapping_set_error(vma->vm_file->f_mapping, err);
}

/*
 * Wait for writeback against this page to complete before allowing it
 * to be marked dirty again, and hence written back again, possibly
 * before the previous writepage completed.
 *
 * Block here, instead of in ->writepage(), so that the userspace fs
 * can only block processes actually operating on the filesystem.
 *
 * Otherwise unprivileged userspace fs would be able to block
 * unrelated:
 *
 * - page migration
 * - sync(2)
 * - try_to_free_pages() with order > PAGE_ALLOC_COSTLY_ORDER
 */
static vm_fault_t fuse_page_mkwrite(struct vm_fault *vmf)
{
	struct page *page = vmf->page;
	struct inode *inode = file_inode(vmf->vma->vm_file);

	file_update_time(vmf->vma->vm_file);
	lock_page(page);
	if (page->mapping != inode->i_mapping) {
		unlock_page(page);
		return VM_FAULT_NOPAGE;
	}

	fuse_wait_on_page_writeback(inode, page->index);
	return VM_FAULT_LOCKED;
}

static const struct vm_operations_struct fuse_file_vm_ops = {
	.close		= fuse_vma_close,
	.fault		= filemap_fault,
	.map_pages	= filemap_map_pages,
	.page_mkwrite	= fuse_page_mkwrite,
};

static int fuse_file_mmap(struct file *file, struct vm_area_struct *vma)
{
	struct fuse_file *ff = file->private_data;

	/* DAX mmap is superior to direct_io mmap */
	if (FUSE_IS_DAX(file_inode(file)))
		return fuse_dax_mmap(file, vma);

#ifdef CONFIG_FUSE_BPF
	/* TODO - this is simply passthrough, not a proper BPF filter */
	if (ff->backing_file)
		return fuse_backing_mmap(file, vma);
#endif

	if (ff->passthrough.filp)
		return fuse_passthrough_mmap(file, vma);

	if (ff->open_flags & FOPEN_DIRECT_IO) {
		/* Can't provide the coherency needed for MAP_SHARED */
		if (vma->vm_flags & VM_MAYSHARE)
			return -ENODEV;

		invalidate_inode_pages2(file->f_mapping);

		return generic_file_mmap(file, vma);
	}

	if ((vma->vm_flags & VM_SHARED) && (vma->vm_flags & VM_MAYWRITE))
		fuse_link_write_file(file);

	file_accessed(file);
	vma->vm_ops = &fuse_file_vm_ops;
	return 0;
}

static int convert_fuse_file_lock(struct fuse_conn *fc,
				  const struct fuse_file_lock *ffl,
				  struct file_lock *fl)
{
	switch (ffl->type) {
	case F_UNLCK:
		break;

	case F_RDLCK:
	case F_WRLCK:
		if (ffl->start > OFFSET_MAX || ffl->end > OFFSET_MAX ||
		    ffl->end < ffl->start)
			return -EIO;

		fl->fl_start = ffl->start;
		fl->fl_end = ffl->end;

		/*
		 * Convert pid into init's pid namespace.  The locks API will
		 * translate it into the caller's pid namespace.
		 */
		rcu_read_lock();
		fl->fl_pid = pid_nr_ns(find_pid_ns(ffl->pid, fc->pid_ns), &init_pid_ns);
		rcu_read_unlock();
		break;

	default:
		return -EIO;
	}
	fl->fl_type = ffl->type;
	return 0;
}

static void fuse_lk_fill(struct fuse_args *args, struct file *file,
			 const struct file_lock *fl, int opcode, pid_t pid,
			 int flock, struct fuse_lk_in *inarg)
{
	struct inode *inode = file_inode(file);
	struct fuse_conn *fc = get_fuse_conn(inode);
	struct fuse_file *ff = file->private_data;

	memset(inarg, 0, sizeof(*inarg));
	inarg->fh = ff->fh;
	inarg->owner = fuse_lock_owner_id(fc, fl->fl_owner);
	inarg->lk.start = fl->fl_start;
	inarg->lk.end = fl->fl_end;
	inarg->lk.type = fl->fl_type;
	inarg->lk.pid = pid;
	if (flock)
		inarg->lk_flags |= FUSE_LK_FLOCK;
	args->opcode = opcode;
	args->nodeid = get_node_id(inode);
	args->in_numargs = 1;
	args->in_args[0].size = sizeof(*inarg);
	args->in_args[0].value = inarg;
}

static int fuse_getlk(struct file *file, struct file_lock *fl)
{
	struct inode *inode = file_inode(file);
	struct fuse_mount *fm = get_fuse_mount(inode);
	FUSE_ARGS(args);
	struct fuse_lk_in inarg;
	struct fuse_lk_out outarg;
	int err;

	fuse_lk_fill(&args, file, fl, FUSE_GETLK, 0, 0, &inarg);
	args.out_numargs = 1;
	args.out_args[0].size = sizeof(outarg);
	args.out_args[0].value = &outarg;
	err = fuse_simple_request(fm, &args);
	if (!err)
		err = convert_fuse_file_lock(fm->fc, &outarg.lk, fl);

	return err;
}

static int fuse_setlk(struct file *file, struct file_lock *fl, int flock)
{
	struct inode *inode = file_inode(file);
	struct fuse_mount *fm = get_fuse_mount(inode);
	FUSE_ARGS(args);
	struct fuse_lk_in inarg;
	int opcode = (fl->fl_flags & FL_SLEEP) ? FUSE_SETLKW : FUSE_SETLK;
	struct pid *pid = fl->fl_type != F_UNLCK ? task_tgid(current) : NULL;
	pid_t pid_nr = pid_nr_ns(pid, fm->fc->pid_ns);
	int err;

	if (fl->fl_lmops && fl->fl_lmops->lm_grant) {
		/* NLM needs asynchronous locks, which we don't support yet */
		return -ENOLCK;
	}

	/* Unlock on close is handled by the flush method */
	if ((fl->fl_flags & FL_CLOSE_POSIX) == FL_CLOSE_POSIX)
		return 0;

	fuse_lk_fill(&args, file, fl, opcode, pid_nr, flock, &inarg);
	err = fuse_simple_request(fm, &args);

	/* locking is restartable */
	if (err == -EINTR)
		err = -ERESTARTSYS;

	return err;
}

static int fuse_file_lock(struct file *file, int cmd, struct file_lock *fl)
{
	struct inode *inode = file_inode(file);
	struct fuse_conn *fc = get_fuse_conn(inode);
	int err;

	if (cmd == F_CANCELLK) {
		err = 0;
	} else if (cmd == F_GETLK) {
		if (fc->no_lock) {
			posix_test_lock(file, fl);
			err = 0;
		} else
			err = fuse_getlk(file, fl);
	} else {
		if (fc->no_lock)
			err = posix_lock_file(file, fl, NULL);
		else
			err = fuse_setlk(file, fl, 0);
	}
	return err;
}

static int fuse_file_flock(struct file *file, int cmd, struct file_lock *fl)
{
	struct inode *inode = file_inode(file);
	struct fuse_conn *fc = get_fuse_conn(inode);
<<<<<<< HEAD
#if IS_ENABLED(CONFIG_MTK_FUSE_UPSTREAM_BUILD)
	struct fuse_file *ff = file->private_data;
#endif
	int err;

#if IS_ENABLED(CONFIG_MTK_FUSE_UPSTREAM_BUILD)
=======
	struct fuse_file *ff = file->private_data;
	int err;

>>>>>>> 66f772a2
#ifdef CONFIG_FUSE_BPF
	/* TODO - this is simply passthrough, not a proper BPF filter */
	if (ff->backing_file)
		return fuse_file_flock_backing(file, cmd, fl);
#endif
<<<<<<< HEAD
#endif
=======
>>>>>>> 66f772a2

	if (fc->no_flock) {
		err = locks_lock_file_wait(file, fl);
	} else {
<<<<<<< HEAD
#if !IS_ENABLED(CONFIG_MTK_FUSE_UPSTREAM_BUILD)
		struct fuse_file *ff = file->private_data;
#endif
=======
>>>>>>> 66f772a2

		/* emulate flock with POSIX locks */
		ff->flock = true;
		err = fuse_setlk(file, fl, 1);
	}

	return err;
}

static sector_t fuse_bmap(struct address_space *mapping, sector_t block)
{
	struct inode *inode = mapping->host;
	struct fuse_mount *fm = get_fuse_mount(inode);
	FUSE_ARGS(args);
	struct fuse_bmap_in inarg;
	struct fuse_bmap_out outarg;
	int err;

	if (!inode->i_sb->s_bdev || fm->fc->no_bmap)
		return 0;

	memset(&inarg, 0, sizeof(inarg));
	inarg.block = block;
	inarg.blocksize = inode->i_sb->s_blocksize;
	args.opcode = FUSE_BMAP;
	args.nodeid = get_node_id(inode);
	args.in_numargs = 1;
	args.in_args[0].size = sizeof(inarg);
	args.in_args[0].value = &inarg;
	args.out_numargs = 1;
	args.out_args[0].size = sizeof(outarg);
	args.out_args[0].value = &outarg;
	err = fuse_simple_request(fm, &args);
	if (err == -ENOSYS)
		fm->fc->no_bmap = 1;

	return err ? 0 : outarg.block;
}

static loff_t fuse_lseek(struct file *file, loff_t offset, int whence)
{
	struct inode *inode = file->f_mapping->host;
	struct fuse_mount *fm = get_fuse_mount(inode);
	struct fuse_file *ff = file->private_data;
	FUSE_ARGS(args);
	struct fuse_lseek_in inarg = {
		.fh = ff->fh,
		.offset = offset,
		.whence = whence
	};
	struct fuse_lseek_out outarg;
	int err;

	if (fm->fc->no_lseek)
		goto fallback;

	args.opcode = FUSE_LSEEK;
	args.nodeid = ff->nodeid;
	args.in_numargs = 1;
	args.in_args[0].size = sizeof(inarg);
	args.in_args[0].value = &inarg;
	args.out_numargs = 1;
	args.out_args[0].size = sizeof(outarg);
	args.out_args[0].value = &outarg;
	err = fuse_simple_request(fm, &args);
	if (err) {
		if (err == -ENOSYS) {
			fm->fc->no_lseek = 1;
			goto fallback;
		}
		return err;
	}

	return vfs_setpos(file, outarg.offset, inode->i_sb->s_maxbytes);

fallback:
	err = fuse_update_attributes(inode, file, STATX_SIZE);
	if (!err)
		return generic_file_llseek(file, offset, whence);
	else
		return err;
}

static loff_t fuse_file_llseek(struct file *file, loff_t offset, int whence)
{
	loff_t retval;
	struct inode *inode = file_inode(file);
#ifdef CONFIG_FUSE_BPF
	struct fuse_err_ret fer;

	fer = fuse_bpf_backing(inode, struct fuse_lseek_io,
			       fuse_lseek_initialize,
			       fuse_lseek_backing,
			       fuse_lseek_finalize,
			       file, offset, whence);
	if (fer.ret)
		return PTR_ERR(fer.result);
#endif

	switch (whence) {
	case SEEK_SET:
	case SEEK_CUR:
		 /* No i_mutex protection necessary for SEEK_CUR and SEEK_SET */
		retval = generic_file_llseek(file, offset, whence);
		break;
	case SEEK_END:
		inode_lock(inode);
		retval = fuse_update_attributes(inode, file, STATX_SIZE);
		if (!retval)
			retval = generic_file_llseek(file, offset, whence);
		inode_unlock(inode);
		break;
	case SEEK_HOLE:
	case SEEK_DATA:
		inode_lock(inode);
		retval = fuse_lseek(file, offset, whence);
		inode_unlock(inode);
		break;
	default:
		retval = -EINVAL;
	}

	return retval;
}

/*
 * All files which have been polled are linked to RB tree
 * fuse_conn->polled_files which is indexed by kh.  Walk the tree and
 * find the matching one.
 */
static struct rb_node **fuse_find_polled_node(struct fuse_conn *fc, u64 kh,
					      struct rb_node **parent_out)
{
	struct rb_node **link = &fc->polled_files.rb_node;
	struct rb_node *last = NULL;

	while (*link) {
		struct fuse_file *ff;

		last = *link;
		ff = rb_entry(last, struct fuse_file, polled_node);

		if (kh < ff->kh)
			link = &last->rb_left;
		else if (kh > ff->kh)
			link = &last->rb_right;
		else
			return link;
	}

	if (parent_out)
		*parent_out = last;
	return link;
}

/*
 * The file is about to be polled.  Make sure it's on the polled_files
 * RB tree.  Note that files once added to the polled_files tree are
 * not removed before the file is released.  This is because a file
 * polled once is likely to be polled again.
 */
static void fuse_register_polled_file(struct fuse_conn *fc,
				      struct fuse_file *ff)
{
	spin_lock(&fc->lock);
	if (RB_EMPTY_NODE(&ff->polled_node)) {
		struct rb_node **link, *parent;

		link = fuse_find_polled_node(fc, ff->kh, &parent);
		BUG_ON(*link);
		rb_link_node(&ff->polled_node, parent, link);
		rb_insert_color(&ff->polled_node, &fc->polled_files);
	}
	spin_unlock(&fc->lock);
}

__poll_t fuse_file_poll(struct file *file, poll_table *wait)
{
	struct fuse_file *ff = file->private_data;
	struct fuse_mount *fm = ff->fm;
	struct fuse_poll_in inarg = { .fh = ff->fh, .kh = ff->kh };
	struct fuse_poll_out outarg;
	FUSE_ARGS(args);
	int err;

	if (fm->fc->no_poll)
		return DEFAULT_POLLMASK;

	poll_wait(file, &ff->poll_wait, wait);
	inarg.events = mangle_poll(poll_requested_events(wait));

	/*
	 * Ask for notification iff there's someone waiting for it.
	 * The client may ignore the flag and always notify.
	 */
	if (waitqueue_active(&ff->poll_wait)) {
		inarg.flags |= FUSE_POLL_SCHEDULE_NOTIFY;
		fuse_register_polled_file(fm->fc, ff);
	}

	args.opcode = FUSE_POLL;
	args.nodeid = ff->nodeid;
	args.in_numargs = 1;
	args.in_args[0].size = sizeof(inarg);
	args.in_args[0].value = &inarg;
	args.out_numargs = 1;
	args.out_args[0].size = sizeof(outarg);
	args.out_args[0].value = &outarg;
	err = fuse_simple_request(fm, &args);

	if (!err)
		return demangle_poll(outarg.revents);
	if (err == -ENOSYS) {
		fm->fc->no_poll = 1;
		return DEFAULT_POLLMASK;
	}
	return EPOLLERR;
}
EXPORT_SYMBOL_GPL(fuse_file_poll);

/*
 * This is called from fuse_handle_notify() on FUSE_NOTIFY_POLL and
 * wakes up the poll waiters.
 */
int fuse_notify_poll_wakeup(struct fuse_conn *fc,
			    struct fuse_notify_poll_wakeup_out *outarg)
{
	u64 kh = outarg->kh;
	struct rb_node **link;

	spin_lock(&fc->lock);

	link = fuse_find_polled_node(fc, kh, NULL);
	if (*link) {
		struct fuse_file *ff;

		ff = rb_entry(*link, struct fuse_file, polled_node);
		wake_up_interruptible_sync(&ff->poll_wait);
	}

	spin_unlock(&fc->lock);
	return 0;
}

static void fuse_do_truncate(struct file *file)
{
	struct inode *inode = file->f_mapping->host;
	struct iattr attr;

	attr.ia_valid = ATTR_SIZE;
	attr.ia_size = i_size_read(inode);

	attr.ia_file = file;
	attr.ia_valid |= ATTR_FILE;

	fuse_do_setattr(file_dentry(file), &attr, file);
}

static inline loff_t fuse_round_up(struct fuse_conn *fc, loff_t off)
{
	return round_up(off, fc->max_pages << PAGE_SHIFT);
}

static ssize_t
fuse_direct_IO(struct kiocb *iocb, struct iov_iter *iter)
{
	DECLARE_COMPLETION_ONSTACK(wait);
	ssize_t ret = 0;
	struct file *file = iocb->ki_filp;
	struct fuse_file *ff = file->private_data;
	loff_t pos = 0;
	struct inode *inode;
	loff_t i_size;
	size_t count = iov_iter_count(iter), shortened = 0;
	loff_t offset = iocb->ki_pos;
	struct fuse_io_priv *io;

	pos = offset;
	inode = file->f_mapping->host;
	i_size = i_size_read(inode);

	if ((iov_iter_rw(iter) == READ) && (offset >= i_size))
		return 0;

	io = kmalloc(sizeof(struct fuse_io_priv), GFP_KERNEL);
	if (!io)
		return -ENOMEM;
	spin_lock_init(&io->lock);
	kref_init(&io->refcnt);
	io->reqs = 1;
	io->bytes = -1;
	io->size = 0;
	io->offset = offset;
	io->write = (iov_iter_rw(iter) == WRITE);
	io->err = 0;
	/*
	 * By default, we want to optimize all I/Os with async request
	 * submission to the client filesystem if supported.
	 */
	io->async = ff->fm->fc->async_dio;
	io->iocb = iocb;
	io->blocking = is_sync_kiocb(iocb);

	/* optimization for short read */
	if (io->async && !io->write && offset + count > i_size) {
		iov_iter_truncate(iter, fuse_round_up(ff->fm->fc, i_size - offset));
		shortened = count - iov_iter_count(iter);
		count -= shortened;
	}

	/*
	 * We cannot asynchronously extend the size of a file.
	 * In such case the aio will behave exactly like sync io.
	 */
	if ((offset + count > i_size) && io->write)
		io->blocking = true;

	if (io->async && io->blocking) {
		/*
		 * Additional reference to keep io around after
		 * calling fuse_aio_complete()
		 */
		kref_get(&io->refcnt);
		io->done = &wait;
	}

	if (iov_iter_rw(iter) == WRITE) {
		ret = fuse_direct_io(io, iter, &pos, FUSE_DIO_WRITE);
		fuse_invalidate_attr_mask(inode, FUSE_STATX_MODSIZE);
	} else {
		ret = __fuse_direct_read(io, iter, &pos);
	}
	iov_iter_reexpand(iter, iov_iter_count(iter) + shortened);

	if (io->async) {
		bool blocking = io->blocking;

		fuse_aio_complete(io, ret < 0 ? ret : 0, -1);

		/* we have a non-extending, async request, so return */
		if (!blocking)
			return -EIOCBQUEUED;

		wait_for_completion(&wait);
		ret = fuse_get_res_by_io(io);
	}

	kref_put(&io->refcnt, fuse_io_release);

	if (iov_iter_rw(iter) == WRITE) {
		fuse_write_update_attr(inode, pos, ret);
		if (ret < 0 && offset + count > i_size)
			fuse_do_truncate(file);
	}

	return ret;
}

static int fuse_writeback_range(struct inode *inode, loff_t start, loff_t end)
{
	int err = filemap_write_and_wait_range(inode->i_mapping, start, LLONG_MAX);

	if (!err)
		fuse_sync_writes(inode);

	return err;
}

static long fuse_file_fallocate(struct file *file, int mode, loff_t offset,
				loff_t length)
{
	struct fuse_file *ff = file->private_data;
	struct inode *inode = file_inode(file);
	struct fuse_inode *fi = get_fuse_inode(inode);
	struct fuse_mount *fm = ff->fm;
	FUSE_ARGS(args);
	struct fuse_fallocate_in inarg = {
		.fh = ff->fh,
		.offset = offset,
		.length = length,
		.mode = mode
	};
	int err;
	bool block_faults = FUSE_IS_DAX(inode) &&
		(!(mode & FALLOC_FL_KEEP_SIZE) ||
		 (mode & (FALLOC_FL_PUNCH_HOLE | FALLOC_FL_ZERO_RANGE)));

#ifdef CONFIG_FUSE_BPF
	struct fuse_err_ret fer;

	fer = fuse_bpf_backing(inode, struct fuse_fallocate_in,
			       fuse_file_fallocate_initialize,
			       fuse_file_fallocate_backing,
			       fuse_file_fallocate_finalize,
			       file, mode, offset, length);
	if (fer.ret)
		return PTR_ERR(fer.result);
#endif

	if (mode & ~(FALLOC_FL_KEEP_SIZE | FALLOC_FL_PUNCH_HOLE |
		     FALLOC_FL_ZERO_RANGE))
		return -EOPNOTSUPP;

	if (fm->fc->no_fallocate)
		return -EOPNOTSUPP;

	inode_lock(inode);
	if (block_faults) {
		filemap_invalidate_lock(inode->i_mapping);
		err = fuse_dax_break_layouts(inode, 0, 0);
		if (err)
			goto out;
	}

	if (mode & (FALLOC_FL_PUNCH_HOLE | FALLOC_FL_ZERO_RANGE)) {
		loff_t endbyte = offset + length - 1;

		err = fuse_writeback_range(inode, offset, endbyte);
		if (err)
			goto out;
	}

	if (!(mode & FALLOC_FL_KEEP_SIZE) &&
	    offset + length > i_size_read(inode)) {
		err = inode_newsize_ok(inode, offset + length);
		if (err)
			goto out;
	}

	err = file_modified(file);
	if (err)
		goto out;

	if (!(mode & FALLOC_FL_KEEP_SIZE))
		set_bit(FUSE_I_SIZE_UNSTABLE, &fi->state);

	args.opcode = FUSE_FALLOCATE;
	args.nodeid = ff->nodeid;
	args.in_numargs = 1;
	args.in_args[0].size = sizeof(inarg);
	args.in_args[0].value = &inarg;
	err = fuse_simple_request(fm, &args);
	if (err == -ENOSYS) {
		fm->fc->no_fallocate = 1;
		err = -EOPNOTSUPP;
	}
	if (err)
		goto out;

	/* we could have extended the file */
	if (!(mode & FALLOC_FL_KEEP_SIZE)) {
		if (fuse_write_update_attr(inode, offset + length, length))
			file_update_time(file);
	}

	if (mode & (FALLOC_FL_PUNCH_HOLE | FALLOC_FL_ZERO_RANGE))
		truncate_pagecache_range(inode, offset, offset + length - 1);

	fuse_invalidate_attr_mask(inode, FUSE_STATX_MODSIZE);

out:
	if (!(mode & FALLOC_FL_KEEP_SIZE))
		clear_bit(FUSE_I_SIZE_UNSTABLE, &fi->state);

	if (block_faults)
		filemap_invalidate_unlock(inode->i_mapping);

	inode_unlock(inode);

	fuse_flush_time_update(inode);

	return err;
}

static ssize_t __fuse_copy_file_range(struct file *file_in, loff_t pos_in,
				      struct file *file_out, loff_t pos_out,
				      size_t len, unsigned int flags)
{
	struct fuse_file *ff_in = file_in->private_data;
	struct fuse_file *ff_out = file_out->private_data;
	struct inode *inode_in = file_inode(file_in);
	struct inode *inode_out = file_inode(file_out);
	struct fuse_inode *fi_out = get_fuse_inode(inode_out);
	struct fuse_mount *fm = ff_in->fm;
	struct fuse_conn *fc = fm->fc;
	FUSE_ARGS(args);
	struct fuse_copy_file_range_in inarg = {
		.fh_in = ff_in->fh,
		.off_in = pos_in,
		.nodeid_out = ff_out->nodeid,
		.fh_out = ff_out->fh,
		.off_out = pos_out,
		.len = len,
		.flags = flags
	};
	struct fuse_write_out outarg;
	ssize_t err;
	/* mark unstable when write-back is not used, and file_out gets
	 * extended */
	bool is_unstable = (!fc->writeback_cache) &&
			   ((pos_out + len) > inode_out->i_size);

#ifdef CONFIG_FUSE_BPF
	struct fuse_err_ret fer;

	fer = fuse_bpf_backing(file_in->f_inode, struct fuse_copy_file_range_io,
			       fuse_copy_file_range_initialize,
			       fuse_copy_file_range_backing,
			       fuse_copy_file_range_finalize,
			       file_in, pos_in, file_out, pos_out, len, flags);
	if (fer.ret)
		return PTR_ERR(fer.result);
#endif

	if (fc->no_copy_file_range)
		return -EOPNOTSUPP;

	if (file_inode(file_in)->i_sb != file_inode(file_out)->i_sb)
		return -EXDEV;

	inode_lock(inode_in);
	err = fuse_writeback_range(inode_in, pos_in, pos_in + len - 1);
	inode_unlock(inode_in);
	if (err)
		return err;

	inode_lock(inode_out);

	err = file_modified(file_out);
	if (err)
		goto out;

	/*
	 * Write out dirty pages in the destination file before sending the COPY
	 * request to userspace.  After the request is completed, truncate off
	 * pages (including partial ones) from the cache that have been copied,
	 * since these contain stale data at that point.
	 *
	 * This should be mostly correct, but if the COPY writes to partial
	 * pages (at the start or end) and the parts not covered by the COPY are
	 * written through a memory map after calling fuse_writeback_range(),
	 * then these partial page modifications will be lost on truncation.
	 *
	 * It is unlikely that someone would rely on such mixed style
	 * modifications.  Yet this does give less guarantees than if the
	 * copying was performed with write(2).
	 *
	 * To fix this a mapping->invalidate_lock could be used to prevent new
	 * faults while the copy is ongoing.
	 */
	err = fuse_writeback_range(inode_out, pos_out, pos_out + len - 1);
	if (err)
		goto out;

	if (is_unstable)
		set_bit(FUSE_I_SIZE_UNSTABLE, &fi_out->state);

	args.opcode = FUSE_COPY_FILE_RANGE;
	args.nodeid = ff_in->nodeid;
	args.in_numargs = 1;
	args.in_args[0].size = sizeof(inarg);
	args.in_args[0].value = &inarg;
	args.out_numargs = 1;
	args.out_args[0].size = sizeof(outarg);
	args.out_args[0].value = &outarg;
	err = fuse_simple_request(fm, &args);
	if (err == -ENOSYS) {
		fc->no_copy_file_range = 1;
		err = -EOPNOTSUPP;
	}
	if (err)
		goto out;

	truncate_inode_pages_range(inode_out->i_mapping,
				   ALIGN_DOWN(pos_out, PAGE_SIZE),
				   ALIGN(pos_out + outarg.size, PAGE_SIZE) - 1);

	file_update_time(file_out);
	fuse_write_update_attr(inode_out, pos_out + outarg.size, outarg.size);

	err = outarg.size;
out:
	if (is_unstable)
		clear_bit(FUSE_I_SIZE_UNSTABLE, &fi_out->state);

	inode_unlock(inode_out);
	file_accessed(file_in);

	fuse_flush_time_update(inode_out);

	return err;
}

static ssize_t fuse_copy_file_range(struct file *src_file, loff_t src_off,
				    struct file *dst_file, loff_t dst_off,
				    size_t len, unsigned int flags)
{
	ssize_t ret;

	ret = __fuse_copy_file_range(src_file, src_off, dst_file, dst_off,
				     len, flags);

	if (ret == -EOPNOTSUPP || ret == -EXDEV)
		ret = generic_copy_file_range(src_file, src_off, dst_file,
					      dst_off, len, flags);
	return ret;
}

static const struct file_operations fuse_file_operations = {
	.llseek		= fuse_file_llseek,
	.read_iter	= fuse_file_read_iter,
	.write_iter	= fuse_file_write_iter,
	.mmap		= fuse_file_mmap,
	.open		= fuse_open,
	.flush		= fuse_flush,
	.release	= fuse_release,
	.fsync		= fuse_fsync,
	.lock		= fuse_file_lock,
	.get_unmapped_area = thp_get_unmapped_area,
	.flock		= fuse_file_flock,
	.splice_read	= generic_file_splice_read,
	.splice_write	= iter_file_splice_write,
	.unlocked_ioctl	= fuse_file_ioctl,
	.compat_ioctl	= fuse_file_compat_ioctl,
	.poll		= fuse_file_poll,
	.fallocate	= fuse_file_fallocate,
	.copy_file_range = fuse_copy_file_range,
};

static const struct address_space_operations fuse_file_aops  = {
	.read_folio	= fuse_read_folio,
	.readahead	= fuse_readahead,
	.writepage	= fuse_writepage,
	.writepages	= fuse_writepages,
	.launder_folio	= fuse_launder_folio,
	.dirty_folio	= filemap_dirty_folio,
	.bmap		= fuse_bmap,
	.direct_IO	= fuse_direct_IO,
	.write_begin	= fuse_write_begin,
	.write_end	= fuse_write_end,
};

void fuse_init_file_inode(struct inode *inode, unsigned int flags)
{
	struct fuse_inode *fi = get_fuse_inode(inode);

	inode->i_fop = &fuse_file_operations;
	inode->i_data.a_ops = &fuse_file_aops;

	INIT_LIST_HEAD(&fi->write_files);
	INIT_LIST_HEAD(&fi->queued_writes);
	fi->writectr = 0;
	init_waitqueue_head(&fi->page_waitq);
	fi->writepages = RB_ROOT;

	if (IS_ENABLED(CONFIG_FUSE_DAX))
		fuse_dax_inode_init(inode, flags);
}<|MERGE_RESOLUTION|>--- conflicted
+++ resolved
@@ -2695,38 +2695,17 @@
 {
 	struct inode *inode = file_inode(file);
 	struct fuse_conn *fc = get_fuse_conn(inode);
-<<<<<<< HEAD
-#if IS_ENABLED(CONFIG_MTK_FUSE_UPSTREAM_BUILD)
-	struct fuse_file *ff = file->private_data;
-#endif
-	int err;
-
-#if IS_ENABLED(CONFIG_MTK_FUSE_UPSTREAM_BUILD)
-=======
 	struct fuse_file *ff = file->private_data;
 	int err;
 
->>>>>>> 66f772a2
 #ifdef CONFIG_FUSE_BPF
 	/* TODO - this is simply passthrough, not a proper BPF filter */
 	if (ff->backing_file)
 		return fuse_file_flock_backing(file, cmd, fl);
 #endif
-<<<<<<< HEAD
-#endif
-=======
->>>>>>> 66f772a2
-
 	if (fc->no_flock) {
 		err = locks_lock_file_wait(file, fl);
 	} else {
-<<<<<<< HEAD
-#if !IS_ENABLED(CONFIG_MTK_FUSE_UPSTREAM_BUILD)
-		struct fuse_file *ff = file->private_data;
-#endif
-=======
->>>>>>> 66f772a2
-
 		/* emulate flock with POSIX locks */
 		ff->flock = true;
 		err = fuse_setlk(file, fl, 1);
