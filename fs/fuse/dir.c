/*
  FUSE: Filesystem in Userspace
  Copyright (C) 2001-2008  Miklos Szeredi <miklos@szeredi.hu>

  This program can be distributed under the terms of the GNU GPL.
  See the file COPYING.
*/

#include "fuse_i.h"

#include <linux/fdtable.h>
#include <linux/pagemap.h>
#include <linux/file.h>
#include <linux/filter.h>
#include <linux/fs_context.h>
#include <linux/moduleparam.h>
#include <linux/sched.h>
#include <linux/namei.h>
#include <linux/slab.h>
#include <linux/xattr.h>
#include <linux/iversion.h>
#include <linux/posix_acl.h>
#include <linux/security.h>
#include <linux/types.h>
#include <linux/kernel.h>

#if IS_ENABLED(CONFIG_MTK_FUSE_DEBUG)
#include <trace/events/mtk_fuse.h>
#endif

static bool __read_mostly allow_sys_admin_access;
module_param(allow_sys_admin_access, bool, 0644);
MODULE_PARM_DESC(allow_sys_admin_access,
		 "Allow users with CAP_SYS_ADMIN in initial userns to bypass allow_other access check");

#include "../internal.h"

static void fuse_advise_use_readdirplus(struct inode *dir)
{
	struct fuse_inode *fi = get_fuse_inode(dir);

	set_bit(FUSE_I_ADVISE_RDPLUS, &fi->state);
}

#if BITS_PER_LONG >= 64 && !defined(CONFIG_FUSE_BPF)
static inline void __fuse_dentry_settime(struct dentry *entry, u64 time)
{
	entry->d_fsdata = (void *) time;
}

static inline u64 fuse_dentry_time(const struct dentry *entry)
{
	return (u64)entry->d_fsdata;
}

#else

static inline void __fuse_dentry_settime(struct dentry *dentry, u64 time)
{
	((struct fuse_dentry *) dentry->d_fsdata)->time = time;
}

static inline u64 fuse_dentry_time(const struct dentry *entry)
{
	return ((struct fuse_dentry *) entry->d_fsdata)->time;
}
#endif

static void fuse_dentry_settime(struct dentry *dentry, u64 time)
{
	struct fuse_conn *fc = get_fuse_conn_super(dentry->d_sb);
	bool delete = !time && fc->delete_stale;
	/*
	 * Mess with DCACHE_OP_DELETE because dput() will be faster without it.
	 * Don't care about races, either way it's just an optimization
	 */
	if ((!delete && (dentry->d_flags & DCACHE_OP_DELETE)) ||
	    (delete && !(dentry->d_flags & DCACHE_OP_DELETE))) {
		spin_lock(&dentry->d_lock);
		if (!delete)
			dentry->d_flags &= ~DCACHE_OP_DELETE;
		else
			dentry->d_flags |= DCACHE_OP_DELETE;
		spin_unlock(&dentry->d_lock);
	}

	__fuse_dentry_settime(dentry, time);
}

void fuse_init_dentry_root(struct dentry *root, struct file *backing_dir)
{
#ifdef CONFIG_FUSE_BPF
	struct fuse_dentry *fuse_dentry = root->d_fsdata;

	if (backing_dir) {
		fuse_dentry->backing_path = backing_dir->f_path;
		path_get(&fuse_dentry->backing_path);
	}
#endif
}

/*
 * Set dentry and possibly attribute timeouts from the lookup/mk*
 * replies
 */
void fuse_change_entry_timeout(struct dentry *entry, struct fuse_entry_out *o)
{
	fuse_dentry_settime(entry,
		time_to_jiffies(o->entry_valid, o->entry_valid_nsec));
}

u64 entry_attr_timeout(struct fuse_entry_out *o)
{
	return time_to_jiffies(o->attr_valid, o->attr_valid_nsec);
}

void fuse_invalidate_attr_mask(struct inode *inode, u32 mask)
{
	set_mask_bits(&get_fuse_inode(inode)->inval_mask, 0, mask);
}

/*
 * Mark the attributes as stale, so that at the next call to
 * ->getattr() they will be fetched from userspace
 */
void fuse_invalidate_attr(struct inode *inode)
{
	fuse_invalidate_attr_mask(inode, STATX_BASIC_STATS);
}

static void fuse_dir_changed(struct inode *dir)
{
	fuse_invalidate_attr(dir);
	inode_maybe_inc_iversion(dir, false);
}

/**
 * Mark the attributes as stale due to an atime change.  Avoid the invalidate if
 * atime is not used.
 */
void fuse_invalidate_atime(struct inode *inode)
{
	if (!IS_RDONLY(inode))
		fuse_invalidate_attr_mask(inode, STATX_ATIME);
}

/*
 * Just mark the entry as stale, so that a next attempt to look it up
 * will result in a new lookup call to userspace
 *
 * This is called when a dentry is about to become negative and the
 * timeout is unknown (unlink, rmdir, rename and in some cases
 * lookup)
 */
void fuse_invalidate_entry_cache(struct dentry *entry)
{
	fuse_dentry_settime(entry, 0);
}

/*
 * Same as fuse_invalidate_entry_cache(), but also try to remove the
 * dentry from the hash
 */
static void fuse_invalidate_entry(struct dentry *entry)
{
	d_invalidate(entry);
	fuse_invalidate_entry_cache(entry);
}

static void fuse_lookup_init(struct fuse_conn *fc, struct fuse_args *args,
			     u64 nodeid, const struct qstr *name,
			     struct fuse_entry_out *outarg,
			     struct fuse_entry_bpf_out *bpf_outarg)
{
	memset(outarg, 0, sizeof(struct fuse_entry_out));
	args->opcode = FUSE_LOOKUP;
	args->nodeid = nodeid;
	args->in_numargs = 1;
	args->in_args[0].size = name->len + 1;
	args->in_args[0].value = name->name;
	args->out_argvar = true;
	args->out_numargs = 2;
	args->out_args[0].size = sizeof(struct fuse_entry_out);
	args->out_args[0].value = outarg;
	args->out_args[1].size = sizeof(struct fuse_entry_bpf_out);
	args->out_args[1].value = bpf_outarg;
}

#ifdef CONFIG_FUSE_BPF
static bool backing_data_changed(struct fuse_inode *fi, struct dentry *entry,
				 struct fuse_entry_bpf *bpf_arg)
{
	struct path new_backing_path;
	struct inode *new_backing_inode;
	struct bpf_prog *bpf = NULL;
	int err;
	bool ret = true;

	if (!entry) {
		ret = false;
		goto put_backing_file;
	}

	get_fuse_backing_path(entry, &new_backing_path);
	new_backing_inode = fi->backing_inode;
	ihold(new_backing_inode);

	err = fuse_handle_backing(bpf_arg, &new_backing_inode, &new_backing_path);

	if (err)
		goto put_inode;

	err = fuse_handle_bpf_prog(bpf_arg, entry->d_parent->d_inode, &bpf);
	if (err)
		goto put_bpf;

	ret = (bpf != fi->bpf || fi->backing_inode != new_backing_inode ||
			!path_equal(&get_fuse_dentry(entry)->backing_path, &new_backing_path));
put_bpf:
	if (bpf)
		bpf_prog_put(bpf);
put_inode:
	iput(new_backing_inode);
	path_put(&new_backing_path);
put_backing_file:
	if (bpf_arg->backing_file)
		fput(bpf_arg->backing_file);
	return ret;
}
#endif

/*
 * Check whether the dentry is still valid
 *
 * If the entry validity timeout has expired and the dentry is
 * positive, try to redo the lookup.  If the lookup results in a
 * different inode, then let the VFS invalidate the dentry and redo
 * the lookup once more.  If the lookup results in the same inode,
 * then refresh the attributes, timeouts and mark the dentry valid.
 */
static int fuse_dentry_revalidate(struct dentry *entry, unsigned int flags)
{
	struct inode *inode;
	struct dentry *parent;
	struct fuse_mount *fm;
	struct fuse_inode *fi;
	int ret;

	inode = d_inode_rcu(entry);
	if (inode && fuse_is_bad(inode))
		goto invalid;

#ifdef CONFIG_FUSE_BPF
	/* TODO: Do we need bpf support for revalidate?
	 * If the lower filesystem says the entry is invalid, FUSE probably shouldn't
	 * try to fix that without going through the normal lookup path...
	 */
	if (get_fuse_dentry(entry)->backing_path.dentry) {
		ret = fuse_revalidate_backing(entry, flags);
		if (ret <= 0) {
			goto out;
		}
	}
#endif
	if (time_before64(fuse_dentry_time(entry), get_jiffies_64()) ||
		 (flags & (LOOKUP_EXCL | LOOKUP_REVAL | LOOKUP_RENAME_TARGET))) {
		struct fuse_entry_out outarg;
		struct fuse_entry_bpf bpf_arg;
		FUSE_ARGS(args);
		struct fuse_forget_link *forget;
		u64 attr_version;

		/* For negative dentries, always do a fresh lookup */
		if (!inode)
			goto invalid;

		ret = -ECHILD;
		if (flags & LOOKUP_RCU)
			goto out;
		fm = get_fuse_mount(inode);

		parent = dget_parent(entry);

#ifdef CONFIG_FUSE_BPF
		/* TODO: Once we're handling timeouts for backing inodes, do a
		 * bpf based lookup_revalidate here.
		 */
		if (get_fuse_inode(parent->d_inode)->backing_inode) {
			dput(parent);
			ret = 1;
			goto out;
		}
#endif
		forget = fuse_alloc_forget();
		ret = -ENOMEM;
		if (!forget) {
			dput(parent);
			goto out;
		}

		attr_version = fuse_get_attr_version(fm->fc);

		fuse_lookup_init(fm->fc, &args, get_node_id(d_inode(parent)),
				 &entry->d_name, &outarg, &bpf_arg.out);
		ret = fuse_simple_request(fm, &args);
		dput(parent);

		/* Zero nodeid is same as -ENOENT */
		if (!ret && !outarg.nodeid)
			ret = -ENOENT;
		if (!ret || ret == sizeof(bpf_arg.out)) {
			fi = get_fuse_inode(inode);
			if (outarg.nodeid != get_node_id(inode) ||
#ifdef CONFIG_FUSE_BPF
			    (ret == sizeof(bpf_arg.out) &&
					    backing_data_changed(fi, entry, &bpf_arg)) ||
#endif
			    (bool) IS_AUTOMOUNT(inode) != (bool) (outarg.attr.flags & FUSE_ATTR_SUBMOUNT)) {
				fuse_queue_forget(fm->fc, forget,
						  outarg.nodeid, 1);
#if IS_ENABLED(CONFIG_MTK_FUSE_DEBUG)
				trace_mtk_fuse_queue_forget(__func__, __LINE__, outarg.nodeid, 1);
#endif
				goto invalid;
			}
			spin_lock(&fi->lock);
#if IS_ENABLED(CONFIG_MTK_FUSE_DEBUG)
			trace_mtk_fuse_nlookup(__func__, __LINE__, inode,
					fi->nodeid, fi->nlookup, fi->nlookup + 1);
#endif
			fi->nlookup++;
			spin_unlock(&fi->lock);
		}
		kfree(forget);
<<<<<<< HEAD
#if IS_ENABLED(CONFIG_MTK_FUSE_UPSTREAM_BUILD)
		if (ret == -ENOMEM || ret == -EINTR)
#else
		if (ret == -ENOMEM)
#endif
=======
		if (ret == -ENOMEM || ret == -EINTR)
>>>>>>> 0904da54
			goto out;
		if (ret || fuse_invalid_attr(&outarg.attr) ||
		    fuse_stale_inode(inode, outarg.generation, &outarg.attr))
			goto invalid;

		forget_all_cached_acls(inode);
		fuse_change_attributes(inode, &outarg.attr,
				       entry_attr_timeout(&outarg),
				       attr_version);
		fuse_change_entry_timeout(entry, &outarg);
	} else if (inode) {
		fi = get_fuse_inode(inode);
		if (flags & LOOKUP_RCU) {
			if (test_bit(FUSE_I_INIT_RDPLUS, &fi->state))
				return -ECHILD;
		} else if (test_and_clear_bit(FUSE_I_INIT_RDPLUS, &fi->state)) {
			parent = dget_parent(entry);
			fuse_advise_use_readdirplus(d_inode(parent));
			dput(parent);
		}
	}
	ret = 1;
out:
	return ret;

invalid:
	ret = 0;
	goto out;
}

#if BITS_PER_LONG < 64 || defined(CONFIG_FUSE_BPF)
static int fuse_dentry_init(struct dentry *dentry)
{
	dentry->d_fsdata = kzalloc(sizeof(struct fuse_dentry),
				   GFP_KERNEL_ACCOUNT | __GFP_RECLAIMABLE);

	return dentry->d_fsdata ? 0 : -ENOMEM;
}
static void fuse_dentry_release(struct dentry *dentry)
{
	struct fuse_dentry *fd = dentry->d_fsdata;

<<<<<<< HEAD
#if IS_ENABLED(CONFIG_MTK_FUSE_UPSTREAM_BUILD)
#ifdef CONFIG_FUSE_BPF
	if (fd && fd->backing_path.dentry)
		path_put(&fd->backing_path);

	if (fd && fd->bpf)
		bpf_prog_put(fd->bpf);
#endif
#else
=======
#ifdef CONFIG_FUSE_BPF
>>>>>>> 0904da54
	if (fd && fd->backing_path.dentry)
		path_put(&fd->backing_path);
#endif

	if (fd && fd->bpf)
		bpf_prog_put(fd->bpf);
#endif

	kfree_rcu(fd, rcu);
}
#endif

static int fuse_dentry_delete(const struct dentry *dentry)
{
	return time_before64(fuse_dentry_time(dentry), get_jiffies_64());
}

/*
 * Create a fuse_mount object with a new superblock (with path->dentry
 * as the root), and return that mount so it can be auto-mounted on
 * @path.
 */
static struct vfsmount *fuse_dentry_automount(struct path *path)
{
	struct fs_context *fsc;
	struct vfsmount *mnt;
	struct fuse_inode *mp_fi = get_fuse_inode(d_inode(path->dentry));

	fsc = fs_context_for_submount(path->mnt->mnt_sb->s_type, path->dentry);
	if (IS_ERR(fsc))
		return ERR_CAST(fsc);

	/* Pass the FUSE inode of the mount for fuse_get_tree_submount() */
	fsc->fs_private = mp_fi;

	/* Create the submount */
	mnt = fc_mount(fsc);
	if (!IS_ERR(mnt))
		mntget(mnt);

	put_fs_context(fsc);
	return mnt;
}

/*
 * Get the canonical path. Since we must translate to a path, this must be done
 * in the context of the userspace daemon, however, the userspace daemon cannot
 * look up paths on its own. Instead, we handle the lookup as a special case
 * inside of the write request.
 */
static int fuse_dentry_canonical_path(const struct path *path,
				       struct path *canonical_path)
{
	struct inode *inode = d_inode(path->dentry);
	//struct fuse_conn *fc = get_fuse_conn(inode);
	struct fuse_mount *fm = get_fuse_mount_super(path->mnt->mnt_sb);
	FUSE_ARGS(args);
	char *path_name;
	int err;

#ifdef CONFIG_FUSE_BPF
	struct fuse_err_ret fer;

	fer = fuse_bpf_backing(inode, struct fuse_dummy_io,
			       fuse_canonical_path_initialize,
			       fuse_canonical_path_backing,
			       fuse_canonical_path_finalize, path,
			       canonical_path);
	if (fer.ret)
		return PTR_ERR(fer.result);
#endif

	path_name = (char *)get_zeroed_page(GFP_KERNEL);
	if (!path_name)
		return -ENOMEM;

	args.opcode = FUSE_CANONICAL_PATH;
	args.nodeid = get_node_id(inode);
	args.in_numargs = 0;
	args.out_numargs = 1;
	args.out_args[0].size = PATH_MAX;
	args.out_args[0].value = path_name;
	args.canonical_path = canonical_path;
	args.out_argvar = 1;

	err = fuse_simple_request(fm, &args);
	free_page((unsigned long)path_name);
	if (err > 0)
		return 0;
	if (err < 0)
		return err;

	canonical_path->dentry = path->dentry;
	canonical_path->mnt = path->mnt;
	path_get(canonical_path);
	return 0;
}

const struct dentry_operations fuse_dentry_operations = {
	.d_revalidate	= fuse_dentry_revalidate,
	.d_delete	= fuse_dentry_delete,
#if BITS_PER_LONG < 64 || defined(CONFIG_FUSE_BPF)
	.d_init		= fuse_dentry_init,
	.d_release	= fuse_dentry_release,
#endif
	.d_automount	= fuse_dentry_automount,
	.d_canonical_path = fuse_dentry_canonical_path,
};

const struct dentry_operations fuse_root_dentry_operations = {
#if BITS_PER_LONG < 64 || defined(CONFIG_FUSE_BPF)
	.d_init		= fuse_dentry_init,
	.d_release	= fuse_dentry_release,
#endif
};

int fuse_valid_type(int m)
{
	return S_ISREG(m) || S_ISDIR(m) || S_ISLNK(m) || S_ISCHR(m) ||
		S_ISBLK(m) || S_ISFIFO(m) || S_ISSOCK(m);
}

bool fuse_invalid_attr(struct fuse_attr *attr)
{
	return !fuse_valid_type(attr->mode) ||
		attr->size > LLONG_MAX;
}

int fuse_lookup_name(struct super_block *sb, u64 nodeid, const struct qstr *name,
		     struct fuse_entry_out *outarg,
		     struct dentry *entry,
		     struct inode **inode)
{
	struct fuse_mount *fm = get_fuse_mount_super(sb);
	FUSE_ARGS(args);
	struct fuse_entry_bpf bpf_arg = {0};
	struct fuse_forget_link *forget;
	u64 attr_version;
	int err;

	*inode = NULL;
	err = -ENAMETOOLONG;
	if (name->len > FUSE_NAME_MAX)
		goto out;

	forget = fuse_alloc_forget();
	err = -ENOMEM;
	if (!forget)
		goto out;

	attr_version = fuse_get_attr_version(fm->fc);

	fuse_lookup_init(fm->fc, &args, nodeid, name, outarg, &bpf_arg.out);
	err = fuse_simple_request(fm, &args);

#ifdef CONFIG_FUSE_BPF
	if (err == sizeof(bpf_arg.out)) {
		/* TODO Make sure this handles invalid handles */
		struct file *backing_file;
		struct inode *backing_inode;

		err = -ENOENT;
		if (!entry)
<<<<<<< HEAD
#if IS_ENABLED(CONFIG_MTK_FUSE_UPSTREAM_BUILD)
			goto out_put_forget;
#else
			goto out_queue_forget;
#endif
=======
			goto out_put_forget;
>>>>>>> 0904da54

		err = -EINVAL;
		backing_file = bpf_arg.backing_file;
		if (!backing_file)
<<<<<<< HEAD
#if IS_ENABLED(CONFIG_MTK_FUSE_UPSTREAM_BUILD)
			goto out_put_forget;
#else
			goto out_queue_forget;
#endif

		if (IS_ERR(backing_file)) {
			err = PTR_ERR(backing_file);
#if IS_ENABLED(CONFIG_MTK_FUSE_UPSTREAM_BUILD)
			goto out_put_forget;
#else
			goto out_queue_forget;
#endif
=======
			goto out_put_forget;

		if (IS_ERR(backing_file)) {
			err = PTR_ERR(backing_file);
			goto out_put_forget;
>>>>>>> 0904da54
		}

		backing_inode = backing_file->f_inode;
#if IS_ENABLED(CONFIG_MTK_FUSE_DEBUG)
		trace_mtk_fuse_iget_backing(__func__, __LINE__, NULL,
				outarg->nodeid, backing_inode);
#endif
		*inode = fuse_iget_backing(sb, outarg->nodeid, backing_inode);
		if (!*inode)
<<<<<<< HEAD
#if IS_ENABLED(CONFIG_MTK_FUSE_UPSTREAM_BUILD)
			goto out_put_forget;
#else
			goto out;
#endif
=======
			goto out_put_forget;
>>>>>>> 0904da54

		err = fuse_handle_backing(&bpf_arg,
				&get_fuse_inode(*inode)->backing_inode,
				&get_fuse_dentry(entry)->backing_path);
<<<<<<< HEAD
#if IS_ENABLED(CONFIG_MTK_FUSE_UPSTREAM_BUILD)
=======
>>>>>>> 0904da54
		if (!err)
			err = fuse_handle_bpf_prog(&bpf_arg, NULL,
					   &get_fuse_inode(*inode)->bpf);
		if (err) {
			iput(*inode);
			*inode = NULL;
			goto out_put_forget;
		}
<<<<<<< HEAD
#else
		if (err)
			goto out;

		err = fuse_handle_bpf_prog(&bpf_arg, NULL, &get_fuse_inode(*inode)->bpf);
		if (err)
			goto out;
#endif
=======
>>>>>>> 0904da54
	} else
#endif
	{
		/* Zero nodeid is same as -ENOENT, but with valid timeout */
		if (err || !outarg->nodeid)
			goto out_put_forget;

		err = -EIO;
		if (!outarg->nodeid)
			goto out_put_forget;
		if (fuse_invalid_attr(&outarg->attr))
			goto out_put_forget;

		*inode = fuse_iget(sb, outarg->nodeid, outarg->generation,
				   &outarg->attr, entry_attr_timeout(outarg),
				   attr_version);
	}

	err = -ENOMEM;
<<<<<<< HEAD
#if !IS_ENABLED(CONFIG_MTK_FUSE_UPSTREAM_BUILD)
#ifdef CONFIG_FUSE_BPF
out_queue_forget:
#endif
#endif
=======
>>>>>>> 0904da54
	if (!*inode && outarg->nodeid) {
		fuse_queue_forget(fm->fc, forget, outarg->nodeid, 1);
#if IS_ENABLED(CONFIG_MTK_FUSE_DEBUG)
		trace_mtk_fuse_queue_forget(__func__, __LINE__, outarg->nodeid, 1);
#endif
		goto out;
	}
	err = 0;

 out_put_forget:
	kfree(forget);
 out:
	if (bpf_arg.backing_file)
		fput(bpf_arg.backing_file);
	return err;
}

static struct dentry *fuse_lookup(struct inode *dir, struct dentry *entry,
				  unsigned int flags)
{
	int err;
	struct fuse_entry_out outarg;
	struct inode *inode;
	struct dentry *newent;
	bool outarg_valid = true;
	bool locked;

#ifdef CONFIG_FUSE_BPF
	struct fuse_err_ret fer;

	fer = fuse_bpf_backing(dir, struct fuse_lookup_io,
			       fuse_lookup_initialize, fuse_lookup_backing,
			       fuse_lookup_finalize,
			       dir, entry, flags);
	if (fer.ret)
		return fer.result;
#endif

	if (fuse_is_bad(dir))
		return ERR_PTR(-EIO);

	locked = fuse_lock_inode(dir);
	err = fuse_lookup_name(dir->i_sb, get_node_id(dir), &entry->d_name,
			       &outarg, entry, &inode);
	fuse_unlock_inode(dir, locked);
	if (err == -ENOENT) {
		outarg_valid = false;
		err = 0;
	}
	if (err)
		goto out_err;

	err = -EIO;
	if (inode && get_node_id(inode) == FUSE_ROOT_ID)
		goto out_iput;

	newent = d_splice_alias(inode, entry);
	err = PTR_ERR(newent);
	if (IS_ERR(newent))
		goto out_err;

	entry = newent ? newent : entry;
	if (outarg_valid)
		fuse_change_entry_timeout(entry, &outarg);
	else
		fuse_invalidate_entry_cache(entry);

	if (inode)
		fuse_advise_use_readdirplus(dir);
	return newent;

 out_iput:
	iput(inode);
 out_err:
	return ERR_PTR(err);
}

static int get_security_context(struct dentry *entry, umode_t mode,
				void **security_ctx, u32 *security_ctxlen)
{
	struct fuse_secctx *fctx;
	struct fuse_secctx_header *header;
	void *ctx = NULL, *ptr;
	u32 ctxlen, total_len = sizeof(*header);
	int err, nr_ctx = 0;
	const char *name;
	size_t namelen;

	err = security_dentry_init_security(entry, mode, &entry->d_name,
					    &name, &ctx, &ctxlen);
	if (err) {
		if (err != -EOPNOTSUPP)
			goto out_err;
		/* No LSM is supporting this security hook. Ignore error */
		ctxlen = 0;
		ctx = NULL;
	}

	if (ctxlen) {
		nr_ctx = 1;
		namelen = strlen(name) + 1;
		err = -EIO;
		if (WARN_ON(namelen > XATTR_NAME_MAX + 1 || ctxlen > S32_MAX))
			goto out_err;
		total_len += FUSE_REC_ALIGN(sizeof(*fctx) + namelen + ctxlen);
	}

	err = -ENOMEM;
	header = ptr = kzalloc(total_len, GFP_KERNEL);
	if (!ptr)
		goto out_err;

	header->nr_secctx = nr_ctx;
	header->size = total_len;
	ptr += sizeof(*header);
	if (nr_ctx) {
		fctx = ptr;
		fctx->size = ctxlen;
		ptr += sizeof(*fctx);

		strcpy(ptr, name);
		ptr += namelen;

		memcpy(ptr, ctx, ctxlen);
	}
	*security_ctxlen = total_len;
	*security_ctx = header;
	err = 0;
out_err:
	kfree(ctx);
	return err;
}

/*
 * Atomic create+open operation
 *
 * If the filesystem doesn't support this, then fall back to separate
 * 'mknod' + 'open' requests.
 */
static int fuse_create_open(struct inode *dir, struct dentry *entry,
			    struct file *file, unsigned int flags,
			    umode_t mode, u32 opcode)
{
	int err;
	struct inode *inode;
	struct fuse_conn *fc = get_fuse_conn(dir);
	struct fuse_mount *fm = get_fuse_mount(dir);
	FUSE_ARGS(args);
	struct fuse_forget_link *forget;
	struct fuse_create_in inarg;
	struct fuse_open_out outopen;
	struct fuse_entry_out outentry;
	struct fuse_inode *fi;
	struct fuse_file *ff;
	void *security_ctx = NULL;
	u32 security_ctxlen;
	bool trunc = flags & O_TRUNC;

	/* Userspace expects S_IFREG in create mode */
	BUG_ON((mode & S_IFMT) != S_IFREG);

#ifdef CONFIG_FUSE_BPF
	{
		struct fuse_err_ret fer;

		fer = fuse_bpf_backing(dir, struct fuse_create_open_io,
				       fuse_create_open_initialize,
				       fuse_create_open_backing,
				       fuse_create_open_finalize,
				       dir, entry, file, flags, mode);
		if (fer.ret)
			return PTR_ERR(fer.result);
	}
#endif

	forget = fuse_alloc_forget();
	err = -ENOMEM;
	if (!forget)
		goto out_err;

	err = -ENOMEM;
	ff = fuse_file_alloc(fm);
	if (!ff)
		goto out_put_forget_req;

	if (!fm->fc->dont_mask)
		mode &= ~current_umask();

	flags &= ~O_NOCTTY;
	memset(&inarg, 0, sizeof(inarg));
	memset(&outentry, 0, sizeof(outentry));
	inarg.flags = flags;
	inarg.mode = mode;
	inarg.umask = current_umask();

	if (fm->fc->handle_killpriv_v2 && trunc &&
	    !(flags & O_EXCL) && !capable(CAP_FSETID)) {
		inarg.open_flags |= FUSE_OPEN_KILL_SUIDGID;
	}

	args.opcode = opcode;
	args.nodeid = get_node_id(dir);
	args.in_numargs = 2;
	args.in_args[0].size = sizeof(inarg);
	args.in_args[0].value = &inarg;
	args.in_args[1].size = entry->d_name.len + 1;
	args.in_args[1].value = entry->d_name.name;
	args.out_numargs = 2;
	args.out_args[0].size = sizeof(outentry);
	args.out_args[0].value = &outentry;
	args.out_args[1].size = sizeof(outopen);
	args.out_args[1].value = &outopen;

	if (fm->fc->init_security) {
		err = get_security_context(entry, mode, &security_ctx,
					   &security_ctxlen);
		if (err)
			goto out_put_forget_req;

		args.in_numargs = 3;
		args.in_args[2].size = security_ctxlen;
		args.in_args[2].value = security_ctx;
	}

	err = fuse_simple_request(fm, &args);
	kfree(security_ctx);
	if (err)
		goto out_free_ff;

	err = -EIO;
	if (!S_ISREG(outentry.attr.mode) || invalid_nodeid(outentry.nodeid) ||
	    fuse_invalid_attr(&outentry.attr))
		goto out_free_ff;

	ff->fh = outopen.fh;
	ff->nodeid = outentry.nodeid;
	ff->open_flags = outopen.open_flags;
	fuse_passthrough_setup(fc, ff, &outopen);
	inode = fuse_iget(dir->i_sb, outentry.nodeid, outentry.generation,
			  &outentry.attr, entry_attr_timeout(&outentry), 0);
	if (!inode) {
		flags &= ~(O_CREAT | O_EXCL | O_TRUNC);
		fuse_sync_release(NULL, ff, flags);
		fuse_queue_forget(fm->fc, forget, outentry.nodeid, 1);
#if IS_ENABLED(CONFIG_MTK_FUSE_DEBUG)
		trace_mtk_fuse_queue_forget(__func__, __LINE__, outentry.nodeid, 1);
#endif
		err = -ENOMEM;
		goto out_err;
	}
	kfree(forget);
	d_instantiate(entry, inode);
	fuse_change_entry_timeout(entry, &outentry);
	fuse_dir_changed(dir);
	err = finish_open(file, entry, generic_file_open);
	if (err) {
		fi = get_fuse_inode(inode);
		fuse_sync_release(fi, ff, flags);
	} else {
		file->private_data = ff;
		fuse_finish_open(inode, file);
		if (fm->fc->atomic_o_trunc && trunc)
			truncate_pagecache(inode, 0);
		else if (!(ff->open_flags & FOPEN_KEEP_CACHE))
			invalidate_inode_pages2(inode->i_mapping);
	}
	return err;

out_free_ff:
	fuse_file_free(ff);
out_put_forget_req:
	kfree(forget);
out_err:
	return err;
}

static int fuse_mknod(struct user_namespace *, struct inode *, struct dentry *,
		      umode_t, dev_t);
static int fuse_atomic_open(struct inode *dir, struct dentry *entry,
			    struct file *file, unsigned flags,
			    umode_t mode)
{
	int err;
	struct fuse_conn *fc = get_fuse_conn(dir);
	struct dentry *res = NULL;

	if (fuse_is_bad(dir))
		return -EIO;

	if (d_in_lookup(entry)) {
		res = fuse_lookup(dir, entry, 0);
		if (IS_ERR(res))
			return PTR_ERR(res);

		if (res)
			entry = res;
	}

	if (!(flags & O_CREAT) || d_really_is_positive(entry))
		goto no_open;

	/* Only creates */
	file->f_mode |= FMODE_CREATED;

	if (fc->no_create)
		goto mknod;

	err = fuse_create_open(dir, entry, file, flags, mode, FUSE_CREATE);
	if (err == -ENOSYS) {
		fc->no_create = 1;
		goto mknod;
	}
out_dput:
	dput(res);
	return err;

mknod:
	err = fuse_mknod(&init_user_ns, dir, entry, mode, 0);
	if (err)
		goto out_dput;
no_open:
	return finish_no_open(file, res);
}

/*
 * Code shared between mknod, mkdir, symlink and link
 */
static int create_new_entry(struct fuse_mount *fm, struct fuse_args *args,
			    struct inode *dir, struct dentry *entry,
			    umode_t mode)
{
	struct fuse_entry_out outarg;
	struct inode *inode;
	struct dentry *d;
	int err;
	struct fuse_forget_link *forget;
	void *security_ctx = NULL;
	u32 security_ctxlen;

	if (fuse_is_bad(dir))
		return -EIO;

	forget = fuse_alloc_forget();
	if (!forget)
		return -ENOMEM;

	memset(&outarg, 0, sizeof(outarg));
	args->nodeid = get_node_id(dir);
	args->out_numargs = 1;
	args->out_args[0].size = sizeof(outarg);
	args->out_args[0].value = &outarg;

	if (fm->fc->init_security && args->opcode != FUSE_LINK) {
		err = get_security_context(entry, mode, &security_ctx,
					   &security_ctxlen);
		if (err)
			goto out_put_forget_req;

		BUG_ON(args->in_numargs != 2);

		args->in_numargs = 3;
		args->in_args[2].size = security_ctxlen;
		args->in_args[2].value = security_ctx;
	}

	err = fuse_simple_request(fm, args);
	kfree(security_ctx);
	if (err)
		goto out_put_forget_req;

	err = -EIO;
	if (invalid_nodeid(outarg.nodeid) || fuse_invalid_attr(&outarg.attr))
		goto out_put_forget_req;

	if ((outarg.attr.mode ^ mode) & S_IFMT)
		goto out_put_forget_req;

	inode = fuse_iget(dir->i_sb, outarg.nodeid, outarg.generation,
			  &outarg.attr, entry_attr_timeout(&outarg), 0);
	if (!inode) {
		fuse_queue_forget(fm->fc, forget, outarg.nodeid, 1);
#if IS_ENABLED(CONFIG_MTK_FUSE_DEBUG)
		trace_mtk_fuse_queue_forget(__func__, __LINE__, outarg.nodeid, 1);
#endif
		return -ENOMEM;
	}
	kfree(forget);

	d_drop(entry);
	d = d_splice_alias(inode, entry);
	if (IS_ERR(d))
		return PTR_ERR(d);

	if (d) {
		fuse_change_entry_timeout(d, &outarg);
		dput(d);
	} else {
		fuse_change_entry_timeout(entry, &outarg);
	}
	fuse_dir_changed(dir);
	return 0;

 out_put_forget_req:
	kfree(forget);
	return err;
}

static int fuse_mknod(struct user_namespace *mnt_userns, struct inode *dir,
		      struct dentry *entry, umode_t mode, dev_t rdev)
{
	struct fuse_mknod_in inarg;
	struct fuse_mount *fm = get_fuse_mount(dir);
	FUSE_ARGS(args);

#ifdef CONFIG_FUSE_BPF
	struct fuse_err_ret fer;

	fer = fuse_bpf_backing(dir, struct fuse_mknod_in,
			fuse_mknod_initialize, fuse_mknod_backing,
			fuse_mknod_finalize,
			dir, entry, mode, rdev);
	if (fer.ret)
		return PTR_ERR(fer.result);
#endif

	if (!fm->fc->dont_mask)
		mode &= ~current_umask();

	memset(&inarg, 0, sizeof(inarg));
	inarg.mode = mode;
	inarg.rdev = new_encode_dev(rdev);
	inarg.umask = current_umask();
	args.opcode = FUSE_MKNOD;
	args.in_numargs = 2;
	args.in_args[0].size = sizeof(inarg);
	args.in_args[0].value = &inarg;
	args.in_args[1].size = entry->d_name.len + 1;
	args.in_args[1].value = entry->d_name.name;
	return create_new_entry(fm, &args, dir, entry, mode);
}

static int fuse_create(struct user_namespace *mnt_userns, struct inode *dir,
		       struct dentry *entry, umode_t mode, bool excl)
{
	return fuse_mknod(&init_user_ns, dir, entry, mode, 0);
}

static int fuse_tmpfile(struct user_namespace *mnt_userns, struct inode *dir,
			struct file *file, umode_t mode)
{
	struct fuse_conn *fc = get_fuse_conn(dir);
	int err;

	if (fc->no_tmpfile)
		return -EOPNOTSUPP;

	err = fuse_create_open(dir, file->f_path.dentry, file, file->f_flags, mode, FUSE_TMPFILE);
	if (err == -ENOSYS) {
		fc->no_tmpfile = 1;
		err = -EOPNOTSUPP;
	}
	return err;
}

static int fuse_mkdir(struct user_namespace *mnt_userns, struct inode *dir,
		      struct dentry *entry, umode_t mode)
{
	struct fuse_mkdir_in inarg;
	struct fuse_mount *fm = get_fuse_mount(dir);
	FUSE_ARGS(args);

#ifdef CONFIG_FUSE_BPF
	struct fuse_err_ret fer;

	fer = fuse_bpf_backing(dir, struct fuse_mkdir_in,
			fuse_mkdir_initialize, fuse_mkdir_backing,
			fuse_mkdir_finalize,
			dir, entry, mode);
	if (fer.ret)
		return PTR_ERR(fer.result);
#endif

	if (!fm->fc->dont_mask)
		mode &= ~current_umask();

	memset(&inarg, 0, sizeof(inarg));
	inarg.mode = mode;
	inarg.umask = current_umask();
	args.opcode = FUSE_MKDIR;
	args.in_numargs = 2;
	args.in_args[0].size = sizeof(inarg);
	args.in_args[0].value = &inarg;
	args.in_args[1].size = entry->d_name.len + 1;
	args.in_args[1].value = entry->d_name.name;
	return create_new_entry(fm, &args, dir, entry, S_IFDIR);
}

static int fuse_symlink(struct user_namespace *mnt_userns, struct inode *dir,
			struct dentry *entry, const char *link)
{
	struct fuse_mount *fm = get_fuse_mount(dir);
	unsigned len = strlen(link) + 1;
	FUSE_ARGS(args);

#ifdef CONFIG_FUSE_BPF
	struct fuse_err_ret fer;

	fer = fuse_bpf_backing(dir, struct fuse_dummy_io,
			fuse_symlink_initialize, fuse_symlink_backing,
			fuse_symlink_finalize,
			dir, entry, link, len);
	if (fer.ret)
		return PTR_ERR(fer.result);
#endif

	args.opcode = FUSE_SYMLINK;
	args.in_numargs = 2;
	args.in_args[0].size = entry->d_name.len + 1;
	args.in_args[0].value = entry->d_name.name;
	args.in_args[1].size = len;
	args.in_args[1].value = link;
	return create_new_entry(fm, &args, dir, entry, S_IFLNK);
}

void fuse_flush_time_update(struct inode *inode)
{
	int err = sync_inode_metadata(inode, 1);

	mapping_set_error(inode->i_mapping, err);
}

static void fuse_update_ctime_in_cache(struct inode *inode)
{
	if (!IS_NOCMTIME(inode)) {
		inode->i_ctime = current_time(inode);
		mark_inode_dirty_sync(inode);
		fuse_flush_time_update(inode);
	}
}

void fuse_update_ctime(struct inode *inode)
{
	fuse_invalidate_attr_mask(inode, STATX_CTIME);
	fuse_update_ctime_in_cache(inode);
}

static void fuse_entry_unlinked(struct dentry *entry)
{
	struct inode *inode = d_inode(entry);
	struct fuse_conn *fc = get_fuse_conn(inode);
	struct fuse_inode *fi = get_fuse_inode(inode);

	spin_lock(&fi->lock);
	fi->attr_version = atomic64_inc_return(&fc->attr_version);
	/*
	 * If i_nlink == 0 then unlink doesn't make sense, yet this can
	 * happen if userspace filesystem is careless.  It would be
	 * difficult to enforce correct nlink usage so just ignore this
	 * condition here
	 */
	if (S_ISDIR(inode->i_mode))
		clear_nlink(inode);
	else if (inode->i_nlink > 0)
		drop_nlink(inode);
	spin_unlock(&fi->lock);
	fuse_invalidate_entry_cache(entry);
	fuse_update_ctime(inode);
}

static int fuse_unlink(struct inode *dir, struct dentry *entry)
{
	int err;
	struct fuse_mount *fm = get_fuse_mount(dir);
	FUSE_ARGS(args);

	if (fuse_is_bad(dir))
		return -EIO;

#ifdef CONFIG_FUSE_BPF
	{
		struct fuse_err_ret fer;

		fer = fuse_bpf_backing(dir, struct fuse_dummy_io,
					fuse_unlink_initialize,
					fuse_unlink_backing,
					fuse_unlink_finalize,
					dir, entry);
		if (fer.ret)
			return PTR_ERR(fer.result);
	}
#endif

	args.opcode = FUSE_UNLINK;
	args.nodeid = get_node_id(dir);
	args.in_numargs = 1;
	args.in_args[0].size = entry->d_name.len + 1;
	args.in_args[0].value = entry->d_name.name;
	err = fuse_simple_request(fm, &args);
	if (!err) {
		fuse_dir_changed(dir);
		fuse_entry_unlinked(entry);
	} else if (err == -EINTR)
		fuse_invalidate_entry(entry);
	return err;
}

static int fuse_rmdir(struct inode *dir, struct dentry *entry)
{
	int err;
	struct fuse_mount *fm = get_fuse_mount(dir);
	FUSE_ARGS(args);

	if (fuse_is_bad(dir))
		return -EIO;

#ifdef CONFIG_FUSE_BPF
	{
		struct fuse_err_ret fer;

		fer = fuse_bpf_backing(dir, struct fuse_dummy_io,
					fuse_rmdir_initialize,
					fuse_rmdir_backing,
					fuse_rmdir_finalize,
					dir, entry);
		if (fer.ret)
			return PTR_ERR(fer.result);
	}
#endif

	args.opcode = FUSE_RMDIR;
	args.nodeid = get_node_id(dir);
	args.in_numargs = 1;
	args.in_args[0].size = entry->d_name.len + 1;
	args.in_args[0].value = entry->d_name.name;
	err = fuse_simple_request(fm, &args);
	if (!err) {
		fuse_dir_changed(dir);
		fuse_entry_unlinked(entry);
	} else if (err == -EINTR)
		fuse_invalidate_entry(entry);
	return err;
}

static int fuse_rename_common(struct inode *olddir, struct dentry *oldent,
			      struct inode *newdir, struct dentry *newent,
			      unsigned int flags, int opcode, size_t argsize)
{
	int err;
	struct fuse_rename2_in inarg;
	struct fuse_mount *fm = get_fuse_mount(olddir);
	FUSE_ARGS(args);

	memset(&inarg, 0, argsize);
	inarg.newdir = get_node_id(newdir);
	inarg.flags = flags;
	args.opcode = opcode;
	args.nodeid = get_node_id(olddir);
	args.in_numargs = 3;
	args.in_args[0].size = argsize;
	args.in_args[0].value = &inarg;
	args.in_args[1].size = oldent->d_name.len + 1;
	args.in_args[1].value = oldent->d_name.name;
	args.in_args[2].size = newent->d_name.len + 1;
	args.in_args[2].value = newent->d_name.name;
	err = fuse_simple_request(fm, &args);
	if (!err) {
		/* ctime changes */
		fuse_update_ctime(d_inode(oldent));

		if (flags & RENAME_EXCHANGE)
			fuse_update_ctime(d_inode(newent));

		fuse_dir_changed(olddir);
		if (olddir != newdir)
			fuse_dir_changed(newdir);

		/* newent will end up negative */
		if (!(flags & RENAME_EXCHANGE) && d_really_is_positive(newent))
			fuse_entry_unlinked(newent);
	} else if (err == -EINTR) {
		/* If request was interrupted, DEITY only knows if the
		   rename actually took place.  If the invalidation
		   fails (e.g. some process has CWD under the renamed
		   directory), then there can be inconsistency between
		   the dcache and the real filesystem.  Tough luck. */
		fuse_invalidate_entry(oldent);
		if (d_really_is_positive(newent))
			fuse_invalidate_entry(newent);
	}

	return err;
}

static int fuse_rename2(struct user_namespace *mnt_userns, struct inode *olddir,
			struct dentry *oldent, struct inode *newdir,
			struct dentry *newent, unsigned int flags)
{
	struct fuse_conn *fc = get_fuse_conn(olddir);
	int err;

	if (fuse_is_bad(olddir))
		return -EIO;

	if (flags & ~(RENAME_NOREPLACE | RENAME_EXCHANGE | RENAME_WHITEOUT))
		return -EINVAL;

	if (flags) {
#ifdef CONFIG_FUSE_BPF
		struct fuse_err_ret fer;

		fer = fuse_bpf_backing(olddir, struct fuse_rename2_in,
						fuse_rename2_initialize, fuse_rename2_backing,
						fuse_rename2_finalize,
						olddir, oldent, newdir, newent, flags);
		if (fer.ret)
			return PTR_ERR(fer.result);
#endif

		/* TODO: how should this go with bpfs involved? */
		if (fc->no_rename2 || fc->minor < 23)
			return -EINVAL;

		err = fuse_rename_common(olddir, oldent, newdir, newent, flags,
					 FUSE_RENAME2,
					 sizeof(struct fuse_rename2_in));
		if (err == -ENOSYS) {
			fc->no_rename2 = 1;
			err = -EINVAL;
		}
	} else {
#ifdef CONFIG_FUSE_BPF
		struct fuse_err_ret fer;

		fer = fuse_bpf_backing(olddir, struct fuse_rename_in,
						fuse_rename_initialize, fuse_rename_backing,
						fuse_rename_finalize,
						olddir, oldent, newdir, newent);
		if (fer.ret)
			return PTR_ERR(fer.result);
#endif

		err = fuse_rename_common(olddir, oldent, newdir, newent, 0,
					 FUSE_RENAME,
					 sizeof(struct fuse_rename_in));
	}

	return err;
}

static int fuse_link(struct dentry *entry, struct inode *newdir,
		     struct dentry *newent)
{
	int err;
	struct fuse_link_in inarg;
	struct inode *inode = d_inode(entry);
	struct fuse_mount *fm = get_fuse_mount(inode);
	FUSE_ARGS(args);

#ifdef CONFIG_FUSE_BPF
	struct fuse_err_ret fer;

	fer = fuse_bpf_backing(inode, struct fuse_link_in, fuse_link_initialize,
			       fuse_link_backing, fuse_link_finalize, entry,
			       newdir, newent);
	if (fer.ret)
		return PTR_ERR(fer.result);
#endif

	memset(&inarg, 0, sizeof(inarg));
	inarg.oldnodeid = get_node_id(inode);
	args.opcode = FUSE_LINK;
	args.in_numargs = 2;
	args.in_args[0].size = sizeof(inarg);
	args.in_args[0].value = &inarg;
	args.in_args[1].size = newent->d_name.len + 1;
	args.in_args[1].value = newent->d_name.name;
	err = create_new_entry(fm, &args, newdir, newent, inode->i_mode);
	if (!err)
		fuse_update_ctime_in_cache(inode);
	else if (err == -EINTR)
		fuse_invalidate_attr(inode);

	return err;
}

void fuse_fillattr(struct inode *inode, struct fuse_attr *attr,
			  struct kstat *stat)
{
	unsigned int blkbits;
	struct fuse_conn *fc = get_fuse_conn(inode);

	stat->dev = inode->i_sb->s_dev;
	stat->ino = attr->ino;
	stat->mode = (inode->i_mode & S_IFMT) | (attr->mode & 07777);
	stat->nlink = attr->nlink;
	stat->uid = make_kuid(fc->user_ns, attr->uid);
	stat->gid = make_kgid(fc->user_ns, attr->gid);
	stat->rdev = inode->i_rdev;
	stat->atime.tv_sec = attr->atime;
	stat->atime.tv_nsec = attr->atimensec;
	stat->mtime.tv_sec = attr->mtime;
	stat->mtime.tv_nsec = attr->mtimensec;
	stat->ctime.tv_sec = attr->ctime;
	stat->ctime.tv_nsec = attr->ctimensec;
	stat->size = attr->size;
	stat->blocks = attr->blocks;

	if (attr->blksize != 0)
		blkbits = ilog2(attr->blksize);
	else
		blkbits = inode->i_sb->s_blocksize_bits;

	stat->blksize = 1 << blkbits;
}

static int fuse_do_getattr(struct inode *inode, struct kstat *stat,
			   struct file *file)
{
	int err;
	struct fuse_getattr_in inarg;
	struct fuse_attr_out outarg;
	struct fuse_mount *fm = get_fuse_mount(inode);
	FUSE_ARGS(args);
	u64 attr_version;

	attr_version = fuse_get_attr_version(fm->fc);

	memset(&inarg, 0, sizeof(inarg));
	memset(&outarg, 0, sizeof(outarg));
	/* Directories have separate file-handle space */
	if (file && S_ISREG(inode->i_mode)) {
		struct fuse_file *ff = file->private_data;

		inarg.getattr_flags |= FUSE_GETATTR_FH;
		inarg.fh = ff->fh;
	}
	args.opcode = FUSE_GETATTR;
	args.nodeid = get_node_id(inode);
	args.in_numargs = 1;
	args.in_args[0].size = sizeof(inarg);
	args.in_args[0].value = &inarg;
	args.out_numargs = 1;
	args.out_args[0].size = sizeof(outarg);
	args.out_args[0].value = &outarg;
	err = fuse_simple_request(fm, &args);
	if (!err)
		err = finalize_attr(inode, &outarg, attr_version, stat);
	return err;
}

static int fuse_update_get_attr(struct inode *inode, struct file *file,
				const struct path *path,
				struct kstat *stat, u32 request_mask,
				unsigned int flags)
{
	struct fuse_inode *fi = get_fuse_inode(inode);
	int err = 0;
	bool sync;
	u32 inval_mask = READ_ONCE(fi->inval_mask);
	u32 cache_mask = fuse_get_cache_mask(inode);

#ifdef CONFIG_FUSE_BPF
	struct fuse_err_ret fer;

	fer = fuse_bpf_backing(inode, struct fuse_getattr_io,
			       fuse_getattr_initialize,	fuse_getattr_backing,
			       fuse_getattr_finalize,
			       path->dentry, stat, request_mask, flags);
	if (fer.ret)
		return PTR_ERR(fer.result);
#endif

	if (flags & AT_STATX_FORCE_SYNC)
		sync = true;
	else if (flags & AT_STATX_DONT_SYNC)
		sync = false;
	else if (request_mask & inval_mask & ~cache_mask)
		sync = true;
	else
		sync = time_before64(fi->i_time, get_jiffies_64());

	if (sync) {
		forget_all_cached_acls(inode);
		err = fuse_do_getattr(inode, stat, file);
	} else if (stat) {
		generic_fillattr(&init_user_ns, inode, stat);
		stat->mode = fi->orig_i_mode;
		stat->ino = fi->orig_ino;
	}

	return err;
}

int fuse_update_attributes(struct inode *inode, struct file *file, u32 mask)
{
	/* Do *not* need to get atime for internal purposes */
	return fuse_update_get_attr(inode, file, &file->f_path, NULL,
				    mask & ~STATX_ATIME, 0);
}

int fuse_reverse_inval_entry(struct fuse_conn *fc, u64 parent_nodeid,
			     u64 child_nodeid, struct qstr *name)
{
	int err = -ENOTDIR;
	struct inode *parent;
	struct dentry *dir;
	struct dentry *entry;

	parent = fuse_ilookup(fc, parent_nodeid, NULL);
	if (!parent)
		return -ENOENT;

	inode_lock_nested(parent, I_MUTEX_PARENT);
	if (!S_ISDIR(parent->i_mode))
		goto unlock;

	err = -ENOENT;
	dir = d_find_alias(parent);
	if (!dir)
		goto unlock;

	name->hash = full_name_hash(dir, name->name, name->len);
	entry = d_lookup(dir, name);
	dput(dir);
	if (!entry)
		goto unlock;

	fuse_dir_changed(parent);
	fuse_invalidate_entry(entry);

	if (child_nodeid != 0 && d_really_is_positive(entry)) {
		inode_lock(d_inode(entry));
		if (get_node_id(d_inode(entry)) != child_nodeid) {
			err = -ENOENT;
			goto badentry;
		}
		if (d_mountpoint(entry)) {
			err = -EBUSY;
			goto badentry;
		}
		if (d_is_dir(entry)) {
			shrink_dcache_parent(entry);
			if (!simple_empty(entry)) {
				err = -ENOTEMPTY;
				goto badentry;
			}
			d_inode(entry)->i_flags |= S_DEAD;
		}
		dont_mount(entry);
		clear_nlink(d_inode(entry));
		err = 0;
 badentry:
		inode_unlock(d_inode(entry));
		if (!err)
			d_delete(entry);
	} else {
		err = 0;
	}
	dput(entry);

 unlock:
	inode_unlock(parent);
	iput(parent);
	return err;
}

/*
 * Calling into a user-controlled filesystem gives the filesystem
 * daemon ptrace-like capabilities over the current process.  This
 * means, that the filesystem daemon is able to record the exact
 * filesystem operations performed, and can also control the behavior
 * of the requester process in otherwise impossible ways.  For example
 * it can delay the operation for arbitrary length of time allowing
 * DoS against the requester.
 *
 * For this reason only those processes can call into the filesystem,
 * for which the owner of the mount has ptrace privilege.  This
 * excludes processes started by other users, suid or sgid processes.
 */
int fuse_allow_current_process(struct fuse_conn *fc)
{
	const struct cred *cred;

	if (allow_sys_admin_access && capable(CAP_SYS_ADMIN))
		return 1;

	if (fc->allow_other)
		return current_in_userns(fc->user_ns);

	cred = current_cred();
	if (uid_eq(cred->euid, fc->user_id) &&
	    uid_eq(cred->suid, fc->user_id) &&
	    uid_eq(cred->uid,  fc->user_id) &&
	    gid_eq(cred->egid, fc->group_id) &&
	    gid_eq(cred->sgid, fc->group_id) &&
	    gid_eq(cred->gid,  fc->group_id))
		return 1;

	return 0;
}

static int fuse_access(struct inode *inode, int mask)
{
	struct fuse_mount *fm = get_fuse_mount(inode);
	FUSE_ARGS(args);
	struct fuse_access_in inarg;
	int err;

#ifdef CONFIG_FUSE_BPF
	struct fuse_err_ret fer;

	fer = fuse_bpf_backing(inode, struct fuse_access_in,
			       fuse_access_initialize, fuse_access_backing,
			       fuse_access_finalize, inode, mask);
	if (fer.ret)
		return PTR_ERR(fer.result);
#endif

	BUG_ON(mask & MAY_NOT_BLOCK);

	if (fm->fc->no_access)
		return 0;

	memset(&inarg, 0, sizeof(inarg));
	inarg.mask = mask & (MAY_READ | MAY_WRITE | MAY_EXEC);
	args.opcode = FUSE_ACCESS;
	args.nodeid = get_node_id(inode);
	args.in_numargs = 1;
	args.in_args[0].size = sizeof(inarg);
	args.in_args[0].value = &inarg;
	err = fuse_simple_request(fm, &args);
	if (err == -ENOSYS) {
		fm->fc->no_access = 1;
		err = 0;
	}
	return err;
}

static int fuse_perm_getattr(struct inode *inode, int mask)
{
	if (mask & MAY_NOT_BLOCK)
		return -ECHILD;

	forget_all_cached_acls(inode);
	return fuse_do_getattr(inode, NULL, NULL);
}

/*
 * Check permission.  The two basic access models of FUSE are:
 *
 * 1) Local access checking ('default_permissions' mount option) based
 * on file mode.  This is the plain old disk filesystem permission
 * modell.
 *
 * 2) "Remote" access checking, where server is responsible for
 * checking permission in each inode operation.  An exception to this
 * is if ->permission() was invoked from sys_access() in which case an
 * access request is sent.  Execute permission is still checked
 * locally based on file mode.
 */
static int fuse_permission(struct user_namespace *mnt_userns,
			   struct inode *inode, int mask)
{
	struct fuse_conn *fc = get_fuse_conn(inode);
	bool refreshed = false;
	int err = 0;
	struct fuse_inode *fi = get_fuse_inode(inode);
#ifdef CONFIG_FUSE_BPF
	struct fuse_err_ret fer;
#endif

	if (fuse_is_bad(inode))
		return -EIO;

	if (!fuse_allow_current_process(fc))
		return -EACCES;

#ifdef CONFIG_FUSE_BPF
	fer = fuse_bpf_backing(inode, struct fuse_access_in,
			       fuse_access_initialize, fuse_access_backing,
			       fuse_access_finalize, inode, mask);
	if (fer.ret)
		return PTR_ERR(fer.result);
#endif

	/*
	 * If attributes are needed, refresh them before proceeding
	 */
	if (fc->default_permissions ||
	    ((mask & MAY_EXEC) && S_ISREG(inode->i_mode))) {
		u32 perm_mask = STATX_MODE | STATX_UID | STATX_GID;

		if (perm_mask & READ_ONCE(fi->inval_mask) ||
		    time_before64(fi->i_time, get_jiffies_64())) {
			refreshed = true;

			err = fuse_perm_getattr(inode, mask);
			if (err)
				return err;
		}
	}

	if (fc->default_permissions) {
		err = generic_permission(&init_user_ns, inode, mask);

		/* If permission is denied, try to refresh file
		   attributes.  This is also needed, because the root
		   node will at first have no permissions */
		if (err == -EACCES && !refreshed) {
			err = fuse_perm_getattr(inode, mask);
			if (!err)
				err = generic_permission(&init_user_ns,
							 inode, mask);
		}

		/* Note: the opposite of the above test does not
		   exist.  So if permissions are revoked this won't be
		   noticed immediately, only after the attribute
		   timeout has expired */
	} else if (mask & (MAY_ACCESS | MAY_CHDIR)) {
		err = fuse_access(inode, mask);
	} else if ((mask & MAY_EXEC) && S_ISREG(inode->i_mode)) {
		if (!(inode->i_mode & S_IXUGO)) {
			if (refreshed)
				return -EACCES;

			err = fuse_perm_getattr(inode, mask);
			if (!err && !(inode->i_mode & S_IXUGO))
				return -EACCES;
		}
	}
	return err;
}

static int fuse_readlink_page(struct inode *inode, struct page *page)
{
	struct fuse_mount *fm = get_fuse_mount(inode);
	struct fuse_page_desc desc = { .length = PAGE_SIZE - 1 };
	struct fuse_args_pages ap = {
		.num_pages = 1,
		.pages = &page,
		.descs = &desc,
	};
	char *link;
	ssize_t res;

	ap.args.opcode = FUSE_READLINK;
	ap.args.nodeid = get_node_id(inode);
	ap.args.out_pages = true;
	ap.args.out_argvar = true;
	ap.args.page_zeroing = true;
	ap.args.out_numargs = 1;
	ap.args.out_args[0].size = desc.length;
	res = fuse_simple_request(fm, &ap.args);

	fuse_invalidate_atime(inode);

	if (res < 0)
		return res;

	if (WARN_ON(res >= PAGE_SIZE))
		return -EIO;

	link = page_address(page);
	link[res] = '\0';

	return 0;
}

static const char *fuse_get_link(struct dentry *dentry, struct inode *inode,
				 struct delayed_call *callback)
{
	struct fuse_conn *fc = get_fuse_conn(inode);
	struct page *page;
	int err;

	err = -EIO;
	if (fuse_is_bad(inode))
		goto out_err;

#ifdef CONFIG_FUSE_BPF
	{
		struct fuse_err_ret fer;
		const char *out = NULL;

		fer = fuse_bpf_backing(inode, struct fuse_dummy_io,
				       fuse_get_link_initialize,
				       fuse_get_link_backing,
				       fuse_get_link_finalize,
				       inode, dentry, callback, &out);
		if (fer.ret)
			return fer.result ?: out;
	}
#endif

	if (fc->cache_symlinks)
		return page_get_link(dentry, inode, callback);

	err = -ECHILD;
	if (!dentry)
		goto out_err;

	page = alloc_page(GFP_KERNEL);
	err = -ENOMEM;
	if (!page)
		goto out_err;

	err = fuse_readlink_page(inode, page);
	if (err) {
		__free_page(page);
		goto out_err;
	}

	set_delayed_call(callback, page_put_link, page);

	return page_address(page);

out_err:
	return ERR_PTR(err);
}

static int fuse_dir_open(struct inode *inode, struct file *file)
{
	return fuse_open_common(inode, file, true);
}

static int fuse_dir_release(struct inode *inode, struct file *file)
{
	fuse_release_common(file, true);
	return 0;
}

static int fuse_dir_fsync(struct file *file, loff_t start, loff_t end,
			  int datasync)
{
	struct inode *inode = file->f_mapping->host;
	struct fuse_conn *fc = get_fuse_conn(inode);
	int err;

	if (fuse_is_bad(inode))
		return -EIO;

#ifdef CONFIG_FUSE_BPF
	{
		struct fuse_err_ret fer;

		fer = fuse_bpf_backing(inode, struct fuse_fsync_in,
				fuse_dir_fsync_initialize, fuse_fsync_backing,
				fuse_fsync_finalize,
				file, start, end, datasync);
		if (fer.ret)
			return PTR_ERR(fer.result);
	}
#endif

	if (fc->no_fsyncdir)
		return 0;

	inode_lock(inode);
	err = fuse_fsync_common(file, start, end, datasync, FUSE_FSYNCDIR);
	if (err == -ENOSYS) {
		fc->no_fsyncdir = 1;
		err = 0;
	}
	inode_unlock(inode);

	return err;
}

static long fuse_dir_ioctl(struct file *file, unsigned int cmd,
			    unsigned long arg)
{
	struct fuse_conn *fc = get_fuse_conn(file->f_mapping->host);

	/* FUSE_IOCTL_DIR only supported for API version >= 7.18 */
	if (fc->minor < 18)
		return -ENOTTY;

	return fuse_ioctl_common(file, cmd, arg, FUSE_IOCTL_DIR);
}

static long fuse_dir_compat_ioctl(struct file *file, unsigned int cmd,
				   unsigned long arg)
{
	struct fuse_conn *fc = get_fuse_conn(file->f_mapping->host);

	if (fc->minor < 18)
		return -ENOTTY;

	return fuse_ioctl_common(file, cmd, arg,
				 FUSE_IOCTL_COMPAT | FUSE_IOCTL_DIR);
}

/*
 * Prevent concurrent writepages on inode
 *
 * This is done by adding a negative bias to the inode write counter
 * and waiting for all pending writes to finish.
 */
void fuse_set_nowrite(struct inode *inode)
{
	struct fuse_inode *fi = get_fuse_inode(inode);

	BUG_ON(!inode_is_locked(inode));

	spin_lock(&fi->lock);
	BUG_ON(fi->writectr < 0);
	fi->writectr += FUSE_NOWRITE;
	spin_unlock(&fi->lock);
	wait_event(fi->page_waitq, fi->writectr == FUSE_NOWRITE);
}

/*
 * Allow writepages on inode
 *
 * Remove the bias from the writecounter and send any queued
 * writepages.
 */
static void __fuse_release_nowrite(struct inode *inode)
{
	struct fuse_inode *fi = get_fuse_inode(inode);

	BUG_ON(fi->writectr != FUSE_NOWRITE);
	fi->writectr = 0;
	fuse_flush_writepages(inode);
}

void fuse_release_nowrite(struct inode *inode)
{
	struct fuse_inode *fi = get_fuse_inode(inode);

	spin_lock(&fi->lock);
	__fuse_release_nowrite(inode);
	spin_unlock(&fi->lock);
}

static void fuse_setattr_fill(struct fuse_conn *fc, struct fuse_args *args,
			      struct inode *inode,
			      struct fuse_setattr_in *inarg_p,
			      struct fuse_attr_out *outarg_p)
{
	args->opcode = FUSE_SETATTR;
	args->nodeid = get_node_id(inode);
	args->in_numargs = 1;
	args->in_args[0].size = sizeof(*inarg_p);
	args->in_args[0].value = inarg_p;
	args->out_numargs = 1;
	args->out_args[0].size = sizeof(*outarg_p);
	args->out_args[0].value = outarg_p;
}

/*
 * Flush inode->i_mtime to the server
 */
int fuse_flush_times(struct inode *inode, struct fuse_file *ff)
{
	struct fuse_mount *fm = get_fuse_mount(inode);
	FUSE_ARGS(args);
	struct fuse_setattr_in inarg;
	struct fuse_attr_out outarg;

	memset(&inarg, 0, sizeof(inarg));
	memset(&outarg, 0, sizeof(outarg));

	inarg.valid = FATTR_MTIME;
	inarg.mtime = inode->i_mtime.tv_sec;
	inarg.mtimensec = inode->i_mtime.tv_nsec;
	if (fm->fc->minor >= 23) {
		inarg.valid |= FATTR_CTIME;
		inarg.ctime = inode->i_ctime.tv_sec;
		inarg.ctimensec = inode->i_ctime.tv_nsec;
	}
	if (ff) {
		inarg.valid |= FATTR_FH;
		inarg.fh = ff->fh;
	}
	fuse_setattr_fill(fm->fc, &args, inode, &inarg, &outarg);

	return fuse_simple_request(fm, &args);
}

/*
 * Set attributes, and at the same time refresh them.
 *
 * Truncation is slightly complicated, because the 'truncate' request
 * may fail, in which case we don't want to touch the mapping.
 * vmtruncate() doesn't allow for this case, so do the rlimit checking
 * and the actual truncation by hand.
 */
int fuse_do_setattr(struct dentry *dentry, struct iattr *attr,
		    struct file *file)
{
	struct inode *inode = d_inode(dentry);
	struct fuse_mount *fm = get_fuse_mount(inode);
	struct fuse_conn *fc = fm->fc;
	struct fuse_inode *fi = get_fuse_inode(inode);
	struct address_space *mapping = inode->i_mapping;
	FUSE_ARGS(args);
	struct fuse_setattr_in inarg;
	struct fuse_attr_out outarg;
	bool is_truncate = false;
	bool is_wb = fc->writeback_cache && S_ISREG(inode->i_mode);
	loff_t oldsize;
	int err;
	bool trust_local_cmtime = is_wb;
	bool fault_blocked = false;

#ifdef CONFIG_FUSE_BPF
	struct fuse_err_ret fer;

	fer = fuse_bpf_backing(inode, struct fuse_setattr_io,
			       fuse_setattr_initialize, fuse_setattr_backing,
			       fuse_setattr_finalize, dentry, attr, file);
	if (fer.ret)
		return PTR_ERR(fer.result);
#endif

	if (!fc->default_permissions)
		attr->ia_valid |= ATTR_FORCE;

	err = setattr_prepare(&init_user_ns, dentry, attr);
	if (err)
		return err;

	if (attr->ia_valid & ATTR_SIZE) {
		if (WARN_ON(!S_ISREG(inode->i_mode)))
			return -EIO;
		is_truncate = true;
	}

	if (FUSE_IS_DAX(inode) && is_truncate) {
		filemap_invalidate_lock(mapping);
		fault_blocked = true;
		err = fuse_dax_break_layouts(inode, 0, 0);
		if (err) {
			filemap_invalidate_unlock(mapping);
			return err;
		}
	}

	if (attr->ia_valid & ATTR_OPEN) {
		/* This is coming from open(..., ... | O_TRUNC); */
		WARN_ON(!(attr->ia_valid & ATTR_SIZE));
		WARN_ON(attr->ia_size != 0);
		if (fc->atomic_o_trunc) {
			/*
			 * No need to send request to userspace, since actual
			 * truncation has already been done by OPEN.  But still
			 * need to truncate page cache.
			 */
			i_size_write(inode, 0);
			truncate_pagecache(inode, 0);
			goto out;
		}
		file = NULL;
	}

	/* Flush dirty data/metadata before non-truncate SETATTR */
	if (is_wb &&
	    attr->ia_valid &
			(ATTR_MODE | ATTR_UID | ATTR_GID | ATTR_MTIME_SET |
			 ATTR_TIMES_SET)) {
		err = write_inode_now(inode, true);
		if (err)
			return err;

		fuse_set_nowrite(inode);
		fuse_release_nowrite(inode);
	}

	if (is_truncate) {
		fuse_set_nowrite(inode);
		set_bit(FUSE_I_SIZE_UNSTABLE, &fi->state);
		if (trust_local_cmtime && attr->ia_size != inode->i_size)
			attr->ia_valid |= ATTR_MTIME | ATTR_CTIME;
	}

	memset(&inarg, 0, sizeof(inarg));
	memset(&outarg, 0, sizeof(outarg));
	iattr_to_fattr(fc, attr, &inarg, trust_local_cmtime);
	if (file) {
		struct fuse_file *ff = file->private_data;
		inarg.valid |= FATTR_FH;
		inarg.fh = ff->fh;
	}

	/* Kill suid/sgid for non-directory chown unconditionally */
	if (fc->handle_killpriv_v2 && !S_ISDIR(inode->i_mode) &&
	    attr->ia_valid & (ATTR_UID | ATTR_GID))
		inarg.valid |= FATTR_KILL_SUIDGID;

	if (attr->ia_valid & ATTR_SIZE) {
		/* For mandatory locking in truncate */
		inarg.valid |= FATTR_LOCKOWNER;
		inarg.lock_owner = fuse_lock_owner_id(fc, current->files);

		/* Kill suid/sgid for truncate only if no CAP_FSETID */
		if (fc->handle_killpriv_v2 && !capable(CAP_FSETID))
			inarg.valid |= FATTR_KILL_SUIDGID;
	}
	fuse_setattr_fill(fc, &args, inode, &inarg, &outarg);
	err = fuse_simple_request(fm, &args);
	if (err) {
		if (err == -EINTR)
			fuse_invalidate_attr(inode);
		goto error;
	}

	if (fuse_invalid_attr(&outarg.attr) ||
	    inode_wrong_type(inode, outarg.attr.mode)) {
		fuse_make_bad(inode);
		err = -EIO;
		goto error;
	}

	spin_lock(&fi->lock);
	/* the kernel maintains i_mtime locally */
	if (trust_local_cmtime) {
		if (attr->ia_valid & ATTR_MTIME)
			inode->i_mtime = attr->ia_mtime;
		if (attr->ia_valid & ATTR_CTIME)
			inode->i_ctime = attr->ia_ctime;
		/* FIXME: clear I_DIRTY_SYNC? */
	}

	fuse_change_attributes_common(inode, &outarg.attr,
				      attr_timeout(&outarg),
				      fuse_get_cache_mask(inode));
	oldsize = inode->i_size;
	/* see the comment in fuse_change_attributes() */
	if (!is_wb || is_truncate)
		i_size_write(inode, outarg.attr.size);

	if (is_truncate) {
		/* NOTE: this may release/reacquire fi->lock */
		__fuse_release_nowrite(inode);
	}
	spin_unlock(&fi->lock);

	/*
	 * Only call invalidate_inode_pages2() after removing
	 * FUSE_NOWRITE, otherwise fuse_launder_folio() would deadlock.
	 */
	if ((is_truncate || !is_wb) &&
	    S_ISREG(inode->i_mode) && oldsize != outarg.attr.size) {
		truncate_pagecache(inode, outarg.attr.size);
		invalidate_inode_pages2(mapping);
	}

	clear_bit(FUSE_I_SIZE_UNSTABLE, &fi->state);
out:
	if (fault_blocked)
		filemap_invalidate_unlock(mapping);

	return 0;

error:
	if (is_truncate)
		fuse_release_nowrite(inode);

	clear_bit(FUSE_I_SIZE_UNSTABLE, &fi->state);

	if (fault_blocked)
		filemap_invalidate_unlock(mapping);
	return err;
}

static int fuse_setattr(struct user_namespace *mnt_userns, struct dentry *entry,
			struct iattr *attr)
{
	struct inode *inode = d_inode(entry);
	struct fuse_conn *fc = get_fuse_conn(inode);
	struct file *file = (attr->ia_valid & ATTR_FILE) ? attr->ia_file : NULL;
	int ret;

	if (fuse_is_bad(inode))
		return -EIO;

	if (!fuse_allow_current_process(get_fuse_conn(inode)))
		return -EACCES;

	if (attr->ia_valid & (ATTR_KILL_SUID | ATTR_KILL_SGID)) {
		attr->ia_valid &= ~(ATTR_KILL_SUID | ATTR_KILL_SGID |
				    ATTR_MODE);

		/*
		 * The only sane way to reliably kill suid/sgid is to do it in
		 * the userspace filesystem
		 *
		 * This should be done on write(), truncate() and chown().
		 */
		if (!fc->handle_killpriv && !fc->handle_killpriv_v2) {
#ifdef CONFIG_FUSE_BPF
			struct fuse_err_ret fer;

			/*
			 * ia_mode calculation may have used stale i_mode.
			 * Refresh and recalculate.
			 */
			fer = fuse_bpf_backing(inode, struct fuse_getattr_io,
					       fuse_getattr_initialize,	fuse_getattr_backing,
					       fuse_getattr_finalize,
					       entry, NULL, 0, 0);
			if (fer.ret)
				ret = PTR_ERR(fer.result);
			else
#endif
				ret = fuse_do_getattr(inode, NULL, file);
			if (ret)
				return ret;

			attr->ia_mode = inode->i_mode;
			if (inode->i_mode & S_ISUID) {
				attr->ia_valid |= ATTR_MODE;
				attr->ia_mode &= ~S_ISUID;
			}
			if ((inode->i_mode & (S_ISGID | S_IXGRP)) == (S_ISGID | S_IXGRP)) {
				attr->ia_valid |= ATTR_MODE;
				attr->ia_mode &= ~S_ISGID;
			}
		}
	}
	if (!attr->ia_valid)
		return 0;

	ret = fuse_do_setattr(entry, attr, file);
	if (!ret) {
		/*
		 * If filesystem supports acls it may have updated acl xattrs in
		 * the filesystem, so forget cached acls for the inode.
		 */
		if (fc->posix_acl)
			forget_all_cached_acls(inode);

		/* Directory mode changed, may need to revalidate access */
		if (d_is_dir(entry) && (attr->ia_valid & ATTR_MODE))
			fuse_invalidate_entry_cache(entry);
	}
	return ret;
}

static int fuse_getattr(struct user_namespace *mnt_userns,
			const struct path *path, struct kstat *stat,
			u32 request_mask, unsigned int flags)
{
	struct inode *inode = d_inode(path->dentry);
	struct fuse_conn *fc = get_fuse_conn(inode);

	if (fuse_is_bad(inode))
		return -EIO;

	if (!fuse_allow_current_process(fc)) {
		if (!request_mask) {
			/*
			 * If user explicitly requested *nothing* then don't
			 * error out, but return st_dev only.
			 */
			stat->result_mask = 0;
			stat->dev = inode->i_sb->s_dev;
			return 0;
		}
		return -EACCES;
	}

	return fuse_update_get_attr(inode, NULL, path, stat, request_mask,
				    flags);
}

static const struct inode_operations fuse_dir_inode_operations = {
	.lookup		= fuse_lookup,
	.mkdir		= fuse_mkdir,
	.symlink	= fuse_symlink,
	.unlink		= fuse_unlink,
	.rmdir		= fuse_rmdir,
	.rename		= fuse_rename2,
	.link		= fuse_link,
	.setattr	= fuse_setattr,
	.create		= fuse_create,
	.atomic_open	= fuse_atomic_open,
	.tmpfile	= fuse_tmpfile,
	.mknod		= fuse_mknod,
	.permission	= fuse_permission,
	.getattr	= fuse_getattr,
	.listxattr	= fuse_listxattr,
	.get_acl	= fuse_get_acl,
	.set_acl	= fuse_set_acl,
	.fileattr_get	= fuse_fileattr_get,
	.fileattr_set	= fuse_fileattr_set,
};

static const struct file_operations fuse_dir_operations = {
	.llseek		= generic_file_llseek,
	.read		= generic_read_dir,
	.iterate_shared	= fuse_readdir,
	.open		= fuse_dir_open,
	.release	= fuse_dir_release,
	.fsync		= fuse_dir_fsync,
	.unlocked_ioctl	= fuse_dir_ioctl,
	.compat_ioctl	= fuse_dir_compat_ioctl,
};

static const struct inode_operations fuse_common_inode_operations = {
	.setattr	= fuse_setattr,
	.permission	= fuse_permission,
	.getattr	= fuse_getattr,
	.listxattr	= fuse_listxattr,
	.get_acl	= fuse_get_acl,
	.set_acl	= fuse_set_acl,
	.fileattr_get	= fuse_fileattr_get,
	.fileattr_set	= fuse_fileattr_set,
};

static const struct inode_operations fuse_symlink_inode_operations = {
	.setattr	= fuse_setattr,
	.get_link	= fuse_get_link,
	.getattr	= fuse_getattr,
	.listxattr	= fuse_listxattr,
};

void fuse_init_common(struct inode *inode)
{
	inode->i_op = &fuse_common_inode_operations;
}

void fuse_init_dir(struct inode *inode)
{
	struct fuse_inode *fi = get_fuse_inode(inode);

	inode->i_op = &fuse_dir_inode_operations;
	inode->i_fop = &fuse_dir_operations;

	spin_lock_init(&fi->rdc.lock);
	fi->rdc.cached = false;
	fi->rdc.size = 0;
	fi->rdc.pos = 0;
	fi->rdc.version = 0;
}

static int fuse_symlink_read_folio(struct file *null, struct folio *folio)
{
	int err = fuse_readlink_page(folio->mapping->host, &folio->page);

	if (!err)
		folio_mark_uptodate(folio);

	folio_unlock(folio);

	return err;
}

static const struct address_space_operations fuse_symlink_aops = {
	.read_folio	= fuse_symlink_read_folio,
};

void fuse_init_symlink(struct inode *inode)
{
	inode->i_op = &fuse_symlink_inode_operations;
	inode->i_data.a_ops = &fuse_symlink_aops;
	inode_nohighmem(inode);
}<|MERGE_RESOLUTION|>--- conflicted
+++ resolved
@@ -24,10 +24,6 @@
 #include <linux/types.h>
 #include <linux/kernel.h>
 
-#if IS_ENABLED(CONFIG_MTK_FUSE_DEBUG)
-#include <trace/events/mtk_fuse.h>
-#endif
-
 static bool __read_mostly allow_sys_admin_access;
 module_param(allow_sys_admin_access, bool, 0644);
 MODULE_PARM_DESC(allow_sys_admin_access,
@@ -318,29 +314,14 @@
 			    (bool) IS_AUTOMOUNT(inode) != (bool) (outarg.attr.flags & FUSE_ATTR_SUBMOUNT)) {
 				fuse_queue_forget(fm->fc, forget,
 						  outarg.nodeid, 1);
-#if IS_ENABLED(CONFIG_MTK_FUSE_DEBUG)
-				trace_mtk_fuse_queue_forget(__func__, __LINE__, outarg.nodeid, 1);
-#endif
 				goto invalid;
 			}
 			spin_lock(&fi->lock);
-#if IS_ENABLED(CONFIG_MTK_FUSE_DEBUG)
-			trace_mtk_fuse_nlookup(__func__, __LINE__, inode,
-					fi->nodeid, fi->nlookup, fi->nlookup + 1);
-#endif
 			fi->nlookup++;
 			spin_unlock(&fi->lock);
 		}
 		kfree(forget);
-<<<<<<< HEAD
-#if IS_ENABLED(CONFIG_MTK_FUSE_UPSTREAM_BUILD)
 		if (ret == -ENOMEM || ret == -EINTR)
-#else
-		if (ret == -ENOMEM)
-#endif
-=======
-		if (ret == -ENOMEM || ret == -EINTR)
->>>>>>> 0904da54
 			goto out;
 		if (ret || fuse_invalid_attr(&outarg.attr) ||
 		    fuse_stale_inode(inode, outarg.generation, &outarg.attr))
@@ -383,22 +364,9 @@
 {
 	struct fuse_dentry *fd = dentry->d_fsdata;
 
-<<<<<<< HEAD
-#if IS_ENABLED(CONFIG_MTK_FUSE_UPSTREAM_BUILD)
 #ifdef CONFIG_FUSE_BPF
 	if (fd && fd->backing_path.dentry)
 		path_put(&fd->backing_path);
-
-	if (fd && fd->bpf)
-		bpf_prog_put(fd->bpf);
-#endif
-#else
-=======
-#ifdef CONFIG_FUSE_BPF
->>>>>>> 0904da54
-	if (fd && fd->backing_path.dentry)
-		path_put(&fd->backing_path);
-#endif
 
 	if (fd && fd->bpf)
 		bpf_prog_put(fd->bpf);
@@ -559,66 +527,26 @@
 
 		err = -ENOENT;
 		if (!entry)
-<<<<<<< HEAD
-#if IS_ENABLED(CONFIG_MTK_FUSE_UPSTREAM_BUILD)
 			goto out_put_forget;
-#else
-			goto out_queue_forget;
-#endif
-=======
-			goto out_put_forget;
->>>>>>> 0904da54
 
 		err = -EINVAL;
 		backing_file = bpf_arg.backing_file;
 		if (!backing_file)
-<<<<<<< HEAD
-#if IS_ENABLED(CONFIG_MTK_FUSE_UPSTREAM_BUILD)
-			goto out_put_forget;
-#else
-			goto out_queue_forget;
-#endif
-
-		if (IS_ERR(backing_file)) {
-			err = PTR_ERR(backing_file);
-#if IS_ENABLED(CONFIG_MTK_FUSE_UPSTREAM_BUILD)
-			goto out_put_forget;
-#else
-			goto out_queue_forget;
-#endif
-=======
 			goto out_put_forget;
 
 		if (IS_ERR(backing_file)) {
 			err = PTR_ERR(backing_file);
 			goto out_put_forget;
->>>>>>> 0904da54
 		}
 
 		backing_inode = backing_file->f_inode;
-#if IS_ENABLED(CONFIG_MTK_FUSE_DEBUG)
-		trace_mtk_fuse_iget_backing(__func__, __LINE__, NULL,
-				outarg->nodeid, backing_inode);
-#endif
 		*inode = fuse_iget_backing(sb, outarg->nodeid, backing_inode);
 		if (!*inode)
-<<<<<<< HEAD
-#if IS_ENABLED(CONFIG_MTK_FUSE_UPSTREAM_BUILD)
 			goto out_put_forget;
-#else
-			goto out;
-#endif
-=======
-			goto out_put_forget;
->>>>>>> 0904da54
 
 		err = fuse_handle_backing(&bpf_arg,
 				&get_fuse_inode(*inode)->backing_inode,
 				&get_fuse_dentry(entry)->backing_path);
-<<<<<<< HEAD
-#if IS_ENABLED(CONFIG_MTK_FUSE_UPSTREAM_BUILD)
-=======
->>>>>>> 0904da54
 		if (!err)
 			err = fuse_handle_bpf_prog(&bpf_arg, NULL,
 					   &get_fuse_inode(*inode)->bpf);
@@ -627,17 +555,6 @@
 			*inode = NULL;
 			goto out_put_forget;
 		}
-<<<<<<< HEAD
-#else
-		if (err)
-			goto out;
-
-		err = fuse_handle_bpf_prog(&bpf_arg, NULL, &get_fuse_inode(*inode)->bpf);
-		if (err)
-			goto out;
-#endif
-=======
->>>>>>> 0904da54
 	} else
 #endif
 	{
@@ -657,19 +574,8 @@
 	}
 
 	err = -ENOMEM;
-<<<<<<< HEAD
-#if !IS_ENABLED(CONFIG_MTK_FUSE_UPSTREAM_BUILD)
-#ifdef CONFIG_FUSE_BPF
-out_queue_forget:
-#endif
-#endif
-=======
->>>>>>> 0904da54
 	if (!*inode && outarg->nodeid) {
 		fuse_queue_forget(fm->fc, forget, outarg->nodeid, 1);
-#if IS_ENABLED(CONFIG_MTK_FUSE_DEBUG)
-		trace_mtk_fuse_queue_forget(__func__, __LINE__, outarg->nodeid, 1);
-#endif
 		goto out;
 	}
 	err = 0;
@@ -909,9 +815,6 @@
 		flags &= ~(O_CREAT | O_EXCL | O_TRUNC);
 		fuse_sync_release(NULL, ff, flags);
 		fuse_queue_forget(fm->fc, forget, outentry.nodeid, 1);
-#if IS_ENABLED(CONFIG_MTK_FUSE_DEBUG)
-		trace_mtk_fuse_queue_forget(__func__, __LINE__, outentry.nodeid, 1);
-#endif
 		err = -ENOMEM;
 		goto out_err;
 	}
@@ -1046,9 +949,6 @@
 			  &outarg.attr, entry_attr_timeout(&outarg), 0);
 	if (!inode) {
 		fuse_queue_forget(fm->fc, forget, outarg.nodeid, 1);
-#if IS_ENABLED(CONFIG_MTK_FUSE_DEBUG)
-		trace_mtk_fuse_queue_forget(__func__, __LINE__, outarg.nodeid, 1);
-#endif
 		return -ENOMEM;
 	}
 	kfree(forget);
