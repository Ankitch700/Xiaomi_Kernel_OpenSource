--- conflicted
+++ resolved
@@ -1300,13 +1300,7 @@
  out:
 	spin_unlock(&ctx->flc_lock);
 	percpu_up_read(&file_rwsem);
-<<<<<<< HEAD
-#if IS_ENABLED(CONFIG_MTK_F2FS_DEBUG)
 	trace_posix_lock_inode(inode, request, error);
-#endif /* #if IS_ENABLED(CONFIG_MTK_F2FS_DEBUG) */
-=======
-	trace_posix_lock_inode(inode, request, error);
->>>>>>> 0904da54
 	/*
 	 * Free any unused locks.
 	 */
@@ -1315,12 +1309,6 @@
 	if (new_fl2)
 		locks_free_lock(new_fl2);
 	locks_dispose_list(&dispose);
-<<<<<<< HEAD
-#if !IS_ENABLED(CONFIG_MTK_F2FS_DEBUG)
-	trace_posix_lock_inode(inode, request, error);
-#endif /* #if !IS_ENABLED(CONFIG_MTK_F2FS_DEBUG) */
-=======
->>>>>>> 0904da54
 
 	return error;
 }
