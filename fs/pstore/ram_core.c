--- conflicted
+++ resolved
@@ -518,18 +518,7 @@
 	sig ^= PERSISTENT_RAM_SIG;
 
 	if (prz->buffer->sig == sig) {
-<<<<<<< HEAD
-		if (buffer_size(prz) == 0) {
-#if IS_ENABLED(CONFIG_MTK_PRINTK_DEBUG)
-			if (buffer_start(prz)) {
-				pr_info(" buffer:sig:0x%x,start:0x%lx\n",
-						prz->buffer->sig, buffer_start(prz));
-				persistent_ram_zap(prz);
-			}
-#endif
-=======
 		if (buffer_size(prz) == 0 && buffer_start(prz) == 0) {
->>>>>>> 0904da54
 			pr_debug("found existing empty buffer\n");
 			return 0;
 		}
