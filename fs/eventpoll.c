/*
 *  fs/eventpoll.c (Efficient event retrieval implementation)
 *  Copyright (C) 2001,...,2009	 Davide Libenzi
 *
 *  This program is free software; you can redistribute it and/or modify
 *  it under the terms of the GNU General Public License as published by
 *  the Free Software Foundation; either version 2 of the License, or
 *  (at your option) any later version.
 *
 *  Davide Libenzi <davidel@xmailserver.org>
 *
 */

#include <linux/init.h>
#include <linux/kernel.h>
#include <linux/sched/signal.h>
#include <linux/fs.h>
#include <linux/file.h>
#include <linux/signal.h>
#include <linux/errno.h>
#include <linux/mm.h>
#include <linux/slab.h>
#include <linux/poll.h>
#include <linux/string.h>
#include <linux/list.h>
#include <linux/hash.h>
#include <linux/spinlock.h>
#include <linux/syscalls.h>
#include <linux/rbtree.h>
#include <linux/wait.h>
#include <linux/eventpoll.h>
#include <linux/mount.h>
#include <linux/bitops.h>
#include <linux/mutex.h>
#include <linux/anon_inodes.h>
#include <linux/device.h>
#include <linux/freezer.h>
#include <linux/uaccess.h>
#include <asm/io.h>
#include <asm/mman.h>
#include <linux/atomic.h>
#include <linux/proc_fs.h>
#include <linux/seq_file.h>
#include <linux/compat.h>
#include <linux/rculist.h>
#include <net/busy_poll.h>

/*
 * LOCKING:
 * There are three level of locking required by epoll :
 *
 * 1) epmutex (mutex)
 * 2) ep->mtx (mutex)
 * 3) ep->wq.lock (spinlock)
 *
 * The acquire order is the one listed above, from 1 to 3.
 * We need a spinlock (ep->wq.lock) because we manipulate objects
 * from inside the poll callback, that might be triggered from
 * a wake_up() that in turn might be called from IRQ context.
 * So we can't sleep inside the poll callback and hence we need
 * a spinlock. During the event transfer loop (from kernel to
 * user space) we could end up sleeping due a copy_to_user(), so
 * we need a lock that will allow us to sleep. This lock is a
 * mutex (ep->mtx). It is acquired during the event transfer loop,
 * during epoll_ctl(EPOLL_CTL_DEL) and during eventpoll_release_file().
 * Then we also need a global mutex to serialize eventpoll_release_file()
 * and ep_free().
 * This mutex is acquired by ep_free() during the epoll file
 * cleanup path and it is also acquired by eventpoll_release_file()
 * if a file has been pushed inside an epoll set and it is then
 * close()d without a previous call to epoll_ctl(EPOLL_CTL_DEL).
 * It is also acquired when inserting an epoll fd onto another epoll
 * fd. We do this so that we walk the epoll tree and ensure that this
 * insertion does not create a cycle of epoll file descriptors, which
 * could lead to deadlock. We need a global mutex to prevent two
 * simultaneous inserts (A into B and B into A) from racing and
 * constructing a cycle without either insert observing that it is
 * going to.
 * It is necessary to acquire multiple "ep->mtx"es at once in the
 * case when one epoll fd is added to another. In this case, we
 * always acquire the locks in the order of nesting (i.e. after
 * epoll_ctl(e1, EPOLL_CTL_ADD, e2), e1->mtx will always be acquired
 * before e2->mtx). Since we disallow cycles of epoll file
 * descriptors, this ensures that the mutexes are well-ordered. In
 * order to communicate this nesting to lockdep, when walking a tree
 * of epoll file descriptors, we use the current recursion depth as
 * the lockdep subkey.
 * It is possible to drop the "ep->mtx" and to use the global
 * mutex "epmutex" (together with "ep->wq.lock") to have it working,
 * but having "ep->mtx" will make the interface more scalable.
 * Events that require holding "epmutex" are very rare, while for
 * normal operations the epoll private "ep->mtx" will guarantee
 * a better scalability.
 */

/* Epoll private bits inside the event mask */
#define EP_PRIVATE_BITS (EPOLLWAKEUP | EPOLLONESHOT | EPOLLET | EPOLLEXCLUSIVE)

#define EPOLLINOUT_BITS (EPOLLIN | EPOLLOUT)

#define EPOLLEXCLUSIVE_OK_BITS (EPOLLINOUT_BITS | EPOLLERR | EPOLLHUP | \
				EPOLLWAKEUP | EPOLLET | EPOLLEXCLUSIVE)

/* Maximum number of nesting allowed inside epoll sets */
#define EP_MAX_NESTS 4

#define EP_MAX_EVENTS (INT_MAX / sizeof(struct epoll_event))

#define EP_UNACTIVE_PTR ((void *) -1L)

#define EP_ITEM_COST (sizeof(struct epitem) + sizeof(struct eppoll_entry))

struct epoll_filefd {
	struct file *file;
	int fd;
} __packed;

/*
 * Structure used to track possible nested calls, for too deep recursions
 * and loop cycles.
 */
struct nested_call_node {
	struct list_head llink;
	void *cookie;
	void *ctx;
};

/*
 * This structure is used as collector for nested calls, to check for
 * maximum recursion dept and loop cycles.
 */
struct nested_calls {
	struct list_head tasks_call_list;
	spinlock_t lock;
};

/*
 * Each file descriptor added to the eventpoll interface will
 * have an entry of this type linked to the "rbr" RB tree.
 * Avoid increasing the size of this struct, there can be many thousands
 * of these on a server and we do not want this to take another cache line.
 */
struct epitem {
	union {
		/* RB tree node links this structure to the eventpoll RB tree */
		struct rb_node rbn;
		/* Used to free the struct epitem */
		struct rcu_head rcu;
	};

	/* List header used to link this structure to the eventpoll ready list */
	struct list_head rdllink;

	/*
	 * Works together "struct eventpoll"->ovflist in keeping the
	 * single linked chain of items.
	 */
	struct epitem *next;

	/* The file descriptor information this item refers to */
	struct epoll_filefd ffd;

	/* Number of active wait queue attached to poll operations */
	int nwait;

	/* List containing poll wait queues */
	struct list_head pwqlist;

	/* The "container" of this item */
	struct eventpoll *ep;

	/* List header used to link this item to the "struct file" items list */
	struct list_head fllink;

	/* wakeup_source used when EPOLLWAKEUP is set */
	struct wakeup_source __rcu *ws;

	/* The structure that describe the interested events and the source fd */
	struct epoll_event event;
};

/*
 * This structure is stored inside the "private_data" member of the file
 * structure and represents the main data structure for the eventpoll
 * interface.
 *
 * Access to it is protected by the lock inside wq.
 */
struct eventpoll {
	/*
	 * This mutex is used to ensure that files are not removed
	 * while epoll is using them. This is held during the event
	 * collection loop, the file cleanup path, the epoll file exit
	 * code and the ctl operations.
	 */
	struct mutex mtx;

	/* Wait queue used by sys_epoll_wait() */
	wait_queue_head_t wq;

	/* Wait queue used by file->poll() */
	wait_queue_head_t poll_wait;

	/* List of ready file descriptors */
	struct list_head rdllist;

	/* RB tree root used to store monitored fd structs */
	struct rb_root_cached rbr;

	/*
	 * This is a single linked list that chains all the "struct epitem" that
	 * happened while transferring ready events to userspace w/out
	 * holding ->wq.lock.
	 */
	struct epitem *ovflist;

	/* wakeup_source used when ep_scan_ready_list is running */
	struct wakeup_source *ws;

	/* The user that created the eventpoll descriptor */
	struct user_struct *user;

	struct file *file;

	/* used to optimize loop detection check */
	u64 gen;

#ifdef CONFIG_NET_RX_BUSY_POLL
	/* used to track busy poll napi_id */
	unsigned int napi_id;
#endif
};

/* Wait structure used by the poll hooks */
struct eppoll_entry {
	/* List header used to link this structure to the "struct epitem" */
	struct list_head llink;

	/* The "base" pointer is set to the container "struct epitem" */
	struct epitem *base;

	/*
	 * Wait queue item that will be linked to the target file wait
	 * queue head.
	 */
	wait_queue_entry_t wait;

	/* The wait queue head that linked the "wait" wait queue item */
	wait_queue_head_t *whead;
};

/* Wrapper struct used by poll queueing */
struct ep_pqueue {
	poll_table pt;
	struct epitem *epi;
};

/* Used by the ep_send_events() function as callback private data */
struct ep_send_events_data {
	int maxevents;
	struct epoll_event __user *events;
	int res;
};

/*
 * Configuration options available inside /proc/sys/fs/epoll/
 */
/* Maximum number of epoll watched descriptors, per user */
static long max_user_watches __read_mostly;

/*
 * This mutex is used to serialize ep_free() and eventpoll_release_file().
 */
static DEFINE_MUTEX(epmutex);

static u64 loop_check_gen = 0;

/* Used to check for epoll file descriptor inclusion loops */
static struct nested_calls poll_loop_ncalls;

/* Slab cache used to allocate "struct epitem" */
static struct kmem_cache *epi_cache __read_mostly;

/* Slab cache used to allocate "struct eppoll_entry" */
static struct kmem_cache *pwq_cache __read_mostly;

/*
 * List of files with newly added links, where we may need to limit the number
 * of emanating paths. Protected by the epmutex.
 */
static LIST_HEAD(tfile_check_list);

#ifdef CONFIG_SYSCTL

#include <linux/sysctl.h>

static long zero;
static long long_max = LONG_MAX;

struct ctl_table epoll_table[] = {
	{
		.procname	= "max_user_watches",
		.data		= &max_user_watches,
		.maxlen		= sizeof(max_user_watches),
		.mode		= 0644,
		.proc_handler	= proc_doulongvec_minmax,
		.extra1		= &zero,
		.extra2		= &long_max,
	},
	{ }
};
#endif /* CONFIG_SYSCTL */

static const struct file_operations eventpoll_fops;

static inline int is_file_epoll(struct file *f)
{
	return f->f_op == &eventpoll_fops;
}

/* Setup the structure that is used as key for the RB tree */
static inline void ep_set_ffd(struct epoll_filefd *ffd,
			      struct file *file, int fd)
{
	ffd->file = file;
	ffd->fd = fd;
}

/* Compare RB tree keys */
static inline int ep_cmp_ffd(struct epoll_filefd *p1,
			     struct epoll_filefd *p2)
{
	return (p1->file > p2->file ? +1:
	        (p1->file < p2->file ? -1 : p1->fd - p2->fd));
}

/* Tells us if the item is currently linked */
static inline int ep_is_linked(struct epitem *epi)
{
	return !list_empty(&epi->rdllink);
}

static inline struct eppoll_entry *ep_pwq_from_wait(wait_queue_entry_t *p)
{
	return container_of(p, struct eppoll_entry, wait);
}

/* Get the "struct epitem" from a wait queue pointer */
static inline struct epitem *ep_item_from_wait(wait_queue_entry_t *p)
{
	return container_of(p, struct eppoll_entry, wait)->base;
}

/* Get the "struct epitem" from an epoll queue wrapper */
static inline struct epitem *ep_item_from_epqueue(poll_table *p)
{
	return container_of(p, struct ep_pqueue, pt)->epi;
}

/* Tells if the epoll_ctl(2) operation needs an event copy from userspace */
static inline int ep_op_has_event(int op)
{
	return op != EPOLL_CTL_DEL;
}

/* Initialize the poll safe wake up structure */
static void ep_nested_calls_init(struct nested_calls *ncalls)
{
	INIT_LIST_HEAD(&ncalls->tasks_call_list);
	spin_lock_init(&ncalls->lock);
}

/**
 * ep_events_available - Checks if ready events might be available.
 *
 * @ep: Pointer to the eventpoll context.
 *
 * Returns: Returns a value different than zero if ready events are available,
 *          or zero otherwise.
 */
static inline int ep_events_available(struct eventpoll *ep)
{
	return !list_empty(&ep->rdllist) || ep->ovflist != EP_UNACTIVE_PTR;
}

#ifdef CONFIG_NET_RX_BUSY_POLL
static bool ep_busy_loop_end(void *p, unsigned long start_time)
{
	struct eventpoll *ep = p;

	return ep_events_available(ep) || busy_loop_timeout(start_time);
}

/*
 * Busy poll if globally on and supporting sockets found && no events,
 * busy loop will return if need_resched or ep_events_available.
 *
 * we must do our busy polling with irqs enabled
 */
static void ep_busy_loop(struct eventpoll *ep, int nonblock)
{
	unsigned int napi_id = READ_ONCE(ep->napi_id);

	if ((napi_id >= MIN_NAPI_ID) && net_busy_loop_on())
		napi_busy_loop(napi_id, nonblock ? NULL : ep_busy_loop_end, ep);
}

static inline void ep_reset_busy_poll_napi_id(struct eventpoll *ep)
{
	if (ep->napi_id)
		ep->napi_id = 0;
}

/*
 * Set epoll busy poll NAPI ID from sk.
 */
static inline void ep_set_busy_poll_napi_id(struct epitem *epi)
{
	struct eventpoll *ep;
	unsigned int napi_id;
	struct socket *sock;
	struct sock *sk;
	int err;

	if (!net_busy_loop_on())
		return;

	sock = sock_from_file(epi->ffd.file, &err);
	if (!sock)
		return;

	sk = sock->sk;
	if (!sk)
		return;

	napi_id = READ_ONCE(sk->sk_napi_id);
	ep = epi->ep;

	/* Non-NAPI IDs can be rejected
	 *	or
	 * Nothing to do if we already have this ID
	 */
	if (napi_id < MIN_NAPI_ID || napi_id == ep->napi_id)
		return;

	/* record NAPI ID for use in next busy poll */
	ep->napi_id = napi_id;
}

#else

static inline void ep_busy_loop(struct eventpoll *ep, int nonblock)
{
}

static inline void ep_reset_busy_poll_napi_id(struct eventpoll *ep)
{
}

static inline void ep_set_busy_poll_napi_id(struct epitem *epi)
{
}

#endif /* CONFIG_NET_RX_BUSY_POLL */

/**
 * ep_call_nested - Perform a bound (possibly) nested call, by checking
 *                  that the recursion limit is not exceeded, and that
 *                  the same nested call (by the meaning of same cookie) is
 *                  no re-entered.
 *
 * @ncalls: Pointer to the nested_calls structure to be used for this call.
 * @max_nests: Maximum number of allowed nesting calls.
 * @nproc: Nested call core function pointer.
 * @priv: Opaque data to be passed to the @nproc callback.
 * @cookie: Cookie to be used to identify this nested call.
 * @ctx: This instance context.
 *
 * Returns: Returns the code returned by the @nproc callback, or -1 if
 *          the maximum recursion limit has been exceeded.
 */
static int ep_call_nested(struct nested_calls *ncalls, int max_nests,
			  int (*nproc)(void *, void *, int), void *priv,
			  void *cookie, void *ctx)
{
	int error, call_nests = 0;
	unsigned long flags;
	struct list_head *lsthead = &ncalls->tasks_call_list;
	struct nested_call_node *tncur;
	struct nested_call_node tnode;

	spin_lock_irqsave(&ncalls->lock, flags);

	/*
	 * Try to see if the current task is already inside this wakeup call.
	 * We use a list here, since the population inside this set is always
	 * very much limited.
	 */
	list_for_each_entry(tncur, lsthead, llink) {
		if (tncur->ctx == ctx &&
		    (tncur->cookie == cookie || ++call_nests > max_nests)) {
			/*
			 * Ops ... loop detected or maximum nest level reached.
			 * We abort this wake by breaking the cycle itself.
			 */
			error = -1;
			goto out_unlock;
		}
	}

	/* Add the current task and cookie to the list */
	tnode.ctx = ctx;
	tnode.cookie = cookie;
	list_add(&tnode.llink, lsthead);

	spin_unlock_irqrestore(&ncalls->lock, flags);

	/* Call the nested function */
	error = (*nproc)(priv, cookie, call_nests);

	/* Remove the current task from the list */
	spin_lock_irqsave(&ncalls->lock, flags);
	list_del(&tnode.llink);
out_unlock:
	spin_unlock_irqrestore(&ncalls->lock, flags);

	return error;
}

/*
 * As described in commit 0ccf831cb lockdep: annotate epoll
 * the use of wait queues used by epoll is done in a very controlled
 * manner. Wake ups can nest inside each other, but are never done
 * with the same locking. For example:
 *
 *   dfd = socket(...);
 *   efd1 = epoll_create();
 *   efd2 = epoll_create();
 *   epoll_ctl(efd1, EPOLL_CTL_ADD, dfd, ...);
 *   epoll_ctl(efd2, EPOLL_CTL_ADD, efd1, ...);
 *
 * When a packet arrives to the device underneath "dfd", the net code will
 * issue a wake_up() on its poll wake list. Epoll (efd1) has installed a
 * callback wakeup entry on that queue, and the wake_up() performed by the
 * "dfd" net code will end up in ep_poll_callback(). At this point epoll
 * (efd1) notices that it may have some event ready, so it needs to wake up
 * the waiters on its poll wait list (efd2). So it calls ep_poll_safewake()
 * that ends up in another wake_up(), after having checked about the
 * recursion constraints. That are, no more than EP_MAX_POLLWAKE_NESTS, to
 * avoid stack blasting.
 *
 * When CONFIG_DEBUG_LOCK_ALLOC is enabled, make sure lockdep can handle
 * this special case of epoll.
 */
#ifdef CONFIG_DEBUG_LOCK_ALLOC

static struct nested_calls poll_safewake_ncalls;

static int ep_poll_wakeup_proc(void *priv, void *cookie, int call_nests)
{
	unsigned long flags;
	wait_queue_head_t *wqueue = (wait_queue_head_t *)cookie;

	spin_lock_irqsave_nested(&wqueue->lock, flags, call_nests + 1);
	wake_up_locked_poll(wqueue, EPOLLIN);
	spin_unlock_irqrestore(&wqueue->lock, flags);

	return 0;
}

static void ep_poll_safewake(wait_queue_head_t *wq)
{
	int this_cpu = get_cpu();

	ep_call_nested(&poll_safewake_ncalls, EP_MAX_NESTS,
		       ep_poll_wakeup_proc, NULL, wq, (void *) (long) this_cpu);

	put_cpu();
}

#else

static void ep_poll_safewake(wait_queue_head_t *wq)
{
	wake_up_poll(wq, EPOLLIN);
}

#endif

static void ep_remove_wait_queue(struct eppoll_entry *pwq)
{
	wait_queue_head_t *whead;

	rcu_read_lock();
	/*
	 * If it is cleared by POLLFREE, it should be rcu-safe.
	 * If we read NULL we need a barrier paired with
	 * smp_store_release() in ep_poll_callback(), otherwise
	 * we rely on whead->lock.
	 */
	whead = smp_load_acquire(&pwq->whead);
	if (whead)
		remove_wait_queue(whead, &pwq->wait);
	rcu_read_unlock();
}

/*
 * This function unregisters poll callbacks from the associated file
 * descriptor.  Must be called with "mtx" held (or "epmutex" if called from
 * ep_free).
 */
static void ep_unregister_pollwait(struct eventpoll *ep, struct epitem *epi)
{
	struct list_head *lsthead = &epi->pwqlist;
	struct eppoll_entry *pwq;

	while (!list_empty(lsthead)) {
		pwq = list_first_entry(lsthead, struct eppoll_entry, llink);

		list_del(&pwq->llink);
		ep_remove_wait_queue(pwq);
		kmem_cache_free(pwq_cache, pwq);
	}
}

/* call only when ep->mtx is held */
static inline struct wakeup_source *ep_wakeup_source(struct epitem *epi)
{
	return rcu_dereference_check(epi->ws, lockdep_is_held(&epi->ep->mtx));
}

/* call only when ep->mtx is held */
static inline void ep_pm_stay_awake(struct epitem *epi)
{
	struct wakeup_source *ws = ep_wakeup_source(epi);

	if (ws)
		__pm_stay_awake(ws);
}

static inline bool ep_has_wakeup_source(struct epitem *epi)
{
	return rcu_access_pointer(epi->ws) ? true : false;
}

/* call when ep->mtx cannot be held (ep_poll_callback) */
static inline void ep_pm_stay_awake_rcu(struct epitem *epi)
{
	struct wakeup_source *ws;

	rcu_read_lock();
	ws = rcu_dereference(epi->ws);
	if (ws)
		__pm_stay_awake(ws);
	rcu_read_unlock();
}

/**
 * ep_scan_ready_list - Scans the ready list in a way that makes possible for
 *                      the scan code, to call f_op->poll(). Also allows for
 *                      O(NumReady) performance.
 *
 * @ep: Pointer to the epoll private data structure.
 * @sproc: Pointer to the scan callback.
 * @priv: Private opaque data passed to the @sproc callback.
 * @depth: The current depth of recursive f_op->poll calls.
 * @ep_locked: caller already holds ep->mtx
 *
 * Returns: The same integer error code returned by the @sproc callback.
 */
static __poll_t ep_scan_ready_list(struct eventpoll *ep,
			      __poll_t (*sproc)(struct eventpoll *,
					   struct list_head *, void *),
			      void *priv, int depth, bool ep_locked)
{
	__poll_t res;
	int pwake = 0;
	struct epitem *epi, *nepi;
	LIST_HEAD(txlist);

	lockdep_assert_irqs_enabled();

	/*
	 * We need to lock this because we could be hit by
	 * eventpoll_release_file() and epoll_ctl().
	 */

	if (!ep_locked)
		mutex_lock_nested(&ep->mtx, depth);

	/*
	 * Steal the ready list, and re-init the original one to the
	 * empty list. Also, set ep->ovflist to NULL so that events
	 * happening while looping w/out locks, are not lost. We cannot
	 * have the poll callback to queue directly on ep->rdllist,
	 * because we want the "sproc" callback to be able to do it
	 * in a lockless way.
	 */
	spin_lock_irq(&ep->wq.lock);
	list_splice_init(&ep->rdllist, &txlist);
	ep->ovflist = NULL;
	spin_unlock_irq(&ep->wq.lock);

	/*
	 * Now call the callback function.
	 */
	res = (*sproc)(ep, &txlist, priv);

	spin_lock_irq(&ep->wq.lock);
	/*
	 * During the time we spent inside the "sproc" callback, some
	 * other events might have been queued by the poll callback.
	 * We re-insert them inside the main ready-list here.
	 */
	for (nepi = ep->ovflist; (epi = nepi) != NULL;
	     nepi = epi->next, epi->next = EP_UNACTIVE_PTR) {
		/*
		 * We need to check if the item is already in the list.
		 * During the "sproc" callback execution time, items are
		 * queued into ->ovflist but the "txlist" might already
		 * contain them, and the list_splice() below takes care of them.
		 */
		if (!ep_is_linked(epi)) {
			list_add_tail(&epi->rdllink, &ep->rdllist);
			ep_pm_stay_awake(epi);
		}
	}
	/*
	 * We need to set back ep->ovflist to EP_UNACTIVE_PTR, so that after
	 * releasing the lock, events will be queued in the normal way inside
	 * ep->rdllist.
	 */
	ep->ovflist = EP_UNACTIVE_PTR;

	/*
	 * Quickly re-inject items left on "txlist".
	 */
	list_splice(&txlist, &ep->rdllist);
	__pm_relax(ep->ws);

	if (!list_empty(&ep->rdllist)) {
		/*
		 * Wake up (if active) both the eventpoll wait list and
		 * the ->poll() wait list (delayed after we release the lock).
		 */
		if (waitqueue_active(&ep->wq))
			wake_up_locked(&ep->wq);
		if (waitqueue_active(&ep->poll_wait))
			pwake++;
	}
	spin_unlock_irq(&ep->wq.lock);

	if (!ep_locked)
		mutex_unlock(&ep->mtx);

	/* We have to call this outside the lock */
	if (pwake)
		ep_poll_safewake(&ep->poll_wait);

	return res;
}

static void epi_rcu_free(struct rcu_head *head)
{
	struct epitem *epi = container_of(head, struct epitem, rcu);
	kmem_cache_free(epi_cache, epi);
}

/*
 * Removes a "struct epitem" from the eventpoll RB tree and deallocates
 * all the associated resources. Must be called with "mtx" held.
 */
static int ep_remove(struct eventpoll *ep, struct epitem *epi)
{
	struct file *file = epi->ffd.file;

	lockdep_assert_irqs_enabled();

	/*
	 * Removes poll wait queue hooks.
	 */
	ep_unregister_pollwait(ep, epi);

	/* Remove the current item from the list of epoll hooks */
	spin_lock(&file->f_lock);
	list_del_rcu(&epi->fllink);
	spin_unlock(&file->f_lock);

	rb_erase_cached(&epi->rbn, &ep->rbr);

	spin_lock_irq(&ep->wq.lock);
	if (ep_is_linked(epi))
		list_del_init(&epi->rdllink);
	spin_unlock_irq(&ep->wq.lock);

	wakeup_source_unregister(ep_wakeup_source(epi));
	/*
	 * At this point it is safe to free the eventpoll item. Use the union
	 * field epi->rcu, since we are trying to minimize the size of
	 * 'struct epitem'. The 'rbn' field is no longer in use. Protected by
	 * ep->mtx. The rcu read side, reverse_path_check_proc(), does not make
	 * use of the rbn field.
	 */
	call_rcu(&epi->rcu, epi_rcu_free);

	atomic_long_dec(&ep->user->epoll_watches);

	return 0;
}

static void ep_free(struct eventpoll *ep)
{
	struct rb_node *rbp;
	struct epitem *epi;

	/* We need to release all tasks waiting for these file */
	if (waitqueue_active(&ep->poll_wait))
		ep_poll_safewake(&ep->poll_wait);

	/*
	 * We need to lock this because we could be hit by
	 * eventpoll_release_file() while we're freeing the "struct eventpoll".
	 * We do not need to hold "ep->mtx" here because the epoll file
	 * is on the way to be removed and no one has references to it
	 * anymore. The only hit might come from eventpoll_release_file() but
	 * holding "epmutex" is sufficient here.
	 */
	mutex_lock(&epmutex);

	/*
	 * Walks through the whole tree by unregistering poll callbacks.
	 */
	for (rbp = rb_first_cached(&ep->rbr); rbp; rbp = rb_next(rbp)) {
		epi = rb_entry(rbp, struct epitem, rbn);

		ep_unregister_pollwait(ep, epi);
		cond_resched();
	}

	/*
	 * Walks through the whole tree by freeing each "struct epitem". At this
	 * point we are sure no poll callbacks will be lingering around, and also by
	 * holding "epmutex" we can be sure that no file cleanup code will hit
	 * us during this operation. So we can avoid the lock on "ep->wq.lock".
	 * We do not need to lock ep->mtx, either, we only do it to prevent
	 * a lockdep warning.
	 */
	mutex_lock(&ep->mtx);
	while ((rbp = rb_first_cached(&ep->rbr)) != NULL) {
		epi = rb_entry(rbp, struct epitem, rbn);
		ep_remove(ep, epi);
		cond_resched();
	}
	mutex_unlock(&ep->mtx);

	mutex_unlock(&epmutex);
	mutex_destroy(&ep->mtx);
	free_uid(ep->user);
	wakeup_source_unregister(ep->ws);
	kfree(ep);
}

static int ep_eventpoll_release(struct inode *inode, struct file *file)
{
	struct eventpoll *ep = file->private_data;

	if (ep)
		ep_free(ep);

	return 0;
}

static __poll_t ep_read_events_proc(struct eventpoll *ep, struct list_head *head,
			       void *priv);
static void ep_ptable_queue_proc(struct file *file, wait_queue_head_t *whead,
				 poll_table *pt);

/*
 * Differs from ep_eventpoll_poll() in that internal callers already have
 * the ep->mtx so we need to start from depth=1, such that mutex_lock_nested()
 * is correctly annotated.
 */
static __poll_t ep_item_poll(const struct epitem *epi, poll_table *pt,
				 int depth)
{
	struct eventpoll *ep;
	bool locked;

	pt->_key = epi->event.events;
	if (!is_file_epoll(epi->ffd.file))
		return vfs_poll(epi->ffd.file, pt) & epi->event.events;

	ep = epi->ffd.file->private_data;
	poll_wait(epi->ffd.file, &ep->poll_wait, pt);
	locked = pt && (pt->_qproc == ep_ptable_queue_proc);

	return ep_scan_ready_list(epi->ffd.file->private_data,
				  ep_read_events_proc, &depth, depth,
				  locked) & epi->event.events;
}

static __poll_t ep_read_events_proc(struct eventpoll *ep, struct list_head *head,
			       void *priv)
{
	struct epitem *epi, *tmp;
	poll_table pt;
	int depth = *(int *)priv;

	init_poll_funcptr(&pt, NULL);
	depth++;

	list_for_each_entry_safe(epi, tmp, head, rdllink) {
		if (ep_item_poll(epi, &pt, depth)) {
			return EPOLLIN | EPOLLRDNORM;
		} else {
			/*
			 * Item has been dropped into the ready list by the poll
			 * callback, but it's not actually ready, as far as
			 * caller requested events goes. We can remove it here.
			 */
			__pm_relax(ep_wakeup_source(epi));
			list_del_init(&epi->rdllink);
		}
	}

	return 0;
}

static __poll_t ep_eventpoll_poll(struct file *file, poll_table *wait)
{
	struct eventpoll *ep = file->private_data;
	int depth = 0;

	/* Insert inside our poll wait queue */
	poll_wait(file, &ep->poll_wait, wait);

	/*
	 * Proceed to find out if wanted events are really available inside
	 * the ready list.
	 */
	return ep_scan_ready_list(ep, ep_read_events_proc,
				  &depth, depth, false);
}

#ifdef CONFIG_PROC_FS
static void ep_show_fdinfo(struct seq_file *m, struct file *f)
{
	struct eventpoll *ep = f->private_data;
	struct rb_node *rbp;

	mutex_lock(&ep->mtx);
	for (rbp = rb_first_cached(&ep->rbr); rbp; rbp = rb_next(rbp)) {
		struct epitem *epi = rb_entry(rbp, struct epitem, rbn);
		struct inode *inode = file_inode(epi->ffd.file);

		seq_printf(m, "tfd: %8d events: %8x data: %16llx "
			   " pos:%lli ino:%lx sdev:%x\n",
			   epi->ffd.fd, epi->event.events,
			   (long long)epi->event.data,
			   (long long)epi->ffd.file->f_pos,
			   inode->i_ino, inode->i_sb->s_dev);
		if (seq_has_overflowed(m))
			break;
	}
	mutex_unlock(&ep->mtx);
}
#endif

/* File callbacks that implement the eventpoll file behaviour */
static const struct file_operations eventpoll_fops = {
#ifdef CONFIG_PROC_FS
	.show_fdinfo	= ep_show_fdinfo,
#endif
	.release	= ep_eventpoll_release,
	.poll		= ep_eventpoll_poll,
	.llseek		= noop_llseek,
};

/*
 * This is called from eventpoll_release() to unlink files from the eventpoll
 * interface. We need to have this facility to cleanup correctly files that are
 * closed without being removed from the eventpoll interface.
 */
void eventpoll_release_file(struct file *file)
{
	struct eventpoll *ep;
	struct epitem *epi, *next;

	/*
	 * We don't want to get "file->f_lock" because it is not
	 * necessary. It is not necessary because we're in the "struct file"
	 * cleanup path, and this means that no one is using this file anymore.
	 * So, for example, epoll_ctl() cannot hit here since if we reach this
	 * point, the file counter already went to zero and fget() would fail.
	 * The only hit might come from ep_free() but by holding the mutex
	 * will correctly serialize the operation. We do need to acquire
	 * "ep->mtx" after "epmutex" because ep_remove() requires it when called
	 * from anywhere but ep_free().
	 *
	 * Besides, ep_remove() acquires the lock, so we can't hold it here.
	 */
	mutex_lock(&epmutex);
	list_for_each_entry_safe(epi, next, &file->f_ep_links, fllink) {
		ep = epi->ep;
		mutex_lock_nested(&ep->mtx, 0);
		ep_remove(ep, epi);
		mutex_unlock(&ep->mtx);
	}
	mutex_unlock(&epmutex);
}

static int ep_alloc(struct eventpoll **pep)
{
	int error;
	struct user_struct *user;
	struct eventpoll *ep;

	user = get_current_user();
	error = -ENOMEM;
	ep = kzalloc(sizeof(*ep), GFP_KERNEL);
	if (unlikely(!ep))
		goto free_uid;

	mutex_init(&ep->mtx);
	init_waitqueue_head(&ep->wq);
	init_waitqueue_head(&ep->poll_wait);
	INIT_LIST_HEAD(&ep->rdllist);
	ep->rbr = RB_ROOT_CACHED;
	ep->ovflist = EP_UNACTIVE_PTR;
	ep->user = user;

	*pep = ep;

	return 0;

free_uid:
	free_uid(user);
	return error;
}

/*
 * Search the file inside the eventpoll tree. The RB tree operations
 * are protected by the "mtx" mutex, and ep_find() must be called with
 * "mtx" held.
 */
static struct epitem *ep_find(struct eventpoll *ep, struct file *file, int fd)
{
	int kcmp;
	struct rb_node *rbp;
	struct epitem *epi, *epir = NULL;
	struct epoll_filefd ffd;

	ep_set_ffd(&ffd, file, fd);
	for (rbp = ep->rbr.rb_root.rb_node; rbp; ) {
		epi = rb_entry(rbp, struct epitem, rbn);
		kcmp = ep_cmp_ffd(&ffd, &epi->ffd);
		if (kcmp > 0)
			rbp = rbp->rb_right;
		else if (kcmp < 0)
			rbp = rbp->rb_left;
		else {
			epir = epi;
			break;
		}
	}

	return epir;
}

#ifdef CONFIG_CHECKPOINT_RESTORE
static struct epitem *ep_find_tfd(struct eventpoll *ep, int tfd, unsigned long toff)
{
	struct rb_node *rbp;
	struct epitem *epi;

	for (rbp = rb_first_cached(&ep->rbr); rbp; rbp = rb_next(rbp)) {
		epi = rb_entry(rbp, struct epitem, rbn);
		if (epi->ffd.fd == tfd) {
			if (toff == 0)
				return epi;
			else
				toff--;
		}
		cond_resched();
	}

	return NULL;
}

struct file *get_epoll_tfile_raw_ptr(struct file *file, int tfd,
				     unsigned long toff)
{
	struct file *file_raw;
	struct eventpoll *ep;
	struct epitem *epi;

	if (!is_file_epoll(file))
		return ERR_PTR(-EINVAL);

	ep = file->private_data;

	mutex_lock(&ep->mtx);
	epi = ep_find_tfd(ep, tfd, toff);
	if (epi)
		file_raw = epi->ffd.file;
	else
		file_raw = ERR_PTR(-ENOENT);
	mutex_unlock(&ep->mtx);

	return file_raw;
}
#endif /* CONFIG_CHECKPOINT_RESTORE */

/*
 * This is the callback that is passed to the wait queue wakeup
 * mechanism. It is called by the stored file descriptors when they
 * have events to report.
 */
static int ep_poll_callback(wait_queue_entry_t *wait, unsigned mode, int sync, void *key)
{
	int pwake = 0;
	unsigned long flags;
	struct epitem *epi = ep_item_from_wait(wait);
	struct eventpoll *ep = epi->ep;
	__poll_t pollflags = key_to_poll(key);
	int ewake = 0;

	spin_lock_irqsave(&ep->wq.lock, flags);

	ep_set_busy_poll_napi_id(epi);

	/*
	 * If the event mask does not contain any poll(2) event, we consider the
	 * descriptor to be disabled. This condition is likely the effect of the
	 * EPOLLONESHOT bit that disables the descriptor when an event is received,
	 * until the next EPOLL_CTL_MOD will be issued.
	 */
	if (!(epi->event.events & ~EP_PRIVATE_BITS))
		goto out_unlock;

	/*
	 * Check the events coming with the callback. At this stage, not
	 * every device reports the events in the "key" parameter of the
	 * callback. We need to be able to handle both cases here, hence the
	 * test for "key" != NULL before the event match test.
	 */
	if (pollflags && !(pollflags & epi->event.events))
		goto out_unlock;

	/*
	 * If we are transferring events to userspace, we can hold no locks
	 * (because we're accessing user memory, and because of linux f_op->poll()
	 * semantics). All the events that happen during that period of time are
	 * chained in ep->ovflist and requeued later on.
	 */
	if (ep->ovflist != EP_UNACTIVE_PTR) {
		if (epi->next == EP_UNACTIVE_PTR) {
			epi->next = ep->ovflist;
			ep->ovflist = epi;
			if (epi->ws) {
				/*
				 * Activate ep->ws since epi->ws may get
				 * deactivated at any time.
				 */
				__pm_stay_awake(ep->ws);
			}

		}
		goto out_unlock;
	}

	/* If this file is already in the ready list we exit soon */
	if (!ep_is_linked(epi)) {
		list_add_tail(&epi->rdllink, &ep->rdllist);
		ep_pm_stay_awake_rcu(epi);
	}

	/*
	 * Wake up ( if active ) both the eventpoll wait list and the ->poll()
	 * wait list.
	 */
	if (waitqueue_active(&ep->wq)) {
		if ((epi->event.events & EPOLLEXCLUSIVE) &&
					!(pollflags & POLLFREE)) {
			switch (pollflags & EPOLLINOUT_BITS) {
			case EPOLLIN:
				if (epi->event.events & EPOLLIN)
					ewake = 1;
				break;
			case EPOLLOUT:
				if (epi->event.events & EPOLLOUT)
					ewake = 1;
				break;
			case 0:
				ewake = 1;
				break;
			}
		}
		wake_up_locked(&ep->wq);
	}
	if (waitqueue_active(&ep->poll_wait))
		pwake++;

out_unlock:
	spin_unlock_irqrestore(&ep->wq.lock, flags);

	/* We have to call this outside the lock */
	if (pwake)
		ep_poll_safewake(&ep->poll_wait);

	if (!(epi->event.events & EPOLLEXCLUSIVE))
		ewake = 1;

	if (pollflags & POLLFREE) {
		/*
		 * If we race with ep_remove_wait_queue() it can miss
		 * ->whead = NULL and do another remove_wait_queue() after
		 * us, so we can't use __remove_wait_queue().
		 */
		list_del_init(&wait->entry);
		/*
		 * ->whead != NULL protects us from the race with ep_free()
		 * or ep_remove(), ep_remove_wait_queue() takes whead->lock
		 * held by the caller. Once we nullify it, nothing protects
		 * ep/epi or even wait.
		 */
		smp_store_release(&ep_pwq_from_wait(wait)->whead, NULL);
	}

	return ewake;
}

/*
 * This is the callback that is used to add our wait queue to the
 * target file wakeup lists.
 */
static void ep_ptable_queue_proc(struct file *file, wait_queue_head_t *whead,
				 poll_table *pt)
{
	struct epitem *epi = ep_item_from_epqueue(pt);
	struct eppoll_entry *pwq;

	if (epi->nwait >= 0 && (pwq = kmem_cache_alloc(pwq_cache, GFP_KERNEL))) {
		init_waitqueue_func_entry(&pwq->wait, ep_poll_callback);
		pwq->whead = whead;
		pwq->base = epi;
		if (epi->event.events & EPOLLEXCLUSIVE)
			add_wait_queue_exclusive(whead, &pwq->wait);
		else
			add_wait_queue(whead, &pwq->wait);
		list_add_tail(&pwq->llink, &epi->pwqlist);
		epi->nwait++;
	} else {
		/* We have to signal that an error occurred */
		epi->nwait = -1;
	}
}

static void ep_rbtree_insert(struct eventpoll *ep, struct epitem *epi)
{
	int kcmp;
	struct rb_node **p = &ep->rbr.rb_root.rb_node, *parent = NULL;
	struct epitem *epic;
	bool leftmost = true;

	while (*p) {
		parent = *p;
		epic = rb_entry(parent, struct epitem, rbn);
		kcmp = ep_cmp_ffd(&epi->ffd, &epic->ffd);
		if (kcmp > 0) {
			p = &parent->rb_right;
			leftmost = false;
		} else
			p = &parent->rb_left;
	}
	rb_link_node(&epi->rbn, parent, p);
	rb_insert_color_cached(&epi->rbn, &ep->rbr, leftmost);
}



#define PATH_ARR_SIZE 5
/*
 * These are the number paths of length 1 to 5, that we are allowing to emanate
 * from a single file of interest. For example, we allow 1000 paths of length
 * 1, to emanate from each file of interest. This essentially represents the
 * potential wakeup paths, which need to be limited in order to avoid massive
 * uncontrolled wakeup storms. The common use case should be a single ep which
 * is connected to n file sources. In this case each file source has 1 path
 * of length 1. Thus, the numbers below should be more than sufficient. These
 * path limits are enforced during an EPOLL_CTL_ADD operation, since a modify
 * and delete can't add additional paths. Protected by the epmutex.
 */
static const int path_limits[PATH_ARR_SIZE] = { 1000, 500, 100, 50, 10 };
static int path_count[PATH_ARR_SIZE];

static int path_count_inc(int nests)
{
	/* Allow an arbitrary number of depth 1 paths */
	if (nests == 0)
		return 0;

	if (++path_count[nests] > path_limits[nests])
		return -1;
	return 0;
}

static void path_count_init(void)
{
	int i;

	for (i = 0; i < PATH_ARR_SIZE; i++)
		path_count[i] = 0;
}

static int reverse_path_check_proc(void *priv, void *cookie, int call_nests)
{
	int error = 0;
	struct file *file = priv;
	struct file *child_file;
	struct epitem *epi;

	/* CTL_DEL can remove links here, but that can't increase our count */
	rcu_read_lock();
	list_for_each_entry_rcu(epi, &file->f_ep_links, fllink) {
		child_file = epi->ep->file;
		if (is_file_epoll(child_file)) {
			if (list_empty(&child_file->f_ep_links)) {
				if (path_count_inc(call_nests)) {
					error = -1;
					break;
				}
			} else {
				error = ep_call_nested(&poll_loop_ncalls,
							EP_MAX_NESTS,
							reverse_path_check_proc,
							child_file, child_file,
							current);
			}
			if (error != 0)
				break;
		} else {
			printk(KERN_ERR "reverse_path_check_proc: "
				"file is not an ep!\n");
		}
	}
	rcu_read_unlock();
	return error;
}

/**
 * reverse_path_check - The tfile_check_list is list of file *, which have
 *                      links that are proposed to be newly added. We need to
 *                      make sure that those added links don't add too many
 *                      paths such that we will spend all our time waking up
 *                      eventpoll objects.
 *
 * Returns: Returns zero if the proposed links don't create too many paths,
 *	    -1 otherwise.
 */
static int reverse_path_check(void)
{
	int error = 0;
	struct file *current_file;

	/* let's call this for all tfiles */
	list_for_each_entry(current_file, &tfile_check_list, f_tfile_llink) {
		path_count_init();
		error = ep_call_nested(&poll_loop_ncalls, EP_MAX_NESTS,
					reverse_path_check_proc, current_file,
					current_file, current);
		if (error)
			break;
	}
	return error;
}

static int ep_create_wakeup_source(struct epitem *epi)
{
	struct name_snapshot n;
	struct wakeup_source *ws;

	if (!epi->ep->ws) {
		epi->ep->ws = wakeup_source_register(NULL, "eventpoll");
		if (!epi->ep->ws)
			return -ENOMEM;
	}

	take_dentry_name_snapshot(&n, epi->ffd.file->f_path.dentry);
	ws = wakeup_source_register(NULL, n.name);
	release_dentry_name_snapshot(&n);

	if (!ws)
		return -ENOMEM;
	rcu_assign_pointer(epi->ws, ws);

	return 0;
}

/* rare code path, only used when EPOLL_CTL_MOD removes a wakeup source */
static noinline void ep_destroy_wakeup_source(struct epitem *epi)
{
	struct wakeup_source *ws = ep_wakeup_source(epi);

	RCU_INIT_POINTER(epi->ws, NULL);

	/*
	 * wait for ep_pm_stay_awake_rcu to finish, synchronize_rcu is
	 * used internally by wakeup_source_remove, too (called by
	 * wakeup_source_unregister), so we cannot use call_rcu
	 */
	synchronize_rcu();
	wakeup_source_unregister(ws);
}

/*
 * Must be called with "mtx" held.
 */
static int ep_insert(struct eventpoll *ep, const struct epoll_event *event,
		     struct file *tfile, int fd, int full_check)
{
	int error, pwake = 0;
	__poll_t revents;
	long user_watches;
	struct epitem *epi;
	struct ep_pqueue epq;

	lockdep_assert_irqs_enabled();

	user_watches = atomic_long_read(&ep->user->epoll_watches);
	if (unlikely(user_watches >= max_user_watches))
		return -ENOSPC;
	if (!(epi = kmem_cache_alloc(epi_cache, GFP_KERNEL)))
		return -ENOMEM;

	/* Item initialization follow here ... */
	INIT_LIST_HEAD(&epi->rdllink);
	INIT_LIST_HEAD(&epi->fllink);
	INIT_LIST_HEAD(&epi->pwqlist);
	epi->ep = ep;
	ep_set_ffd(&epi->ffd, tfile, fd);
	epi->event = *event;
	epi->nwait = 0;
	epi->next = EP_UNACTIVE_PTR;
	if (epi->event.events & EPOLLWAKEUP) {
		error = ep_create_wakeup_source(epi);
		if (error)
			goto error_create_wakeup_source;
	} else {
		RCU_INIT_POINTER(epi->ws, NULL);
	}

	/* Add the current item to the list of active epoll hook for this file */
	spin_lock(&tfile->f_lock);
	list_add_tail_rcu(&epi->fllink, &tfile->f_ep_links);
	spin_unlock(&tfile->f_lock);

	/*
	 * Add the current item to the RB tree. All RB tree operations are
	 * protected by "mtx", and ep_insert() is called with "mtx" held.
	 */
	ep_rbtree_insert(ep, epi);

	/* now check if we've created too many backpaths */
	error = -EINVAL;
	if (full_check && reverse_path_check())
		goto error_remove_epi;

	/* Initialize the poll table using the queue callback */
	epq.epi = epi;
	init_poll_funcptr(&epq.pt, ep_ptable_queue_proc);

	/*
	 * Attach the item to the poll hooks and get current event bits.
	 * We can safely use the file* here because its usage count has
	 * been increased by the caller of this function. Note that after
	 * this operation completes, the poll callback can start hitting
	 * the new item.
	 */
	revents = ep_item_poll(epi, &epq.pt, 1);

	/*
	 * We have to check if something went wrong during the poll wait queue
	 * install process. Namely an allocation for a wait queue failed due
	 * high memory pressure.
	 */
	error = -ENOMEM;
	if (epi->nwait < 0)
		goto error_unregister;

	/* We have to drop the new item inside our item list to keep track of it */
	spin_lock_irq(&ep->wq.lock);

	/* record NAPI ID of new item if present */
	ep_set_busy_poll_napi_id(epi);

	/* If the file is already "ready" we drop it inside the ready list */
	if (revents && !ep_is_linked(epi)) {
		list_add_tail(&epi->rdllink, &ep->rdllist);
		ep_pm_stay_awake(epi);

		/* Notify waiting tasks that events are available */
		if (waitqueue_active(&ep->wq))
			wake_up_locked(&ep->wq);
		if (waitqueue_active(&ep->poll_wait))
			pwake++;
	}

	spin_unlock_irq(&ep->wq.lock);

	atomic_long_inc(&ep->user->epoll_watches);

	/* We have to call this outside the lock */
	if (pwake)
		ep_poll_safewake(&ep->poll_wait);

	return 0;

error_unregister:
	ep_unregister_pollwait(ep, epi);
error_remove_epi:
	spin_lock(&tfile->f_lock);
	list_del_rcu(&epi->fllink);
	spin_unlock(&tfile->f_lock);

	rb_erase_cached(&epi->rbn, &ep->rbr);

	/*
	 * We need to do this because an event could have been arrived on some
	 * allocated wait queue. Note that we don't care about the ep->ovflist
	 * list, since that is used/cleaned only inside a section bound by "mtx".
	 * And ep_insert() is called with "mtx" held.
	 */
	spin_lock_irq(&ep->wq.lock);
	if (ep_is_linked(epi))
		list_del_init(&epi->rdllink);
	spin_unlock_irq(&ep->wq.lock);

	wakeup_source_unregister(ep_wakeup_source(epi));

error_create_wakeup_source:
	kmem_cache_free(epi_cache, epi);

	return error;
}

/*
 * Modify the interest event mask by dropping an event if the new mask
 * has a match in the current file status. Must be called with "mtx" held.
 */
static int ep_modify(struct eventpoll *ep, struct epitem *epi,
		     const struct epoll_event *event)
{
	int pwake = 0;
	poll_table pt;

	lockdep_assert_irqs_enabled();

	init_poll_funcptr(&pt, NULL);

	/*
	 * Set the new event interest mask before calling f_op->poll();
	 * otherwise we might miss an event that happens between the
	 * f_op->poll() call and the new event set registering.
	 */
	epi->event.events = event->events; /* need barrier below */
	epi->event.data = event->data; /* protected by mtx */
	if (epi->event.events & EPOLLWAKEUP) {
		if (!ep_has_wakeup_source(epi))
			ep_create_wakeup_source(epi);
	} else if (ep_has_wakeup_source(epi)) {
		ep_destroy_wakeup_source(epi);
	}

	/*
	 * The following barrier has two effects:
	 *
	 * 1) Flush epi changes above to other CPUs.  This ensures
	 *    we do not miss events from ep_poll_callback if an
	 *    event occurs immediately after we call f_op->poll().
	 *    We need this because we did not take ep->wq.lock while
	 *    changing epi above (but ep_poll_callback does take
	 *    ep->wq.lock).
	 *
	 * 2) We also need to ensure we do not miss _past_ events
	 *    when calling f_op->poll().  This barrier also
	 *    pairs with the barrier in wq_has_sleeper (see
	 *    comments for wq_has_sleeper).
	 *
	 * This barrier will now guarantee ep_poll_callback or f_op->poll
	 * (or both) will notice the readiness of an item.
	 */
	smp_mb();

	/*
	 * Get current event bits. We can safely use the file* here because
	 * its usage count has been increased by the caller of this function.
	 * If the item is "hot" and it is not registered inside the ready
	 * list, push it inside.
	 */
	if (ep_item_poll(epi, &pt, 1)) {
		spin_lock_irq(&ep->wq.lock);
		if (!ep_is_linked(epi)) {
			list_add_tail(&epi->rdllink, &ep->rdllist);
			ep_pm_stay_awake(epi);

			/* Notify waiting tasks that events are available */
			if (waitqueue_active(&ep->wq))
				wake_up_locked(&ep->wq);
			if (waitqueue_active(&ep->poll_wait))
				pwake++;
		}
		spin_unlock_irq(&ep->wq.lock);
	}

	/* We have to call this outside the lock */
	if (pwake)
		ep_poll_safewake(&ep->poll_wait);

	return 0;
}

static __poll_t ep_send_events_proc(struct eventpoll *ep, struct list_head *head,
			       void *priv)
{
	struct ep_send_events_data *esed = priv;
	__poll_t revents;
	struct epitem *epi;
	struct epoll_event __user *uevent;
	struct wakeup_source *ws;
	poll_table pt;

	init_poll_funcptr(&pt, NULL);

	/*
	 * We can loop without lock because we are passed a task private list.
	 * Items cannot vanish during the loop because ep_scan_ready_list() is
	 * holding "mtx" during this call.
	 */
	for (esed->res = 0, uevent = esed->events;
	     !list_empty(head) && esed->res < esed->maxevents;) {
		epi = list_first_entry(head, struct epitem, rdllink);

		/*
		 * Activate ep->ws before deactivating epi->ws to prevent
		 * triggering auto-suspend here (in case we reactive epi->ws
		 * below).
		 *
		 * This could be rearranged to delay the deactivation of epi->ws
		 * instead, but then epi->ws would temporarily be out of sync
		 * with ep_is_linked().
		 */
		ws = ep_wakeup_source(epi);
		if (ws) {
			if (ws->active)
				__pm_stay_awake(ep->ws);
			__pm_relax(ws);
		}

		list_del_init(&epi->rdllink);

		revents = ep_item_poll(epi, &pt, 1);

		/*
		 * If the event mask intersect the caller-requested one,
		 * deliver the event to userspace. Again, ep_scan_ready_list()
		 * is holding "mtx", so no operations coming from userspace
		 * can change the item.
		 */
		if (revents) {
			if (__put_user(revents, &uevent->events) ||
			    __put_user(epi->event.data, &uevent->data)) {
				list_add(&epi->rdllink, head);
				ep_pm_stay_awake(epi);
				if (!esed->res)
					esed->res = -EFAULT;
				return 0;
			}
			esed->res++;
			uevent++;
			if (epi->event.events & EPOLLONESHOT)
				epi->event.events &= EP_PRIVATE_BITS;
			else if (!(epi->event.events & EPOLLET)) {
				/*
				 * If this file has been added with Level
				 * Trigger mode, we need to insert back inside
				 * the ready list, so that the next call to
				 * epoll_wait() will check again the events
				 * availability. At this point, no one can insert
				 * into ep->rdllist besides us. The epoll_ctl()
				 * callers are locked out by
				 * ep_scan_ready_list() holding "mtx" and the
				 * poll callback will queue them in ep->ovflist.
				 */
				list_add_tail(&epi->rdllink, &ep->rdllist);
				ep_pm_stay_awake(epi);
			}
		}
	}

	return 0;
}

static int ep_send_events(struct eventpoll *ep,
			  struct epoll_event __user *events, int maxevents)
{
	struct ep_send_events_data esed;

	esed.maxevents = maxevents;
	esed.events = events;

	ep_scan_ready_list(ep, ep_send_events_proc, &esed, 0, false);
	return esed.res;
}

static inline struct timespec64 ep_set_mstimeout(long ms)
{
	struct timespec64 now, ts = {
		.tv_sec = ms / MSEC_PER_SEC,
		.tv_nsec = NSEC_PER_MSEC * (ms % MSEC_PER_SEC),
	};

	ktime_get_ts64(&now);
	return timespec64_add_safe(now, ts);
}

/**
 * ep_poll - Retrieves ready events, and delivers them to the caller supplied
 *           event buffer.
 *
 * @ep: Pointer to the eventpoll context.
 * @events: Pointer to the userspace buffer where the ready events should be
 *          stored.
 * @maxevents: Size (in terms of number of events) of the caller event buffer.
 * @timeout: Maximum timeout for the ready events fetch operation, in
 *           milliseconds. If the @timeout is zero, the function will not block,
 *           while if the @timeout is less than zero, the function will block
 *           until at least one event has been retrieved (or an error
 *           occurred).
 *
 * Returns: Returns the number of ready events which have been fetched, or an
 *          error code, in case of error.
 */
static int ep_poll(struct eventpoll *ep, struct epoll_event __user *events,
		   int maxevents, long timeout)
{
	int res = 0, eavail, timed_out = 0;
	u64 slack = 0;
	wait_queue_entry_t wait;
	ktime_t expires, *to = NULL;

	lockdep_assert_irqs_enabled();

	if (timeout > 0) {
		struct timespec64 end_time = ep_set_mstimeout(timeout);

		slack = select_estimate_accuracy(&end_time);
		to = &expires;
		*to = timespec64_to_ktime(end_time);
	} else if (timeout == 0) {
		/*
		 * Avoid the unnecessary trip to the wait queue loop, if the
		 * caller specified a non blocking operation.
		 */
		timed_out = 1;
		spin_lock_irq(&ep->wq.lock);
		goto check_events;
	}

fetch_events:

	if (!ep_events_available(ep))
		ep_busy_loop(ep, timed_out);

	spin_lock_irq(&ep->wq.lock);

	if (!ep_events_available(ep)) {
		/*
		 * Busy poll timed out.  Drop NAPI ID for now, we can add
		 * it back in when we have moved a socket with a valid NAPI
		 * ID onto the ready list.
		 */
		ep_reset_busy_poll_napi_id(ep);

		/*
		 * We don't have any available event to return to the caller.
		 * We need to sleep here, and we will be wake up by
		 * ep_poll_callback() when events will become available.
		 */
		init_waitqueue_entry(&wait, current);
		__add_wait_queue_exclusive(&ep->wq, &wait);

		for (;;) {
			/*
			 * We don't want to sleep if the ep_poll_callback() sends us
			 * a wakeup in between. That's why we set the task state
			 * to TASK_INTERRUPTIBLE before doing the checks.
			 */
			set_current_state(TASK_INTERRUPTIBLE);
			/*
			 * Always short-circuit for fatal signals to allow
			 * threads to make a timely exit without the chance of
			 * finding more events available and fetching
			 * repeatedly.
			 */
			if (fatal_signal_pending(current)) {
				res = -EINTR;
				break;
			}
			if (ep_events_available(ep) || timed_out)
				break;
			if (signal_pending(current)) {
				res = -EINTR;
				break;
			}

			spin_unlock_irq(&ep->wq.lock);
			if (!freezable_schedule_hrtimeout_range(to, slack,
								HRTIMER_MODE_ABS))
				timed_out = 1;

			spin_lock_irq(&ep->wq.lock);
		}

		__remove_wait_queue(&ep->wq, &wait);
		__set_current_state(TASK_RUNNING);
	}
check_events:
	/* Is it worth to try to dig for events ? */
	eavail = ep_events_available(ep);

	spin_unlock_irq(&ep->wq.lock);

	/*
	 * Try to transfer events to user space. In case we get 0 events and
	 * there's still timeout left over, we go trying again in search of
	 * more luck.
	 */
	if (!res && eavail &&
	    !(res = ep_send_events(ep, events, maxevents)) && !timed_out)
		goto fetch_events;

	return res;
}

/**
 * ep_loop_check_proc - Callback function to be passed to the @ep_call_nested()
 *                      API, to verify that adding an epoll file inside another
 *                      epoll structure, does not violate the constraints, in
 *                      terms of closed loops, or too deep chains (which can
 *                      result in excessive stack usage).
 *
 * @priv: Pointer to the epoll file to be currently checked.
 * @cookie: Original cookie for this call. This is the top-of-the-chain epoll
 *          data structure pointer.
 * @call_nests: Current dept of the @ep_call_nested() call stack.
 *
 * Returns: Returns zero if adding the epoll @file inside current epoll
 *          structure @ep does not violate the constraints, or -1 otherwise.
 */
static int ep_loop_check_proc(void *priv, void *cookie, int call_nests)
{
	int error = 0;
	struct file *file = priv;
	struct eventpoll *ep = file->private_data;
	struct eventpoll *ep_tovisit;
	struct rb_node *rbp;
	struct epitem *epi;

	mutex_lock_nested(&ep->mtx, call_nests + 1);
	ep->gen = loop_check_gen;
	for (rbp = rb_first_cached(&ep->rbr); rbp; rbp = rb_next(rbp)) {
		epi = rb_entry(rbp, struct epitem, rbn);
		if (unlikely(is_file_epoll(epi->ffd.file))) {
			ep_tovisit = epi->ffd.file->private_data;
			if (ep_tovisit->gen == loop_check_gen)
				continue;
			error = ep_call_nested(&poll_loop_ncalls, EP_MAX_NESTS,
					ep_loop_check_proc, epi->ffd.file,
					ep_tovisit, current);
			if (error != 0)
				break;
		} else {
			/*
			 * If we've reached a file that is not associated with
			 * an ep, then we need to check if the newly added
			 * links are going to add too many wakeup paths. We do
			 * this by adding it to the tfile_check_list, if it's
			 * not already there, and calling reverse_path_check()
			 * during ep_insert().
			 */
			if (list_empty(&epi->ffd.file->f_tfile_llink)) {
<<<<<<< HEAD
				get_file(epi->ffd.file);
				list_add(&epi->ffd.file->f_tfile_llink,
					 &tfile_check_list);
=======
				if (get_file_rcu(epi->ffd.file))
					list_add(&epi->ffd.file->f_tfile_llink,
						 &tfile_check_list);
>>>>>>> a175946a
			}
		}
	}
	mutex_unlock(&ep->mtx);

	return error;
}

/**
 * ep_loop_check - Performs a check to verify that adding an epoll file (@file)
 *                 another epoll file (represented by @ep) does not create
 *                 closed loops or too deep chains.
 *
 * @ep: Pointer to the epoll private data structure.
 * @file: Pointer to the epoll file to be checked.
 *
 * Returns: Returns zero if adding the epoll @file inside current epoll
 *          structure @ep does not violate the constraints, or -1 otherwise.
 */
static int ep_loop_check(struct eventpoll *ep, struct file *file)
{
	return ep_call_nested(&poll_loop_ncalls, EP_MAX_NESTS,
			      ep_loop_check_proc, file, ep, current);
}

static void clear_tfile_check_list(void)
{
	struct file *file;

	/* first clear the tfile_check_list */
	while (!list_empty(&tfile_check_list)) {
		file = list_first_entry(&tfile_check_list, struct file,
					f_tfile_llink);
		list_del_init(&file->f_tfile_llink);
		fput(file);
	}
	INIT_LIST_HEAD(&tfile_check_list);
}

/*
 * Open an eventpoll file descriptor.
 */
static int do_epoll_create(int flags)
{
	int error, fd;
	struct eventpoll *ep = NULL;
	struct file *file;

	/* Check the EPOLL_* constant for consistency.  */
	BUILD_BUG_ON(EPOLL_CLOEXEC != O_CLOEXEC);

	if (flags & ~EPOLL_CLOEXEC)
		return -EINVAL;
	/*
	 * Create the internal data structure ("struct eventpoll").
	 */
	error = ep_alloc(&ep);
	if (error < 0)
		return error;
	/*
	 * Creates all the items needed to setup an eventpoll file. That is,
	 * a file structure and a free file descriptor.
	 */
	fd = get_unused_fd_flags(O_RDWR | (flags & O_CLOEXEC));
	if (fd < 0) {
		error = fd;
		goto out_free_ep;
	}
	file = anon_inode_getfile("[eventpoll]", &eventpoll_fops, ep,
				 O_RDWR | (flags & O_CLOEXEC));
	if (IS_ERR(file)) {
		error = PTR_ERR(file);
		goto out_free_fd;
	}
	ep->file = file;
	fd_install(fd, file);
	return fd;

out_free_fd:
	put_unused_fd(fd);
out_free_ep:
	ep_free(ep);
	return error;
}

SYSCALL_DEFINE1(epoll_create1, int, flags)
{
	return do_epoll_create(flags);
}

SYSCALL_DEFINE1(epoll_create, int, size)
{
	if (size <= 0)
		return -EINVAL;

	return do_epoll_create(0);
}

/*
 * The following function implements the controller interface for
 * the eventpoll file that enables the insertion/removal/change of
 * file descriptors inside the interest set.
 */
SYSCALL_DEFINE4(epoll_ctl, int, epfd, int, op, int, fd,
		struct epoll_event __user *, event)
{
	int error;
	int full_check = 0;
	struct fd f, tf;
	struct eventpoll *ep;
	struct epitem *epi;
	struct epoll_event epds;
	struct eventpoll *tep = NULL;

	error = -EFAULT;
	if (ep_op_has_event(op) &&
	    copy_from_user(&epds, event, sizeof(struct epoll_event)))
		goto error_return;

	error = -EBADF;
	f = fdget(epfd);
	if (!f.file)
		goto error_return;

	/* Get the "struct file *" for the target file */
	tf = fdget(fd);
	if (!tf.file)
		goto error_fput;

	/* The target file descriptor must support poll */
	error = -EPERM;
	if (!file_can_poll(tf.file))
		goto error_tgt_fput;

	/* Check if EPOLLWAKEUP is allowed */
	if (ep_op_has_event(op))
		ep_take_care_of_epollwakeup(&epds);

	/*
	 * We have to check that the file structure underneath the file descriptor
	 * the user passed to us _is_ an eventpoll file. And also we do not permit
	 * adding an epoll file descriptor inside itself.
	 */
	error = -EINVAL;
	if (f.file == tf.file || !is_file_epoll(f.file))
		goto error_tgt_fput;

	/*
	 * epoll adds to the wakeup queue at EPOLL_CTL_ADD time only,
	 * so EPOLLEXCLUSIVE is not allowed for a EPOLL_CTL_MOD operation.
	 * Also, we do not currently supported nested exclusive wakeups.
	 */
	if (ep_op_has_event(op) && (epds.events & EPOLLEXCLUSIVE)) {
		if (op == EPOLL_CTL_MOD)
			goto error_tgt_fput;
		if (op == EPOLL_CTL_ADD && (is_file_epoll(tf.file) ||
				(epds.events & ~EPOLLEXCLUSIVE_OK_BITS)))
			goto error_tgt_fput;
	}

	/*
	 * At this point it is safe to assume that the "private_data" contains
	 * our own data structure.
	 */
	ep = f.file->private_data;

	/*
	 * When we insert an epoll file descriptor, inside another epoll file
	 * descriptor, there is the change of creating closed loops, which are
	 * better be handled here, than in more critical paths. While we are
	 * checking for loops we also determine the list of files reachable
	 * and hang them on the tfile_check_list, so we can check that we
	 * haven't created too many possible wakeup paths.
	 *
	 * We do not need to take the global 'epumutex' on EPOLL_CTL_ADD when
	 * the epoll file descriptor is attaching directly to a wakeup source,
	 * unless the epoll file descriptor is nested. The purpose of taking the
	 * 'epmutex' on add is to prevent complex toplogies such as loops and
	 * deep wakeup paths from forming in parallel through multiple
	 * EPOLL_CTL_ADD operations.
	 */
	mutex_lock_nested(&ep->mtx, 0);
	if (op == EPOLL_CTL_ADD) {
		if (!list_empty(&f.file->f_ep_links) ||
				ep->gen == loop_check_gen ||
						is_file_epoll(tf.file)) {
			full_check = 1;
			mutex_unlock(&ep->mtx);
			mutex_lock(&epmutex);
			if (is_file_epoll(tf.file)) {
				error = -ELOOP;
				if (ep_loop_check(ep, tf.file) != 0)
					goto error_tgt_fput;
			} else {
				get_file(tf.file);
				list_add(&tf.file->f_tfile_llink,
							&tfile_check_list);
			}
			mutex_lock_nested(&ep->mtx, 0);
			if (is_file_epoll(tf.file)) {
				tep = tf.file->private_data;
				mutex_lock_nested(&tep->mtx, 1);
			}
		}
	}

	/*
	 * Try to lookup the file inside our RB tree, Since we grabbed "mtx"
	 * above, we can be sure to be able to use the item looked up by
	 * ep_find() till we release the mutex.
	 */
	epi = ep_find(ep, tf.file, fd);

	error = -EINVAL;
	switch (op) {
	case EPOLL_CTL_ADD:
		if (!epi) {
			epds.events |= EPOLLERR | EPOLLHUP;
			error = ep_insert(ep, &epds, tf.file, fd, full_check);
		} else
			error = -EEXIST;
		break;
	case EPOLL_CTL_DEL:
		if (epi)
			error = ep_remove(ep, epi);
		else
			error = -ENOENT;
		break;
	case EPOLL_CTL_MOD:
		if (epi) {
			if (!(epi->event.events & EPOLLEXCLUSIVE)) {
				epds.events |= EPOLLERR | EPOLLHUP;
				error = ep_modify(ep, epi, &epds);
			}
		} else
			error = -ENOENT;
		break;
	}
	if (tep != NULL)
		mutex_unlock(&tep->mtx);
	mutex_unlock(&ep->mtx);

error_tgt_fput:
	if (full_check) {
		clear_tfile_check_list();
<<<<<<< HEAD
=======
		loop_check_gen++;
>>>>>>> a175946a
		mutex_unlock(&epmutex);
	}

	fdput(tf);
error_fput:
	fdput(f);
error_return:

	return error;
}

/*
 * Implement the event wait interface for the eventpoll file. It is the kernel
 * part of the user space epoll_wait(2).
 */
static int do_epoll_wait(int epfd, struct epoll_event __user *events,
			 int maxevents, int timeout)
{
	int error;
	struct fd f;
	struct eventpoll *ep;

	/* The maximum number of event must be greater than zero */
	if (maxevents <= 0 || maxevents > EP_MAX_EVENTS)
		return -EINVAL;

	/* Verify that the area passed by the user is writeable */
	if (!access_ok(VERIFY_WRITE, events, maxevents * sizeof(struct epoll_event)))
		return -EFAULT;

	/* Get the "struct file *" for the eventpoll file */
	f = fdget(epfd);
	if (!f.file)
		return -EBADF;

	/*
	 * We have to check that the file structure underneath the fd
	 * the user passed to us _is_ an eventpoll file.
	 */
	error = -EINVAL;
	if (!is_file_epoll(f.file))
		goto error_fput;

	/*
	 * At this point it is safe to assume that the "private_data" contains
	 * our own data structure.
	 */
	ep = f.file->private_data;

	/* Time to fish for events ... */
	error = ep_poll(ep, events, maxevents, timeout);

error_fput:
	fdput(f);
	return error;
}

SYSCALL_DEFINE4(epoll_wait, int, epfd, struct epoll_event __user *, events,
		int, maxevents, int, timeout)
{
	return do_epoll_wait(epfd, events, maxevents, timeout);
}

/*
 * Implement the event wait interface for the eventpoll file. It is the kernel
 * part of the user space epoll_pwait(2).
 */
SYSCALL_DEFINE6(epoll_pwait, int, epfd, struct epoll_event __user *, events,
		int, maxevents, int, timeout, const sigset_t __user *, sigmask,
		size_t, sigsetsize)
{
	int error;
	sigset_t ksigmask, sigsaved;

	/*
	 * If the caller wants a certain signal mask to be set during the wait,
	 * we apply it here.
	 */
	if (sigmask) {
		if (sigsetsize != sizeof(sigset_t))
			return -EINVAL;
		if (copy_from_user(&ksigmask, sigmask, sizeof(ksigmask)))
			return -EFAULT;
		sigsaved = current->blocked;
		set_current_blocked(&ksigmask);
	}

	error = do_epoll_wait(epfd, events, maxevents, timeout);

	/*
	 * If we changed the signal mask, we need to restore the original one.
	 * In case we've got a signal while waiting, we do not restore the
	 * signal mask yet, and we allow do_signal() to deliver the signal on
	 * the way back to userspace, before the signal mask is restored.
	 */
	if (sigmask) {
		if (error == -EINTR) {
			memcpy(&current->saved_sigmask, &sigsaved,
			       sizeof(sigsaved));
			set_restore_sigmask();
		} else
			set_current_blocked(&sigsaved);
	}

	return error;
}

#ifdef CONFIG_COMPAT
COMPAT_SYSCALL_DEFINE6(epoll_pwait, int, epfd,
			struct epoll_event __user *, events,
			int, maxevents, int, timeout,
			const compat_sigset_t __user *, sigmask,
			compat_size_t, sigsetsize)
{
	long err;
	sigset_t ksigmask, sigsaved;

	/*
	 * If the caller wants a certain signal mask to be set during the wait,
	 * we apply it here.
	 */
	if (sigmask) {
		if (sigsetsize != sizeof(compat_sigset_t))
			return -EINVAL;
		if (get_compat_sigset(&ksigmask, sigmask))
			return -EFAULT;
		sigsaved = current->blocked;
		set_current_blocked(&ksigmask);
	}

	err = do_epoll_wait(epfd, events, maxevents, timeout);

	/*
	 * If we changed the signal mask, we need to restore the original one.
	 * In case we've got a signal while waiting, we do not restore the
	 * signal mask yet, and we allow do_signal() to deliver the signal on
	 * the way back to userspace, before the signal mask is restored.
	 */
	if (sigmask) {
		if (err == -EINTR) {
			memcpy(&current->saved_sigmask, &sigsaved,
			       sizeof(sigsaved));
			set_restore_sigmask();
		} else
			set_current_blocked(&sigsaved);
	}

	return err;
}
#endif

static int __init eventpoll_init(void)
{
	struct sysinfo si;

	si_meminfo(&si);
	/*
	 * Allows top 4% of lomem to be allocated for epoll watches (per user).
	 */
	max_user_watches = (((si.totalram - si.totalhigh) / 25) << PAGE_SHIFT) /
		EP_ITEM_COST;
	BUG_ON(max_user_watches < 0);

	/*
	 * Initialize the structure used to perform epoll file descriptor
	 * inclusion loops checks.
	 */
	ep_nested_calls_init(&poll_loop_ncalls);

#ifdef CONFIG_DEBUG_LOCK_ALLOC
	/* Initialize the structure used to perform safe poll wait head wake ups */
	ep_nested_calls_init(&poll_safewake_ncalls);
#endif

	/*
	 * We can have many thousands of epitems, so prevent this from
	 * using an extra cache line on 64-bit (and smaller) CPUs
	 */
	BUILD_BUG_ON(sizeof(void *) <= 8 && sizeof(struct epitem) > 128);

	/* Allocates slab cache used to allocate "struct epitem" items */
	epi_cache = kmem_cache_create("eventpoll_epi", sizeof(struct epitem),
			0, SLAB_HWCACHE_ALIGN|SLAB_PANIC|SLAB_ACCOUNT, NULL);

	/* Allocates slab cache used to allocate "struct eppoll_entry" */
	pwq_cache = kmem_cache_create("eventpoll_pwq",
		sizeof(struct eppoll_entry), 0, SLAB_PANIC|SLAB_ACCOUNT, NULL);

	return 0;
}
fs_initcall(eventpoll_init);<|MERGE_RESOLUTION|>--- conflicted
+++ resolved
@@ -1890,15 +1890,9 @@
 			 * during ep_insert().
 			 */
 			if (list_empty(&epi->ffd.file->f_tfile_llink)) {
-<<<<<<< HEAD
-				get_file(epi->ffd.file);
-				list_add(&epi->ffd.file->f_tfile_llink,
-					 &tfile_check_list);
-=======
 				if (get_file_rcu(epi->ffd.file))
 					list_add(&epi->ffd.file->f_tfile_llink,
 						 &tfile_check_list);
->>>>>>> a175946a
 			}
 		}
 	}
@@ -2144,10 +2138,7 @@
 error_tgt_fput:
 	if (full_check) {
 		clear_tfile_check_list();
-<<<<<<< HEAD
-=======
 		loop_check_gen++;
->>>>>>> a175946a
 		mutex_unlock(&epmutex);
 	}
 
