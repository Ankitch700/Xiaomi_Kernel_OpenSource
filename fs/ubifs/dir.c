/* * This file is part of UBIFS.
 *
 * Copyright (C) 2006-2008 Nokia Corporation.
 * Copyright (C) 2006, 2007 University of Szeged, Hungary
 *
 * This program is free software; you can redistribute it and/or modify it
 * under the terms of the GNU General Public License version 2 as published by
 * the Free Software Foundation.
 *
 * This program is distributed in the hope that it will be useful, but WITHOUT
 * ANY WARRANTY; without even the implied warranty of MERCHANTABILITY or
 * FITNESS FOR A PARTICULAR PURPOSE.  See the GNU General Public License for
 * more details.
 *
 * You should have received a copy of the GNU General Public License along with
 * this program; if not, write to the Free Software Foundation, Inc., 51
 * Franklin St, Fifth Floor, Boston, MA 02110-1301 USA
 *
 * Authors: Artem Bityutskiy (Битюцкий Артём)
 *          Adrian Hunter
 *          Zoltan Sogor
 */

/*
 * This file implements directory operations.
 *
 * All FS operations in this file allocate budget before writing anything to the
 * media. If they fail to allocate it, the error is returned. The only
 * exceptions are 'ubifs_unlink()' and 'ubifs_rmdir()' which keep working even
 * if they unable to allocate the budget, because deletion %-ENOSPC failure is
 * not what users are usually ready to get. UBIFS budgeting subsystem has some
 * space reserved for these purposes.
 *
 * All operations in this file write all inodes which they change straight
 * away, instead of marking them dirty. For example, 'ubifs_link()' changes
 * @i_size of the parent inode and writes the parent inode together with the
 * target inode. This was done to simplify file-system recovery which would
 * otherwise be very difficult to do. The only exception is rename which marks
 * the re-named inode dirty (because its @i_ctime is updated) but does not
 * write it, but just marks it as dirty.
 */

#include "ubifs.h"

/**
 * inherit_flags - inherit flags of the parent inode.
 * @dir: parent inode
 * @mode: new inode mode flags
 *
 * This is a helper function for 'ubifs_new_inode()' which inherits flag of the
 * parent directory inode @dir. UBIFS inodes inherit the following flags:
 * o %UBIFS_COMPR_FL, which is useful to switch compression on/of on
 *   sub-directory basis;
 * o %UBIFS_SYNC_FL - useful for the same reasons;
 * o %UBIFS_DIRSYNC_FL - similar, but relevant only to directories.
 *
 * This function returns the inherited flags.
 */
static int inherit_flags(const struct inode *dir, umode_t mode)
{
	int flags;
	const struct ubifs_inode *ui = ubifs_inode(dir);

	if (!S_ISDIR(dir->i_mode))
		/*
		 * The parent is not a directory, which means that an extended
		 * attribute inode is being created. No flags.
		 */
		return 0;

	flags = ui->flags & (UBIFS_COMPR_FL | UBIFS_SYNC_FL | UBIFS_DIRSYNC_FL);
	if (!S_ISDIR(mode))
		/* The "DIRSYNC" flag only applies to directories */
		flags &= ~UBIFS_DIRSYNC_FL;
	return flags;
}

/**
 * ubifs_new_inode - allocate new UBIFS inode object.
 * @c: UBIFS file-system description object
 * @dir: parent directory inode
 * @mode: inode mode flags
 *
 * This function finds an unused inode number, allocates new inode and
 * initializes it. Returns new inode in case of success and an error code in
 * case of failure.
 */
struct inode *ubifs_new_inode(struct ubifs_info *c, struct inode *dir,
			      umode_t mode)
{
	int err;
	struct inode *inode;
	struct ubifs_inode *ui;
	bool encrypted = false;

	if (ubifs_crypt_is_encrypted(dir)) {
		err = fscrypt_get_encryption_info(dir);
		if (err) {
			ubifs_err(c, "fscrypt_get_encryption_info failed: %i", err);
			return ERR_PTR(err);
		}

		if (!fscrypt_has_encryption_key(dir))
			return ERR_PTR(-EPERM);

		encrypted = true;
	}

	inode = new_inode(c->vfs_sb);
	ui = ubifs_inode(inode);
	if (!inode)
		return ERR_PTR(-ENOMEM);

	/*
	 * Set 'S_NOCMTIME' to prevent VFS form updating [mc]time of inodes and
	 * marking them dirty in file write path (see 'file_update_time()').
	 * UBIFS has to fully control "clean <-> dirty" transitions of inodes
	 * to make budgeting work.
	 */
	inode->i_flags |= S_NOCMTIME;

	inode_init_owner(inode, dir, mode);
	inode->i_mtime = inode->i_atime = inode->i_ctime =
			 current_time(inode);
	inode->i_mapping->nrpages = 0;

	switch (mode & S_IFMT) {
	case S_IFREG:
		inode->i_mapping->a_ops = &ubifs_file_address_operations;
		inode->i_op = &ubifs_file_inode_operations;
		inode->i_fop = &ubifs_file_operations;
		break;
	case S_IFDIR:
		inode->i_op  = &ubifs_dir_inode_operations;
		inode->i_fop = &ubifs_dir_operations;
		inode->i_size = ui->ui_size = UBIFS_INO_NODE_SZ;
		break;
	case S_IFLNK:
		inode->i_op = &ubifs_symlink_inode_operations;
		break;
	case S_IFSOCK:
	case S_IFIFO:
	case S_IFBLK:
	case S_IFCHR:
		inode->i_op  = &ubifs_file_inode_operations;
		encrypted = false;
		break;
	default:
		BUG();
	}

	ui->flags = inherit_flags(dir, mode);
	ubifs_set_inode_flags(inode);
	if (S_ISREG(mode))
		ui->compr_type = c->default_compr;
	else
		ui->compr_type = UBIFS_COMPR_NONE;
	ui->synced_i_size = 0;

	spin_lock(&c->cnt_lock);
	/* Inode number overflow is currently not supported */
	if (c->highest_inum >= INUM_WARN_WATERMARK) {
		if (c->highest_inum >= INUM_WATERMARK) {
			spin_unlock(&c->cnt_lock);
			ubifs_err(c, "out of inode numbers");
			make_bad_inode(inode);
			iput(inode);
			return ERR_PTR(-EINVAL);
		}
		ubifs_warn(c, "running out of inode numbers (current %lu, max %u)",
			   (unsigned long)c->highest_inum, INUM_WATERMARK);
	}

	inode->i_ino = ++c->highest_inum;
	/*
	 * The creation sequence number remains with this inode for its
	 * lifetime. All nodes for this inode have a greater sequence number,
	 * and so it is possible to distinguish obsolete nodes belonging to a
	 * previous incarnation of the same inode number - for example, for the
	 * purpose of rebuilding the index.
	 */
	ui->creat_sqnum = ++c->max_sqnum;
	spin_unlock(&c->cnt_lock);

	if (encrypted) {
		err = fscrypt_inherit_context(dir, inode, &encrypted, true);
		if (err) {
			ubifs_err(c, "fscrypt_inherit_context failed: %i", err);
			make_bad_inode(inode);
			iput(inode);
			return ERR_PTR(err);
		}
	}

	return inode;
}

static int dbg_check_name(const struct ubifs_info *c,
			  const struct ubifs_dent_node *dent,
			  const struct fscrypt_name *nm)
{
	if (!dbg_is_chk_gen(c))
		return 0;
	if (le16_to_cpu(dent->nlen) != fname_len(nm))
		return -EINVAL;
	if (memcmp(dent->name, fname_name(nm), fname_len(nm)))
		return -EINVAL;
	return 0;
}

static struct dentry *ubifs_lookup(struct inode *dir, struct dentry *dentry,
				   unsigned int flags)
{
	int err;
	union ubifs_key key;
	struct inode *inode = NULL;
	struct ubifs_dent_node *dent;
	struct ubifs_info *c = dir->i_sb->s_fs_info;
	struct fscrypt_name nm;

	dbg_gen("'%pd' in dir ino %lu", dentry, dir->i_ino);

<<<<<<< HEAD
	err = fscrypt_prepare_lookup(dir, dentry, flags);
	if (err)
		return ERR_PTR(err);

	err = fscrypt_setup_filename(dir, &dentry->d_name, 1, &nm);
=======
	err = fscrypt_prepare_lookup(dir, dentry, &nm);
	if (err == -ENOENT)
		return d_splice_alias(NULL, dentry);
>>>>>>> 234de928
	if (err)
		return ERR_PTR(err);

	if (fname_len(&nm) > UBIFS_MAX_NLEN) {
		err = -ENAMETOOLONG;
		goto out_fname;
	}

	dent = kmalloc(UBIFS_MAX_DENT_NODE_SZ, GFP_NOFS);
	if (!dent) {
		err = -ENOMEM;
		goto out_fname;
	}

	if (nm.hash) {
		ubifs_assert(fname_len(&nm) == 0);
		ubifs_assert(fname_name(&nm) == NULL);
		dent_key_init_hash(c, &key, dir->i_ino, nm.hash);
		err = ubifs_tnc_lookup_dh(c, &key, dent, nm.minor_hash);
	} else {
		dent_key_init(c, &key, dir->i_ino, &nm);
		err = ubifs_tnc_lookup_nm(c, &key, dent, &nm);
	}

	if (err) {
		if (err == -ENOENT) {
			dbg_gen("not found");
			goto done;
		}
		goto out_dent;
	}

	if (dbg_check_name(c, dent, &nm)) {
		err = -EINVAL;
		goto out_dent;
	}

	inode = ubifs_iget(dir->i_sb, le64_to_cpu(dent->inum));
	if (IS_ERR(inode)) {
		/*
		 * This should not happen. Probably the file-system needs
		 * checking.
		 */
		err = PTR_ERR(inode);
		ubifs_err(c, "dead directory entry '%pd', error %d",
			  dentry, err);
		ubifs_ro_mode(c, err);
		goto out_dent;
	}

	if (ubifs_crypt_is_encrypted(dir) &&
	    (S_ISDIR(inode->i_mode) || S_ISLNK(inode->i_mode)) &&
	    !fscrypt_has_permitted_context(dir, inode)) {
		ubifs_warn(c, "Inconsistent encryption contexts: %lu/%lu",
			   dir->i_ino, inode->i_ino);
		err = -EPERM;
		goto out_inode;
	}

done:
	kfree(dent);
	fscrypt_free_filename(&nm);
	/*
	 * Note, d_splice_alias() would be required instead if we supported
	 * NFS.
	 */
	d_add(dentry, inode);
	return NULL;

out_inode:
	iput(inode);
out_dent:
	kfree(dent);
out_fname:
	fscrypt_free_filename(&nm);
	return ERR_PTR(err);
}

static int ubifs_create(struct inode *dir, struct dentry *dentry, umode_t mode,
			bool excl)
{
	struct inode *inode;
	struct ubifs_info *c = dir->i_sb->s_fs_info;
	struct ubifs_budget_req req = { .new_ino = 1, .new_dent = 1,
					.dirtied_ino = 1 };
	struct ubifs_inode *dir_ui = ubifs_inode(dir);
	struct fscrypt_name nm;
	int err, sz_change;

	/*
	 * Budget request settings: new inode, new direntry, changing the
	 * parent directory inode.
	 */

	dbg_gen("dent '%pd', mode %#hx in dir ino %lu",
		dentry, mode, dir->i_ino);

	err = ubifs_budget_space(c, &req);
	if (err)
		return err;

	err = fscrypt_setup_filename(dir, &dentry->d_name, 0, &nm);
	if (err)
		goto out_budg;

	sz_change = CALC_DENT_SIZE(fname_len(&nm));

	inode = ubifs_new_inode(c, dir, mode);
	if (IS_ERR(inode)) {
		err = PTR_ERR(inode);
		goto out_fname;
	}

	err = ubifs_init_security(dir, inode, &dentry->d_name);
	if (err)
		goto out_inode;

	mutex_lock(&dir_ui->ui_mutex);
	dir->i_size += sz_change;
	dir_ui->ui_size = dir->i_size;
	dir->i_mtime = dir->i_ctime = inode->i_ctime;
	err = ubifs_jnl_update(c, dir, &nm, inode, 0, 0);
	if (err)
		goto out_cancel;
	mutex_unlock(&dir_ui->ui_mutex);

	ubifs_release_budget(c, &req);
	fscrypt_free_filename(&nm);
	insert_inode_hash(inode);
	d_instantiate(dentry, inode);
	return 0;

out_cancel:
	dir->i_size -= sz_change;
	dir_ui->ui_size = dir->i_size;
	mutex_unlock(&dir_ui->ui_mutex);
out_inode:
	make_bad_inode(inode);
	iput(inode);
out_fname:
	fscrypt_free_filename(&nm);
out_budg:
	ubifs_release_budget(c, &req);
	ubifs_err(c, "cannot create regular file, error %d", err);
	return err;
}

static int do_tmpfile(struct inode *dir, struct dentry *dentry,
		      umode_t mode, struct inode **whiteout)
{
	struct inode *inode;
	struct ubifs_info *c = dir->i_sb->s_fs_info;
	struct ubifs_budget_req req = { .new_ino = 1, .new_dent = 1};
	struct ubifs_budget_req ino_req = { .dirtied_ino = 1 };
	struct ubifs_inode *ui, *dir_ui = ubifs_inode(dir);
	int err, instantiated = 0;
	struct fscrypt_name nm;

	/*
	 * Budget request settings: new dirty inode, new direntry,
	 * budget for dirtied inode will be released via writeback.
	 */

	dbg_gen("dent '%pd', mode %#hx in dir ino %lu",
		dentry, mode, dir->i_ino);

	err = fscrypt_setup_filename(dir, &dentry->d_name, 0, &nm);
	if (err)
		return err;

	err = ubifs_budget_space(c, &req);
	if (err) {
		fscrypt_free_filename(&nm);
		return err;
	}

	err = ubifs_budget_space(c, &ino_req);
	if (err) {
		ubifs_release_budget(c, &req);
		fscrypt_free_filename(&nm);
		return err;
	}

	inode = ubifs_new_inode(c, dir, mode);
	if (IS_ERR(inode)) {
		err = PTR_ERR(inode);
		goto out_budg;
	}
	ui = ubifs_inode(inode);

	if (whiteout) {
		init_special_inode(inode, inode->i_mode, WHITEOUT_DEV);
		ubifs_assert(inode->i_op == &ubifs_file_inode_operations);
	}

	err = ubifs_init_security(dir, inode, &dentry->d_name);
	if (err)
		goto out_inode;

	mutex_lock(&ui->ui_mutex);
	insert_inode_hash(inode);

	if (whiteout) {
		mark_inode_dirty(inode);
		drop_nlink(inode);
		*whiteout = inode;
	} else {
		d_tmpfile(dentry, inode);
	}
	ubifs_assert(ui->dirty);

	instantiated = 1;
	mutex_unlock(&ui->ui_mutex);

	mutex_lock(&dir_ui->ui_mutex);
	err = ubifs_jnl_update(c, dir, &nm, inode, 1, 0);
	if (err)
		goto out_cancel;
	mutex_unlock(&dir_ui->ui_mutex);

	ubifs_release_budget(c, &req);

	return 0;

out_cancel:
	mutex_unlock(&dir_ui->ui_mutex);
out_inode:
	make_bad_inode(inode);
	if (!instantiated)
		iput(inode);
out_budg:
	ubifs_release_budget(c, &req);
	if (!instantiated)
		ubifs_release_budget(c, &ino_req);
	fscrypt_free_filename(&nm);
	ubifs_err(c, "cannot create temporary file, error %d", err);
	return err;
}

static int ubifs_tmpfile(struct inode *dir, struct dentry *dentry,
			 umode_t mode)
{
	return do_tmpfile(dir, dentry, mode, NULL);
}

/**
 * vfs_dent_type - get VFS directory entry type.
 * @type: UBIFS directory entry type
 *
 * This function converts UBIFS directory entry type into VFS directory entry
 * type.
 */
static unsigned int vfs_dent_type(uint8_t type)
{
	switch (type) {
	case UBIFS_ITYPE_REG:
		return DT_REG;
	case UBIFS_ITYPE_DIR:
		return DT_DIR;
	case UBIFS_ITYPE_LNK:
		return DT_LNK;
	case UBIFS_ITYPE_BLK:
		return DT_BLK;
	case UBIFS_ITYPE_CHR:
		return DT_CHR;
	case UBIFS_ITYPE_FIFO:
		return DT_FIFO;
	case UBIFS_ITYPE_SOCK:
		return DT_SOCK;
	default:
		BUG();
	}
	return 0;
}

/*
 * The classical Unix view for directory is that it is a linear array of
 * (name, inode number) entries. Linux/VFS assumes this model as well.
 * Particularly, 'readdir()' call wants us to return a directory entry offset
 * which later may be used to continue 'readdir()'ing the directory or to
 * 'seek()' to that specific direntry. Obviously UBIFS does not really fit this
 * model because directory entries are identified by keys, which may collide.
 *
 * UBIFS uses directory entry hash value for directory offsets, so
 * 'seekdir()'/'telldir()' may not always work because of possible key
 * collisions. But UBIFS guarantees that consecutive 'readdir()' calls work
 * properly by means of saving full directory entry name in the private field
 * of the file description object.
 *
 * This means that UBIFS cannot support NFS which requires full
 * 'seekdir()'/'telldir()' support.
 */
static int ubifs_readdir(struct file *file, struct dir_context *ctx)
{
	int fstr_real_len = 0, err = 0;
	struct fscrypt_name nm;
	struct fscrypt_str fstr = {0};
	union ubifs_key key;
	struct ubifs_dent_node *dent;
	struct inode *dir = file_inode(file);
	struct ubifs_info *c = dir->i_sb->s_fs_info;
	bool encrypted = ubifs_crypt_is_encrypted(dir);

	dbg_gen("dir ino %lu, f_pos %#llx", dir->i_ino, ctx->pos);

	if (ctx->pos > UBIFS_S_KEY_HASH_MASK || ctx->pos == 2)
		/*
		 * The directory was seek'ed to a senseless position or there
		 * are no more entries.
		 */
		return 0;

	if (encrypted) {
		err = fscrypt_get_encryption_info(dir);
		if (err && err != -ENOKEY)
			return err;

		err = fscrypt_fname_alloc_buffer(dir, UBIFS_MAX_NLEN, &fstr);
		if (err)
			return err;

		fstr_real_len = fstr.len;
	}

	if (file->f_version == 0) {
		/*
		 * The file was seek'ed, which means that @file->private_data
		 * is now invalid. This may also be just the first
		 * 'ubifs_readdir()' invocation, in which case
		 * @file->private_data is NULL, and the below code is
		 * basically a no-op.
		 */
		kfree(file->private_data);
		file->private_data = NULL;
	}

	/*
	 * 'generic_file_llseek()' unconditionally sets @file->f_version to
	 * zero, and we use this for detecting whether the file was seek'ed.
	 */
	file->f_version = 1;

	/* File positions 0 and 1 correspond to "." and ".." */
	if (ctx->pos < 2) {
		ubifs_assert(!file->private_data);
		if (!dir_emit_dots(file, ctx)) {
			if (encrypted)
				fscrypt_fname_free_buffer(&fstr);
			return 0;
		}

		/* Find the first entry in TNC and save it */
		lowest_dent_key(c, &key, dir->i_ino);
		fname_len(&nm) = 0;
		dent = ubifs_tnc_next_ent(c, &key, &nm);
		if (IS_ERR(dent)) {
			err = PTR_ERR(dent);
			goto out;
		}

		ctx->pos = key_hash_flash(c, &dent->key);
		file->private_data = dent;
	}

	dent = file->private_data;
	if (!dent) {
		/*
		 * The directory was seek'ed to and is now readdir'ed.
		 * Find the entry corresponding to @ctx->pos or the closest one.
		 */
		dent_key_init_hash(c, &key, dir->i_ino, ctx->pos);
		fname_len(&nm) = 0;
		dent = ubifs_tnc_next_ent(c, &key, &nm);
		if (IS_ERR(dent)) {
			err = PTR_ERR(dent);
			goto out;
		}
		ctx->pos = key_hash_flash(c, &dent->key);
		file->private_data = dent;
	}

	while (1) {
		dbg_gen("ino %llu, new f_pos %#x",
			(unsigned long long)le64_to_cpu(dent->inum),
			key_hash_flash(c, &dent->key));
		ubifs_assert(le64_to_cpu(dent->ch.sqnum) >
			     ubifs_inode(dir)->creat_sqnum);

		fname_len(&nm) = le16_to_cpu(dent->nlen);
		fname_name(&nm) = dent->name;

		if (encrypted) {
			fstr.len = fstr_real_len;

			err = fscrypt_fname_disk_to_usr(dir, key_hash_flash(c,
							&dent->key),
							le32_to_cpu(dent->cookie),
							&nm.disk_name, &fstr);
			if (err)
				goto out;
		} else {
			fstr.len = fname_len(&nm);
			fstr.name = fname_name(&nm);
		}

		if (!dir_emit(ctx, fstr.name, fstr.len,
			       le64_to_cpu(dent->inum),
			       vfs_dent_type(dent->type))) {
			if (encrypted)
				fscrypt_fname_free_buffer(&fstr);
			return 0;
		}

		/* Switch to the next entry */
		key_read(c, &dent->key, &key);
		dent = ubifs_tnc_next_ent(c, &key, &nm);
		if (IS_ERR(dent)) {
			err = PTR_ERR(dent);
			goto out;
		}

		kfree(file->private_data);
		ctx->pos = key_hash_flash(c, &dent->key);
		file->private_data = dent;
		cond_resched();
	}

out:
	kfree(file->private_data);
	file->private_data = NULL;

	if (encrypted)
		fscrypt_fname_free_buffer(&fstr);

	if (err != -ENOENT)
		ubifs_err(c, "cannot find next direntry, error %d", err);
	else
		/*
		 * -ENOENT is a non-fatal error in this context, the TNC uses
		 * it to indicate that the cursor moved past the current directory
		 * and readdir() has to stop.
		 */
		err = 0;


	/* 2 is a special value indicating that there are no more direntries */
	ctx->pos = 2;
	return err;
}

/* Free saved readdir() state when the directory is closed */
static int ubifs_dir_release(struct inode *dir, struct file *file)
{
	kfree(file->private_data);
	file->private_data = NULL;
	return 0;
}

/**
 * lock_2_inodes - a wrapper for locking two UBIFS inodes.
 * @inode1: first inode
 * @inode2: second inode
 *
 * We do not implement any tricks to guarantee strict lock ordering, because
 * VFS has already done it for us on the @i_mutex. So this is just a simple
 * wrapper function.
 */
static void lock_2_inodes(struct inode *inode1, struct inode *inode2)
{
	mutex_lock_nested(&ubifs_inode(inode1)->ui_mutex, WB_MUTEX_1);
	mutex_lock_nested(&ubifs_inode(inode2)->ui_mutex, WB_MUTEX_2);
}

/**
 * unlock_2_inodes - a wrapper for unlocking two UBIFS inodes.
 * @inode1: first inode
 * @inode2: second inode
 */
static void unlock_2_inodes(struct inode *inode1, struct inode *inode2)
{
	mutex_unlock(&ubifs_inode(inode2)->ui_mutex);
	mutex_unlock(&ubifs_inode(inode1)->ui_mutex);
}

static int ubifs_link(struct dentry *old_dentry, struct inode *dir,
		      struct dentry *dentry)
{
	struct ubifs_info *c = dir->i_sb->s_fs_info;
	struct inode *inode = d_inode(old_dentry);
	struct ubifs_inode *ui = ubifs_inode(inode);
	struct ubifs_inode *dir_ui = ubifs_inode(dir);
	int err, sz_change = CALC_DENT_SIZE(dentry->d_name.len);
	struct ubifs_budget_req req = { .new_dent = 1, .dirtied_ino = 2,
				.dirtied_ino_d = ALIGN(ui->data_len, 8) };
	struct fscrypt_name nm;

	/*
	 * Budget request settings: new direntry, changing the target inode,
	 * changing the parent inode.
	 */

	dbg_gen("dent '%pd' to ino %lu (nlink %d) in dir ino %lu",
		dentry, inode->i_ino,
		inode->i_nlink, dir->i_ino);
	ubifs_assert(inode_is_locked(dir));
	ubifs_assert(inode_is_locked(inode));

	if (ubifs_crypt_is_encrypted(dir) &&
	    !fscrypt_has_permitted_context(dir, inode))
		return -EPERM;

	err = fscrypt_setup_filename(dir, &dentry->d_name, 0, &nm);
	if (err)
		return err;

	err = dbg_check_synced_i_size(c, inode);
	if (err)
		goto out_fname;

	err = ubifs_budget_space(c, &req);
	if (err)
		goto out_fname;

	lock_2_inodes(dir, inode);

	/* Handle O_TMPFILE corner case, it is allowed to link a O_TMPFILE. */
	if (inode->i_nlink == 0)
		ubifs_delete_orphan(c, inode->i_ino);

	inc_nlink(inode);
	ihold(inode);
	inode->i_ctime = current_time(inode);
	dir->i_size += sz_change;
	dir_ui->ui_size = dir->i_size;
	dir->i_mtime = dir->i_ctime = inode->i_ctime;
	err = ubifs_jnl_update(c, dir, &nm, inode, 0, 0);
	if (err)
		goto out_cancel;
	unlock_2_inodes(dir, inode);

	ubifs_release_budget(c, &req);
	d_instantiate(dentry, inode);
	fscrypt_free_filename(&nm);
	return 0;

out_cancel:
	dir->i_size -= sz_change;
	dir_ui->ui_size = dir->i_size;
	drop_nlink(inode);
	if (inode->i_nlink == 0)
		ubifs_add_orphan(c, inode->i_ino);
	unlock_2_inodes(dir, inode);
	ubifs_release_budget(c, &req);
	iput(inode);
out_fname:
	fscrypt_free_filename(&nm);
	return err;
}

static int ubifs_unlink(struct inode *dir, struct dentry *dentry)
{
	struct ubifs_info *c = dir->i_sb->s_fs_info;
	struct inode *inode = d_inode(dentry);
	struct ubifs_inode *dir_ui = ubifs_inode(dir);
	int err, sz_change, budgeted = 1;
	struct ubifs_budget_req req = { .mod_dent = 1, .dirtied_ino = 2 };
	unsigned int saved_nlink = inode->i_nlink;
	struct fscrypt_name nm;

	/*
	 * Budget request settings: deletion direntry, deletion inode (+1 for
	 * @dirtied_ino), changing the parent directory inode. If budgeting
	 * fails, go ahead anyway because we have extra space reserved for
	 * deletions.
	 */

	dbg_gen("dent '%pd' from ino %lu (nlink %d) in dir ino %lu",
		dentry, inode->i_ino,
		inode->i_nlink, dir->i_ino);

	if (ubifs_crypt_is_encrypted(dir)) {
		err = fscrypt_get_encryption_info(dir);
		if (err && err != -ENOKEY)
			return err;
	}

	err = fscrypt_setup_filename(dir, &dentry->d_name, 1, &nm);
	if (err)
		return err;

	sz_change = CALC_DENT_SIZE(fname_len(&nm));

	ubifs_assert(inode_is_locked(dir));
	ubifs_assert(inode_is_locked(inode));
	err = dbg_check_synced_i_size(c, inode);
	if (err)
		goto out_fname;

	err = ubifs_budget_space(c, &req);
	if (err) {
		if (err != -ENOSPC)
			goto out_fname;
		budgeted = 0;
	}

	lock_2_inodes(dir, inode);
	inode->i_ctime = current_time(dir);
	drop_nlink(inode);
	dir->i_size -= sz_change;
	dir_ui->ui_size = dir->i_size;
	dir->i_mtime = dir->i_ctime = inode->i_ctime;
	err = ubifs_jnl_update(c, dir, &nm, inode, 1, 0);
	if (err)
		goto out_cancel;
	unlock_2_inodes(dir, inode);

	if (budgeted)
		ubifs_release_budget(c, &req);
	else {
		/* We've deleted something - clean the "no space" flags */
		c->bi.nospace = c->bi.nospace_rp = 0;
		smp_wmb();
	}
	fscrypt_free_filename(&nm);
	return 0;

out_cancel:
	dir->i_size += sz_change;
	dir_ui->ui_size = dir->i_size;
	set_nlink(inode, saved_nlink);
	unlock_2_inodes(dir, inode);
	if (budgeted)
		ubifs_release_budget(c, &req);
out_fname:
	fscrypt_free_filename(&nm);
	return err;
}

/**
 * check_dir_empty - check if a directory is empty or not.
 * @dir: VFS inode object of the directory to check
 *
 * This function checks if directory @dir is empty. Returns zero if the
 * directory is empty, %-ENOTEMPTY if it is not, and other negative error codes
 * in case of of errors.
 */
int ubifs_check_dir_empty(struct inode *dir)
{
	struct ubifs_info *c = dir->i_sb->s_fs_info;
	struct fscrypt_name nm = { 0 };
	struct ubifs_dent_node *dent;
	union ubifs_key key;
	int err;

	lowest_dent_key(c, &key, dir->i_ino);
	dent = ubifs_tnc_next_ent(c, &key, &nm);
	if (IS_ERR(dent)) {
		err = PTR_ERR(dent);
		if (err == -ENOENT)
			err = 0;
	} else {
		kfree(dent);
		err = -ENOTEMPTY;
	}
	return err;
}

static int ubifs_rmdir(struct inode *dir, struct dentry *dentry)
{
	struct ubifs_info *c = dir->i_sb->s_fs_info;
	struct inode *inode = d_inode(dentry);
	int err, sz_change, budgeted = 1;
	struct ubifs_inode *dir_ui = ubifs_inode(dir);
	struct ubifs_budget_req req = { .mod_dent = 1, .dirtied_ino = 2 };
	struct fscrypt_name nm;

	/*
	 * Budget request settings: deletion direntry, deletion inode and
	 * changing the parent inode. If budgeting fails, go ahead anyway
	 * because we have extra space reserved for deletions.
	 */

	dbg_gen("directory '%pd', ino %lu in dir ino %lu", dentry,
		inode->i_ino, dir->i_ino);
	ubifs_assert(inode_is_locked(dir));
	ubifs_assert(inode_is_locked(inode));
	err = ubifs_check_dir_empty(d_inode(dentry));
	if (err)
		return err;

	if (ubifs_crypt_is_encrypted(dir)) {
		err = fscrypt_get_encryption_info(dir);
		if (err && err != -ENOKEY)
			return err;
	}

	err = fscrypt_setup_filename(dir, &dentry->d_name, 1, &nm);
	if (err)
		return err;

	sz_change = CALC_DENT_SIZE(fname_len(&nm));

	err = ubifs_budget_space(c, &req);
	if (err) {
		if (err != -ENOSPC)
			goto out_fname;
		budgeted = 0;
	}

	lock_2_inodes(dir, inode);
	inode->i_ctime = current_time(dir);
	clear_nlink(inode);
	drop_nlink(dir);
	dir->i_size -= sz_change;
	dir_ui->ui_size = dir->i_size;
	dir->i_mtime = dir->i_ctime = inode->i_ctime;
	err = ubifs_jnl_update(c, dir, &nm, inode, 1, 0);
	if (err)
		goto out_cancel;
	unlock_2_inodes(dir, inode);

	if (budgeted)
		ubifs_release_budget(c, &req);
	else {
		/* We've deleted something - clean the "no space" flags */
		c->bi.nospace = c->bi.nospace_rp = 0;
		smp_wmb();
	}
	fscrypt_free_filename(&nm);
	return 0;

out_cancel:
	dir->i_size += sz_change;
	dir_ui->ui_size = dir->i_size;
	inc_nlink(dir);
	set_nlink(inode, 2);
	unlock_2_inodes(dir, inode);
	if (budgeted)
		ubifs_release_budget(c, &req);
out_fname:
	fscrypt_free_filename(&nm);
	return err;
}

static int ubifs_mkdir(struct inode *dir, struct dentry *dentry, umode_t mode)
{
	struct inode *inode;
	struct ubifs_inode *dir_ui = ubifs_inode(dir);
	struct ubifs_info *c = dir->i_sb->s_fs_info;
	int err, sz_change;
	struct ubifs_budget_req req = { .new_ino = 1, .new_dent = 1 };
	struct fscrypt_name nm;

	/*
	 * Budget request settings: new inode, new direntry and changing parent
	 * directory inode.
	 */

	dbg_gen("dent '%pd', mode %#hx in dir ino %lu",
		dentry, mode, dir->i_ino);

	err = ubifs_budget_space(c, &req);
	if (err)
		return err;

	err = fscrypt_setup_filename(dir, &dentry->d_name, 0, &nm);
	if (err)
		goto out_budg;

	sz_change = CALC_DENT_SIZE(fname_len(&nm));

	inode = ubifs_new_inode(c, dir, S_IFDIR | mode);
	if (IS_ERR(inode)) {
		err = PTR_ERR(inode);
		goto out_fname;
	}

	err = ubifs_init_security(dir, inode, &dentry->d_name);
	if (err)
		goto out_inode;

	mutex_lock(&dir_ui->ui_mutex);
	insert_inode_hash(inode);
	inc_nlink(inode);
	inc_nlink(dir);
	dir->i_size += sz_change;
	dir_ui->ui_size = dir->i_size;
	dir->i_mtime = dir->i_ctime = inode->i_ctime;
	err = ubifs_jnl_update(c, dir, &nm, inode, 0, 0);
	if (err) {
		ubifs_err(c, "cannot create directory, error %d", err);
		goto out_cancel;
	}
	mutex_unlock(&dir_ui->ui_mutex);

	ubifs_release_budget(c, &req);
	d_instantiate(dentry, inode);
	fscrypt_free_filename(&nm);
	return 0;

out_cancel:
	dir->i_size -= sz_change;
	dir_ui->ui_size = dir->i_size;
	drop_nlink(dir);
	mutex_unlock(&dir_ui->ui_mutex);
out_inode:
	make_bad_inode(inode);
	iput(inode);
out_fname:
	fscrypt_free_filename(&nm);
out_budg:
	ubifs_release_budget(c, &req);
	return err;
}

static int ubifs_mknod(struct inode *dir, struct dentry *dentry,
		       umode_t mode, dev_t rdev)
{
	struct inode *inode;
	struct ubifs_inode *ui;
	struct ubifs_inode *dir_ui = ubifs_inode(dir);
	struct ubifs_info *c = dir->i_sb->s_fs_info;
	union ubifs_dev_desc *dev = NULL;
	int sz_change;
	int err, devlen = 0;
	struct ubifs_budget_req req = { .new_ino = 1, .new_dent = 1,
					.dirtied_ino = 1 };
	struct fscrypt_name nm;

	/*
	 * Budget request settings: new inode, new direntry and changing parent
	 * directory inode.
	 */

	dbg_gen("dent '%pd' in dir ino %lu", dentry, dir->i_ino);

	if (S_ISBLK(mode) || S_ISCHR(mode)) {
		dev = kmalloc(sizeof(union ubifs_dev_desc), GFP_NOFS);
		if (!dev)
			return -ENOMEM;
		devlen = ubifs_encode_dev(dev, rdev);
	}

	req.new_ino_d = ALIGN(devlen, 8);
	err = ubifs_budget_space(c, &req);
	if (err) {
		kfree(dev);
		return err;
	}

	err = fscrypt_setup_filename(dir, &dentry->d_name, 0, &nm);
	if (err) {
		kfree(dev);
		goto out_budg;
	}

	sz_change = CALC_DENT_SIZE(fname_len(&nm));

	inode = ubifs_new_inode(c, dir, mode);
	if (IS_ERR(inode)) {
		kfree(dev);
		err = PTR_ERR(inode);
		goto out_fname;
	}

	init_special_inode(inode, inode->i_mode, rdev);
	inode->i_size = ubifs_inode(inode)->ui_size = devlen;
	ui = ubifs_inode(inode);
	ui->data = dev;
	ui->data_len = devlen;

	err = ubifs_init_security(dir, inode, &dentry->d_name);
	if (err)
		goto out_inode;

	mutex_lock(&dir_ui->ui_mutex);
	dir->i_size += sz_change;
	dir_ui->ui_size = dir->i_size;
	dir->i_mtime = dir->i_ctime = inode->i_ctime;
	err = ubifs_jnl_update(c, dir, &nm, inode, 0, 0);
	if (err)
		goto out_cancel;
	mutex_unlock(&dir_ui->ui_mutex);

	ubifs_release_budget(c, &req);
	insert_inode_hash(inode);
	d_instantiate(dentry, inode);
	fscrypt_free_filename(&nm);
	return 0;

out_cancel:
	dir->i_size -= sz_change;
	dir_ui->ui_size = dir->i_size;
	mutex_unlock(&dir_ui->ui_mutex);
out_inode:
	make_bad_inode(inode);
	iput(inode);
out_fname:
	fscrypt_free_filename(&nm);
out_budg:
	ubifs_release_budget(c, &req);
	return err;
}

static int ubifs_symlink(struct inode *dir, struct dentry *dentry,
			 const char *symname)
{
	struct inode *inode;
	struct ubifs_inode *ui;
	struct ubifs_inode *dir_ui = ubifs_inode(dir);
	struct ubifs_info *c = dir->i_sb->s_fs_info;
	int err, sz_change, len = strlen(symname);
	struct fscrypt_str disk_link;
	struct ubifs_budget_req req = { .new_ino = 1, .new_dent = 1,
					.new_ino_d = ALIGN(len, 8),
					.dirtied_ino = 1 };
	struct fscrypt_name nm;

	dbg_gen("dent '%pd', target '%s' in dir ino %lu", dentry,
		symname, dir->i_ino);

	err = fscrypt_prepare_symlink(dir, symname, len, UBIFS_MAX_INO_DATA,
				      &disk_link);
	if (err)
		return err;

	/*
	 * Budget request settings: new inode, new direntry and changing parent
	 * directory inode.
	 */
	err = ubifs_budget_space(c, &req);
	if (err)
		return err;

	err = fscrypt_setup_filename(dir, &dentry->d_name, 0, &nm);
	if (err)
		goto out_budg;

	sz_change = CALC_DENT_SIZE(fname_len(&nm));

	inode = ubifs_new_inode(c, dir, S_IFLNK | S_IRWXUGO);
	if (IS_ERR(inode)) {
		err = PTR_ERR(inode);
		goto out_fname;
	}

	ui = ubifs_inode(inode);
	ui->data = kmalloc(disk_link.len, GFP_NOFS);
	if (!ui->data) {
		err = -ENOMEM;
		goto out_inode;
	}

	if (IS_ENCRYPTED(inode)) {
		disk_link.name = ui->data; /* encrypt directly into ui->data */
		err = fscrypt_encrypt_symlink(inode, symname, len, &disk_link);
		if (err)
			goto out_inode;
	} else {
		memcpy(ui->data, disk_link.name, disk_link.len);
		inode->i_link = ui->data;
	}

	/*
	 * The terminating zero byte is not written to the flash media and it
	 * is put just to make later in-memory string processing simpler. Thus,
	 * data length is @disk_link.len - 1, not @disk_link.len.
	 */
	ui->data_len = disk_link.len - 1;
	inode->i_size = ubifs_inode(inode)->ui_size = disk_link.len - 1;

	err = ubifs_init_security(dir, inode, &dentry->d_name);
	if (err)
		goto out_inode;

	mutex_lock(&dir_ui->ui_mutex);
	dir->i_size += sz_change;
	dir_ui->ui_size = dir->i_size;
	dir->i_mtime = dir->i_ctime = inode->i_ctime;
	err = ubifs_jnl_update(c, dir, &nm, inode, 0, 0);
	if (err)
		goto out_cancel;
	mutex_unlock(&dir_ui->ui_mutex);

	insert_inode_hash(inode);
	d_instantiate(dentry, inode);
	err = 0;
	goto out_fname;

out_cancel:
	dir->i_size -= sz_change;
	dir_ui->ui_size = dir->i_size;
	mutex_unlock(&dir_ui->ui_mutex);
out_inode:
	make_bad_inode(inode);
	iput(inode);
out_fname:
	fscrypt_free_filename(&nm);
out_budg:
	ubifs_release_budget(c, &req);
	return err;
}

/**
 * lock_4_inodes - a wrapper for locking three UBIFS inodes.
 * @inode1: first inode
 * @inode2: second inode
 * @inode3: third inode
 * @inode4: fouth inode
 *
 * This function is used for 'ubifs_rename()' and @inode1 may be the same as
 * @inode2 whereas @inode3 and @inode4 may be %NULL.
 *
 * We do not implement any tricks to guarantee strict lock ordering, because
 * VFS has already done it for us on the @i_mutex. So this is just a simple
 * wrapper function.
 */
static void lock_4_inodes(struct inode *inode1, struct inode *inode2,
			  struct inode *inode3, struct inode *inode4)
{
	mutex_lock_nested(&ubifs_inode(inode1)->ui_mutex, WB_MUTEX_1);
	if (inode2 != inode1)
		mutex_lock_nested(&ubifs_inode(inode2)->ui_mutex, WB_MUTEX_2);
	if (inode3)
		mutex_lock_nested(&ubifs_inode(inode3)->ui_mutex, WB_MUTEX_3);
	if (inode4)
		mutex_lock_nested(&ubifs_inode(inode4)->ui_mutex, WB_MUTEX_4);
}

/**
 * unlock_4_inodes - a wrapper for unlocking three UBIFS inodes for rename.
 * @inode1: first inode
 * @inode2: second inode
 * @inode3: third inode
 * @inode4: fouth inode
 */
static void unlock_4_inodes(struct inode *inode1, struct inode *inode2,
			    struct inode *inode3, struct inode *inode4)
{
	if (inode4)
		mutex_unlock(&ubifs_inode(inode4)->ui_mutex);
	if (inode3)
		mutex_unlock(&ubifs_inode(inode3)->ui_mutex);
	if (inode1 != inode2)
		mutex_unlock(&ubifs_inode(inode2)->ui_mutex);
	mutex_unlock(&ubifs_inode(inode1)->ui_mutex);
}

static int do_rename(struct inode *old_dir, struct dentry *old_dentry,
		     struct inode *new_dir, struct dentry *new_dentry,
		     unsigned int flags)
{
	struct ubifs_info *c = old_dir->i_sb->s_fs_info;
	struct inode *old_inode = d_inode(old_dentry);
	struct inode *new_inode = d_inode(new_dentry);
	struct inode *whiteout = NULL;
	struct ubifs_inode *old_inode_ui = ubifs_inode(old_inode);
	struct ubifs_inode *whiteout_ui = NULL;
	int err, release, sync = 0, move = (new_dir != old_dir);
	int is_dir = S_ISDIR(old_inode->i_mode);
	int unlink = !!new_inode, new_sz, old_sz;
	struct ubifs_budget_req req = { .new_dent = 1, .mod_dent = 1,
					.dirtied_ino = 3 };
	struct ubifs_budget_req ino_req = { .dirtied_ino = 1,
			.dirtied_ino_d = ALIGN(old_inode_ui->data_len, 8) };
	struct timespec time;
	unsigned int uninitialized_var(saved_nlink);
	struct fscrypt_name old_nm, new_nm;

	/*
	 * Budget request settings: deletion direntry, new direntry, removing
	 * the old inode, and changing old and new parent directory inodes.
	 *
	 * However, this operation also marks the target inode as dirty and
	 * does not write it, so we allocate budget for the target inode
	 * separately.
	 */

	dbg_gen("dent '%pd' ino %lu in dir ino %lu to dent '%pd' in dir ino %lu flags 0x%x",
		old_dentry, old_inode->i_ino, old_dir->i_ino,
		new_dentry, new_dir->i_ino, flags);

	if (unlink)
		ubifs_assert(inode_is_locked(new_inode));

	if (old_dir != new_dir) {
		if (ubifs_crypt_is_encrypted(new_dir) &&
		    !fscrypt_has_permitted_context(new_dir, old_inode))
			return -EPERM;
	}

	if (unlink && is_dir) {
		err = ubifs_check_dir_empty(new_inode);
		if (err)
			return err;
	}

	err = fscrypt_setup_filename(old_dir, &old_dentry->d_name, 0, &old_nm);
	if (err)
		return err;

	err = fscrypt_setup_filename(new_dir, &new_dentry->d_name, 0, &new_nm);
	if (err) {
		fscrypt_free_filename(&old_nm);
		return err;
	}

	new_sz = CALC_DENT_SIZE(fname_len(&new_nm));
	old_sz = CALC_DENT_SIZE(fname_len(&old_nm));

	err = ubifs_budget_space(c, &req);
	if (err) {
		fscrypt_free_filename(&old_nm);
		fscrypt_free_filename(&new_nm);
		return err;
	}
	err = ubifs_budget_space(c, &ino_req);
	if (err) {
		fscrypt_free_filename(&old_nm);
		fscrypt_free_filename(&new_nm);
		ubifs_release_budget(c, &req);
		return err;
	}

	if (flags & RENAME_WHITEOUT) {
		union ubifs_dev_desc *dev = NULL;

		dev = kmalloc(sizeof(union ubifs_dev_desc), GFP_NOFS);
		if (!dev) {
			err = -ENOMEM;
			goto out_release;
		}

		err = do_tmpfile(old_dir, old_dentry, S_IFCHR | WHITEOUT_MODE, &whiteout);
		if (err) {
			kfree(dev);
			goto out_release;
		}

		whiteout->i_state |= I_LINKABLE;
		whiteout_ui = ubifs_inode(whiteout);
		whiteout_ui->data = dev;
		whiteout_ui->data_len = ubifs_encode_dev(dev, MKDEV(0, 0));
		ubifs_assert(!whiteout_ui->dirty);
	}

	lock_4_inodes(old_dir, new_dir, new_inode, whiteout);

	/*
	 * Like most other Unix systems, set the @i_ctime for inodes on a
	 * rename.
	 */
	time = current_time(old_dir);
	old_inode->i_ctime = time;

	/* We must adjust parent link count when renaming directories */
	if (is_dir) {
		if (move) {
			/*
			 * @old_dir loses a link because we are moving
			 * @old_inode to a different directory.
			 */
			drop_nlink(old_dir);
			/*
			 * @new_dir only gains a link if we are not also
			 * overwriting an existing directory.
			 */
			if (!unlink)
				inc_nlink(new_dir);
		} else {
			/*
			 * @old_inode is not moving to a different directory,
			 * but @old_dir still loses a link if we are
			 * overwriting an existing directory.
			 */
			if (unlink)
				drop_nlink(old_dir);
		}
	}

	old_dir->i_size -= old_sz;
	ubifs_inode(old_dir)->ui_size = old_dir->i_size;
	old_dir->i_mtime = old_dir->i_ctime = time;
	new_dir->i_mtime = new_dir->i_ctime = time;

	/*
	 * And finally, if we unlinked a direntry which happened to have the
	 * same name as the moved direntry, we have to decrement @i_nlink of
	 * the unlinked inode and change its ctime.
	 */
	if (unlink) {
		/*
		 * Directories cannot have hard-links, so if this is a
		 * directory, just clear @i_nlink.
		 */
		saved_nlink = new_inode->i_nlink;
		if (is_dir)
			clear_nlink(new_inode);
		else
			drop_nlink(new_inode);
		new_inode->i_ctime = time;
	} else {
		new_dir->i_size += new_sz;
		ubifs_inode(new_dir)->ui_size = new_dir->i_size;
	}

	/*
	 * Do not ask 'ubifs_jnl_rename()' to flush write-buffer if @old_inode
	 * is dirty, because this will be done later on at the end of
	 * 'ubifs_rename()'.
	 */
	if (IS_SYNC(old_inode)) {
		sync = IS_DIRSYNC(old_dir) || IS_DIRSYNC(new_dir);
		if (unlink && IS_SYNC(new_inode))
			sync = 1;
	}

	if (whiteout) {
		struct ubifs_budget_req wht_req = { .dirtied_ino = 1,
				.dirtied_ino_d = \
				ALIGN(ubifs_inode(whiteout)->data_len, 8) };

		err = ubifs_budget_space(c, &wht_req);
		if (err) {
			kfree(whiteout_ui->data);
			whiteout_ui->data_len = 0;
			iput(whiteout);
			goto out_release;
		}

		inc_nlink(whiteout);
		mark_inode_dirty(whiteout);
		whiteout->i_state &= ~I_LINKABLE;
		iput(whiteout);
	}

	err = ubifs_jnl_rename(c, old_dir, old_inode, &old_nm, new_dir,
			       new_inode, &new_nm, whiteout, sync);
	if (err)
		goto out_cancel;

	unlock_4_inodes(old_dir, new_dir, new_inode, whiteout);
	ubifs_release_budget(c, &req);

	mutex_lock(&old_inode_ui->ui_mutex);
	release = old_inode_ui->dirty;
	mark_inode_dirty_sync(old_inode);
	mutex_unlock(&old_inode_ui->ui_mutex);

	if (release)
		ubifs_release_budget(c, &ino_req);
	if (IS_SYNC(old_inode))
		err = old_inode->i_sb->s_op->write_inode(old_inode, NULL);

	fscrypt_free_filename(&old_nm);
	fscrypt_free_filename(&new_nm);
	return err;

out_cancel:
	if (unlink) {
		set_nlink(new_inode, saved_nlink);
	} else {
		new_dir->i_size -= new_sz;
		ubifs_inode(new_dir)->ui_size = new_dir->i_size;
	}
	old_dir->i_size += old_sz;
	ubifs_inode(old_dir)->ui_size = old_dir->i_size;
	if (is_dir) {
		if (move) {
			inc_nlink(old_dir);
			if (!unlink)
				drop_nlink(new_dir);
		} else {
			if (unlink)
				inc_nlink(old_dir);
		}
	}
	if (whiteout) {
		drop_nlink(whiteout);
		iput(whiteout);
	}
	unlock_4_inodes(old_dir, new_dir, new_inode, whiteout);
out_release:
	ubifs_release_budget(c, &ino_req);
	ubifs_release_budget(c, &req);
	fscrypt_free_filename(&old_nm);
	fscrypt_free_filename(&new_nm);
	return err;
}

static int ubifs_xrename(struct inode *old_dir, struct dentry *old_dentry,
			struct inode *new_dir, struct dentry *new_dentry)
{
	struct ubifs_info *c = old_dir->i_sb->s_fs_info;
	struct ubifs_budget_req req = { .new_dent = 1, .mod_dent = 1,
				.dirtied_ino = 2 };
	int sync = IS_DIRSYNC(old_dir) || IS_DIRSYNC(new_dir);
	struct inode *fst_inode = d_inode(old_dentry);
	struct inode *snd_inode = d_inode(new_dentry);
	struct timespec time;
	int err;
	struct fscrypt_name fst_nm, snd_nm;

	ubifs_assert(fst_inode && snd_inode);

	if ((ubifs_crypt_is_encrypted(old_dir) ||
	    ubifs_crypt_is_encrypted(new_dir)) &&
	    (old_dir != new_dir) &&
	    (!fscrypt_has_permitted_context(new_dir, fst_inode) ||
	     !fscrypt_has_permitted_context(old_dir, snd_inode)))
		return -EPERM;

	err = fscrypt_setup_filename(old_dir, &old_dentry->d_name, 0, &fst_nm);
	if (err)
		return err;

	err = fscrypt_setup_filename(new_dir, &new_dentry->d_name, 0, &snd_nm);
	if (err) {
		fscrypt_free_filename(&fst_nm);
		return err;
	}

	lock_4_inodes(old_dir, new_dir, NULL, NULL);

	time = current_time(old_dir);
	fst_inode->i_ctime = time;
	snd_inode->i_ctime = time;
	old_dir->i_mtime = old_dir->i_ctime = time;
	new_dir->i_mtime = new_dir->i_ctime = time;

	if (old_dir != new_dir) {
		if (S_ISDIR(fst_inode->i_mode) && !S_ISDIR(snd_inode->i_mode)) {
			inc_nlink(new_dir);
			drop_nlink(old_dir);
		}
		else if (!S_ISDIR(fst_inode->i_mode) && S_ISDIR(snd_inode->i_mode)) {
			drop_nlink(new_dir);
			inc_nlink(old_dir);
		}
	}

	err = ubifs_jnl_xrename(c, old_dir, fst_inode, &fst_nm, new_dir,
				snd_inode, &snd_nm, sync);

	unlock_4_inodes(old_dir, new_dir, NULL, NULL);
	ubifs_release_budget(c, &req);

	fscrypt_free_filename(&fst_nm);
	fscrypt_free_filename(&snd_nm);
	return err;
}

static int ubifs_rename(struct inode *old_dir, struct dentry *old_dentry,
			struct inode *new_dir, struct dentry *new_dentry,
			unsigned int flags)
{
	if (flags & ~(RENAME_NOREPLACE | RENAME_WHITEOUT | RENAME_EXCHANGE))
		return -EINVAL;

	ubifs_assert(inode_is_locked(old_dir));
	ubifs_assert(inode_is_locked(new_dir));

	if (flags & RENAME_EXCHANGE)
		return ubifs_xrename(old_dir, old_dentry, new_dir, new_dentry);

	return do_rename(old_dir, old_dentry, new_dir, new_dentry, flags);
}

int ubifs_getattr(const struct path *path, struct kstat *stat,
		  u32 request_mask, unsigned int flags)
{
	loff_t size;
	struct inode *inode = d_inode(path->dentry);
	struct ubifs_inode *ui = ubifs_inode(inode);

	mutex_lock(&ui->ui_mutex);

	if (ui->flags & UBIFS_APPEND_FL)
		stat->attributes |= STATX_ATTR_APPEND;
	if (ui->flags & UBIFS_COMPR_FL)
		stat->attributes |= STATX_ATTR_COMPRESSED;
	if (ui->flags & UBIFS_CRYPT_FL)
		stat->attributes |= STATX_ATTR_ENCRYPTED;
	if (ui->flags & UBIFS_IMMUTABLE_FL)
		stat->attributes |= STATX_ATTR_IMMUTABLE;

	stat->attributes_mask |= (STATX_ATTR_APPEND |
				STATX_ATTR_COMPRESSED |
				STATX_ATTR_ENCRYPTED |
				STATX_ATTR_IMMUTABLE);

	generic_fillattr(inode, stat);
	stat->blksize = UBIFS_BLOCK_SIZE;
	stat->size = ui->ui_size;

	/*
	 * Unfortunately, the 'stat()' system call was designed for block
	 * device based file systems, and it is not appropriate for UBIFS,
	 * because UBIFS does not have notion of "block". For example, it is
	 * difficult to tell how many block a directory takes - it actually
	 * takes less than 300 bytes, but we have to round it to block size,
	 * which introduces large mistake. This makes utilities like 'du' to
	 * report completely senseless numbers. This is the reason why UBIFS
	 * goes the same way as JFFS2 - it reports zero blocks for everything
	 * but regular files, which makes more sense than reporting completely
	 * wrong sizes.
	 */
	if (S_ISREG(inode->i_mode)) {
		size = ui->xattr_size;
		size += stat->size;
		size = ALIGN(size, UBIFS_BLOCK_SIZE);
		/*
		 * Note, user-space expects 512-byte blocks count irrespectively
		 * of what was reported in @stat->size.
		 */
		stat->blocks = size >> 9;
	} else
		stat->blocks = 0;
	mutex_unlock(&ui->ui_mutex);
	return 0;
}

static int ubifs_dir_open(struct inode *dir, struct file *file)
{
	if (ubifs_crypt_is_encrypted(dir))
		return fscrypt_get_encryption_info(dir) ? -EACCES : 0;

	return 0;
}

const struct inode_operations ubifs_dir_inode_operations = {
	.lookup      = ubifs_lookup,
	.create      = ubifs_create,
	.link        = ubifs_link,
	.symlink     = ubifs_symlink,
	.unlink      = ubifs_unlink,
	.mkdir       = ubifs_mkdir,
	.rmdir       = ubifs_rmdir,
	.mknod       = ubifs_mknod,
	.rename      = ubifs_rename,
	.setattr     = ubifs_setattr,
	.getattr     = ubifs_getattr,
	.listxattr   = ubifs_listxattr,
#ifdef CONFIG_UBIFS_ATIME_SUPPORT
	.update_time = ubifs_update_time,
#endif
	.tmpfile     = ubifs_tmpfile,
};

const struct file_operations ubifs_dir_operations = {
	.llseek         = generic_file_llseek,
	.release        = ubifs_dir_release,
	.read           = generic_read_dir,
	.iterate_shared = ubifs_readdir,
	.fsync          = ubifs_fsync,
	.unlocked_ioctl = ubifs_ioctl,
	.open		= ubifs_dir_open,
#ifdef CONFIG_COMPAT
	.compat_ioctl   = ubifs_compat_ioctl,
#endif
};<|MERGE_RESOLUTION|>--- conflicted
+++ resolved
@@ -220,17 +220,9 @@
 
 	dbg_gen("'%pd' in dir ino %lu", dentry, dir->i_ino);
 
-<<<<<<< HEAD
-	err = fscrypt_prepare_lookup(dir, dentry, flags);
-	if (err)
-		return ERR_PTR(err);
-
-	err = fscrypt_setup_filename(dir, &dentry->d_name, 1, &nm);
-=======
 	err = fscrypt_prepare_lookup(dir, dentry, &nm);
 	if (err == -ENOENT)
 		return d_splice_alias(NULL, dentry);
->>>>>>> 234de928
 	if (err)
 		return ERR_PTR(err);
 
