// SPDX-License-Identifier: GPL-2.0
/*
 * fs/f2fs/data.c
 *
 * Copyright (c) 2012 Samsung Electronics Co., Ltd.
 *             http://www.samsung.com/
 */
#include <linux/fs.h>
#include <linux/f2fs_fs.h>
#include <linux/buffer_head.h>
#include <linux/mpage.h>
#include <linux/writeback.h>
#include <linux/backing-dev.h>
#include <linux/pagevec.h>
#include <linux/blkdev.h>
#include <linux/bio.h>
#include <linux/swap.h>
#include <linux/prefetch.h>
#include <linux/uio.h>
#include <linux/cleancache.h>
#include <linux/sched/signal.h>

#include "f2fs.h"
#include "node.h"
#include "segment.h"
#include "trace.h"
#include <trace/events/f2fs.h>
#include <trace/events/android_fs.h>

#define NUM_PREALLOC_POST_READ_CTXS	128

static struct kmem_cache *bio_post_read_ctx_cache;
static mempool_t *bio_post_read_ctx_pool;

static bool __is_cp_guaranteed(struct page *page)
{
	struct address_space *mapping = page->mapping;
	struct inode *inode;
	struct f2fs_sb_info *sbi;

	if (!mapping)
		return false;

	inode = mapping->host;
	sbi = F2FS_I_SB(inode);

	if (inode->i_ino == F2FS_META_INO(sbi) ||
			inode->i_ino ==  F2FS_NODE_INO(sbi) ||
			S_ISDIR(inode->i_mode) ||
			(S_ISREG(inode->i_mode) &&
			(f2fs_is_atomic_file(inode) || IS_NOQUOTA(inode))) ||
			is_cold_data(page))
		return true;
	return false;
}

static enum count_type __read_io_type(struct page *page)
{
<<<<<<< HEAD
	struct address_space *mapping = page->mapping;
=======
	struct address_space *mapping = page_file_mapping(page);
>>>>>>> 234de928

	if (mapping) {
		struct inode *inode = mapping->host;
		struct f2fs_sb_info *sbi = F2FS_I_SB(inode);

		if (inode->i_ino == F2FS_META_INO(sbi))
			return F2FS_RD_META;

		if (inode->i_ino == F2FS_NODE_INO(sbi))
			return F2FS_RD_NODE;
	}
	return F2FS_RD_DATA;
}

/* postprocessing steps for read bios */
enum bio_post_read_step {
	STEP_INITIAL = 0,
	STEP_DECRYPT,
<<<<<<< HEAD
=======
	STEP_VERITY,
>>>>>>> 234de928
};

struct bio_post_read_ctx {
	struct bio *bio;
	struct work_struct work;
	unsigned int cur_step;
	unsigned int enabled_steps;
};

static void __read_end_io(struct bio *bio)
{
	struct page *page;
	struct bio_vec *bv;
	int i;

	bio_for_each_segment_all(bv, bio, i) {
		page = bv->bv_page;

		/* PG_error was set if any post_read step failed */
		if (bio->bi_status || PageError(page)) {
			ClearPageUptodate(page);
			/* will re-read again later */
			ClearPageError(page);
		} else {
			SetPageUptodate(page);
		}
		dec_page_count(F2FS_P_SB(page), __read_io_type(page));
		unlock_page(page);
	}
	if (bio->bi_private)
		mempool_free(bio->bi_private, bio_post_read_ctx_pool);
	bio_put(bio);
}

static void bio_post_read_processing(struct bio_post_read_ctx *ctx);

static void decrypt_work(struct work_struct *work)
{
	struct bio_post_read_ctx *ctx =
		container_of(work, struct bio_post_read_ctx, work);

	fscrypt_decrypt_bio(ctx->bio);

	bio_post_read_processing(ctx);
}

<<<<<<< HEAD
static void bio_post_read_processing(struct bio_post_read_ctx *ctx)
{
=======
static void verity_work(struct work_struct *work)
{
	struct bio_post_read_ctx *ctx =
		container_of(work, struct bio_post_read_ctx, work);

	fsverity_verify_bio(ctx->bio);

	bio_post_read_processing(ctx);
}

static void bio_post_read_processing(struct bio_post_read_ctx *ctx)
{
	/*
	 * We use different work queues for decryption and for verity because
	 * verity may require reading metadata pages that need decryption, and
	 * we shouldn't recurse to the same workqueue.
	 */
>>>>>>> 234de928
	switch (++ctx->cur_step) {
	case STEP_DECRYPT:
		if (ctx->enabled_steps & (1 << STEP_DECRYPT)) {
			INIT_WORK(&ctx->work, decrypt_work);
			fscrypt_enqueue_decrypt_work(&ctx->work);
			return;
		}
		ctx->cur_step++;
		/* fall-through */
<<<<<<< HEAD
=======
	case STEP_VERITY:
		if (ctx->enabled_steps & (1 << STEP_VERITY)) {
			INIT_WORK(&ctx->work, verity_work);
			fsverity_enqueue_verify_work(&ctx->work);
			return;
		}
		ctx->cur_step++;
		/* fall-through */
>>>>>>> 234de928
	default:
		__read_end_io(ctx->bio);
	}
}

static bool f2fs_bio_post_read_required(struct bio *bio)
{
	return bio->bi_private && !bio->bi_status;
}

static void f2fs_read_end_io(struct bio *bio)
{
	struct page *first_page = bio->bi_io_vec[0].bv_page;

	if (time_to_inject(F2FS_P_SB(bio->bi_io_vec->bv_page), FAULT_READ_IO)) {
		f2fs_show_injection_info(FAULT_READ_IO);
		bio->bi_status = BLK_STS_IOERR;
	}

	if (f2fs_bio_post_read_required(bio)) {
		struct bio_post_read_ctx *ctx = bio->bi_private;

		ctx->cur_step = STEP_INITIAL;
		bio_post_read_processing(ctx);
		return;
	}

	if (first_page != NULL &&
		__read_io_type(first_page) == F2FS_RD_DATA) {
		trace_android_fs_dataread_end(first_page->mapping->host,
						page_offset(first_page),
						bio->bi_iter.bi_size);
	}

	__read_end_io(bio);
}

static void f2fs_write_end_io(struct bio *bio)
{
	struct f2fs_sb_info *sbi = bio->bi_private;
	struct bio_vec *bvec;
	int i;

	if (time_to_inject(sbi, FAULT_WRITE_IO)) {
		f2fs_show_injection_info(FAULT_WRITE_IO);
		bio->bi_status = BLK_STS_IOERR;
	}

	bio_for_each_segment_all(bvec, bio, i) {
		struct page *page = bvec->bv_page;
		enum count_type type = WB_DATA_TYPE(page);

		if (IS_DUMMY_WRITTEN_PAGE(page)) {
			set_page_private(page, (unsigned long)NULL);
			ClearPagePrivate(page);
			unlock_page(page);
			mempool_free(page, sbi->write_io_dummy);

			if (unlikely(bio->bi_status))
				f2fs_stop_checkpoint(sbi, true);
			continue;
		}

		fscrypt_finalize_bounce_page(&page);

		if (unlikely(bio->bi_status)) {
			mapping_set_error(page->mapping, -EIO);
			if (type == F2FS_WB_CP_DATA)
				f2fs_stop_checkpoint(sbi, true);
		}

		f2fs_bug_on(sbi, page->mapping == NODE_MAPPING(sbi) &&
					page->index != nid_of_node(page));

		dec_page_count(sbi, type);
		if (f2fs_in_warm_node_list(sbi, page))
			f2fs_del_fsync_node_entry(sbi, page);
		clear_cold_data(page);
		end_page_writeback(page);
	}
	if (!get_pages(sbi, F2FS_WB_CP_DATA) &&
				wq_has_sleeper(&sbi->cp_wait))
		wake_up(&sbi->cp_wait);

	bio_put(bio);
}

/*
 * Return true, if pre_bio's bdev is same as its target device.
 */
struct block_device *f2fs_target_device(struct f2fs_sb_info *sbi,
				block_t blk_addr, struct bio *bio)
{
	struct block_device *bdev = sbi->sb->s_bdev;
	int i;

	if (f2fs_is_multi_device(sbi)) {
		for (i = 0; i < sbi->s_ndevs; i++) {
			if (FDEV(i).start_blk <= blk_addr &&
			    FDEV(i).end_blk >= blk_addr) {
				blk_addr -= FDEV(i).start_blk;
				bdev = FDEV(i).bdev;
				break;
			}
		}
	}
	if (bio) {
		bio_set_dev(bio, bdev);
		bio->bi_iter.bi_sector = SECTOR_FROM_BLOCK(blk_addr);
	}
	return bdev;
}

int f2fs_target_device_index(struct f2fs_sb_info *sbi, block_t blkaddr)
{
	int i;

	if (!f2fs_is_multi_device(sbi))
		return 0;

	for (i = 0; i < sbi->s_ndevs; i++)
		if (FDEV(i).start_blk <= blkaddr && FDEV(i).end_blk >= blkaddr)
			return i;
	return 0;
}

static bool __same_bdev(struct f2fs_sb_info *sbi,
				block_t blk_addr, struct bio *bio)
{
	struct block_device *b = f2fs_target_device(sbi, blk_addr, NULL);
	return bio->bi_disk == b->bd_disk && bio->bi_partno == b->bd_partno;
}

/*
 * Low-level block read/write IO operations.
 */
<<<<<<< HEAD
static struct bio *__bio_alloc(struct f2fs_sb_info *sbi, block_t blk_addr,
				struct writeback_control *wbc,
				int npages, bool is_read,
				enum page_type type, enum temp_type temp)
=======
static struct bio *__bio_alloc(struct f2fs_io_info *fio, int npages)
>>>>>>> 234de928
{
	struct f2fs_sb_info *sbi = fio->sbi;
	struct bio *bio;

	bio = f2fs_bio_alloc(sbi, npages, true);

<<<<<<< HEAD
	f2fs_target_device(sbi, blk_addr, bio);
	if (is_read) {
=======
	f2fs_target_device(sbi, fio->new_blkaddr, bio);
	if (is_read_io(fio->op)) {
>>>>>>> 234de928
		bio->bi_end_io = f2fs_read_end_io;
		bio->bi_private = NULL;
	} else {
		bio->bi_end_io = f2fs_write_end_io;
		bio->bi_private = sbi;
<<<<<<< HEAD
		bio->bi_write_hint = f2fs_io_type_to_rw_hint(sbi, type, temp);
	}
	if (wbc)
		wbc_init_bio(wbc, bio);
=======
		bio->bi_write_hint = f2fs_io_type_to_rw_hint(sbi,
						fio->type, fio->temp);
	}
	if (fio->io_wbc)
		wbc_init_bio(fio->io_wbc, bio);
>>>>>>> 234de928

	return bio;
}

static inline void __submit_bio(struct f2fs_sb_info *sbi,
				struct bio *bio, enum page_type type)
{
	if (!is_read_io(bio_op(bio))) {
		unsigned int start;

		if (type != DATA && type != NODE)
<<<<<<< HEAD
=======
			goto submit_io;

		if (test_opt(sbi, LFS) && current->plug)
			blk_finish_plug(current->plug);

		if (F2FS_IO_ALIGNED(sbi))
>>>>>>> 234de928
			goto submit_io;

		if (test_opt(sbi, LFS) && current->plug)
			blk_finish_plug(current->plug);

		start = bio->bi_iter.bi_size >> F2FS_BLKSIZE_BITS;
		start %= F2FS_IO_SIZE(sbi);

		if (start == 0)
			goto submit_io;

		/* fill dummy pages */
		for (; start < F2FS_IO_SIZE(sbi); start++) {
			struct page *page =
				mempool_alloc(sbi->write_io_dummy,
					      GFP_NOIO | __GFP_NOFAIL);
			f2fs_bug_on(sbi, !page);

			zero_user_segment(page, 0, PAGE_SIZE);
			SetPagePrivate(page);
			set_page_private(page, (unsigned long)DUMMY_WRITTEN_PAGE);
			lock_page(page);
			if (bio_add_page(bio, page, PAGE_SIZE, 0) < PAGE_SIZE)
				f2fs_bug_on(sbi, 1);
		}
		/*
		 * In the NODE case, we lose next block address chain. So, we
		 * need to do checkpoint in f2fs_sync_file.
		 */
		if (type == NODE)
			set_sbi_flag(sbi, SBI_NEED_CP);
	}
submit_io:
	if (is_read_io(bio_op(bio)))
		trace_f2fs_submit_read_bio(sbi->sb, type, bio);
	else
		trace_f2fs_submit_write_bio(sbi->sb, type, bio);
	submit_bio(bio);
}

static void __f2fs_submit_read_bio(struct f2fs_sb_info *sbi,
				struct bio *bio, enum page_type type)
{
	if (trace_android_fs_dataread_start_enabled() && (type == DATA)) {
		struct page *first_page = bio->bi_io_vec[0].bv_page;

		if (first_page != NULL &&
<<<<<<< HEAD
			first_page->mapping != NULL &&
=======
>>>>>>> 234de928
			__read_io_type(first_page) == F2FS_RD_DATA) {
			char *path, pathbuf[MAX_TRACE_PATHBUF_LEN];

			path = android_fstrace_get_pathname(pathbuf,
						MAX_TRACE_PATHBUF_LEN,
						first_page->mapping->host);

			trace_android_fs_dataread_start(
				first_page->mapping->host,
				page_offset(first_page),
				bio->bi_iter.bi_size,
				current->pid,
				path,
				current->comm);
		}
	}
	__submit_bio(sbi, bio, type);
}

static void __submit_merged_bio(struct f2fs_bio_info *io)
{
	struct f2fs_io_info *fio = &io->fio;

	if (!io->bio)
		return;

	bio_set_op_attrs(io->bio, fio->op, fio->op_flags);

	if (is_read_io(fio->op))
		trace_f2fs_prepare_read_bio(io->sbi->sb, fio->type, io->bio);
	else
		trace_f2fs_prepare_write_bio(io->sbi->sb, fio->type, io->bio);

	__submit_bio(io->sbi, io->bio, fio->type);
	io->bio = NULL;
}

<<<<<<< HEAD
static bool __has_merged_page(struct f2fs_bio_info *io, struct inode *inode,
=======
static bool __has_merged_page(struct bio *bio, struct inode *inode,
>>>>>>> 234de928
						struct page *page, nid_t ino)
{
	struct bio_vec *bvec;
	struct page *target;
	int i;

	if (!bio)
		return false;

	if (!inode && !page && !ino)
		return true;

	bio_for_each_segment_all(bvec, bio, i) {

<<<<<<< HEAD
=======
		target = bvec->bv_page;
		if (fscrypt_is_bounce_page(target))
			target = fscrypt_pagecache_page(target);

>>>>>>> 234de928
		if (inode && inode == target->mapping->host)
			return true;
		if (page && page == target)
			return true;
		if (ino && ino == ino_of_node(target))
			return true;
	}

	return false;
}

static void __f2fs_submit_merged_write(struct f2fs_sb_info *sbi,
				enum page_type type, enum temp_type temp)
{
	enum page_type btype = PAGE_TYPE_OF_BIO(type);
	struct f2fs_bio_info *io = sbi->write_io[btype] + temp;

	down_write(&io->io_rwsem);

	/* change META to META_FLUSH in the checkpoint procedure */
	if (type >= META_FLUSH) {
		io->fio.type = META_FLUSH;
		io->fio.op = REQ_OP_WRITE;
		io->fio.op_flags = REQ_META | REQ_PRIO | REQ_SYNC;
		if (!test_opt(sbi, NOBARRIER))
			io->fio.op_flags |= REQ_PREFLUSH | REQ_FUA;
	}
	__submit_merged_bio(io);
	up_write(&io->io_rwsem);
}

static void __submit_merged_write_cond(struct f2fs_sb_info *sbi,
				struct inode *inode, struct page *page,
				nid_t ino, enum page_type type, bool force)
{
	enum temp_type temp;
	bool ret = true;

	for (temp = HOT; temp < NR_TEMP_TYPE; temp++) {
		if (!force)	{
			enum page_type btype = PAGE_TYPE_OF_BIO(type);
			struct f2fs_bio_info *io = sbi->write_io[btype] + temp;

			down_read(&io->io_rwsem);
<<<<<<< HEAD
			ret = __has_merged_page(io, inode, page, ino);
=======
			ret = __has_merged_page(io->bio, inode, page, ino);
>>>>>>> 234de928
			up_read(&io->io_rwsem);
		}
		if (ret)
			__f2fs_submit_merged_write(sbi, type, temp);

		/* TODO: use HOT temp only for meta pages now. */
		if (type >= META)
			break;
	}
}

void f2fs_submit_merged_write(struct f2fs_sb_info *sbi, enum page_type type)
{
	__submit_merged_write_cond(sbi, NULL, NULL, 0, type, true);
}

void f2fs_submit_merged_write_cond(struct f2fs_sb_info *sbi,
				struct inode *inode, struct page *page,
				nid_t ino, enum page_type type)
{
	__submit_merged_write_cond(sbi, inode, page, ino, type, false);
}

void f2fs_flush_merged_writes(struct f2fs_sb_info *sbi)
{
	f2fs_submit_merged_write(sbi, DATA);
	f2fs_submit_merged_write(sbi, NODE);
	f2fs_submit_merged_write(sbi, META);
}

/*
 * Fill the locked page with data located in the block address.
 * A caller needs to unlock the page on failure.
 */
int f2fs_submit_page_bio(struct f2fs_io_info *fio)
{
	struct bio *bio;
	struct page *page = fio->encrypted_page ?
			fio->encrypted_page : fio->page;

	if (!f2fs_is_valid_blkaddr(fio->sbi, fio->new_blkaddr,
			fio->is_por ? META_POR : (__is_meta_io(fio) ?
			META_GENERIC : DATA_GENERIC_ENHANCE)))
		return -EFSCORRUPTED;

	trace_f2fs_submit_page_bio(page, fio);
	f2fs_trace_ios(fio, 0);

	/* Allocate a new bio */
<<<<<<< HEAD
	bio = __bio_alloc(fio->sbi, fio->new_blkaddr, fio->io_wbc,
				1, is_read_io(fio->op), fio->type, fio->temp);
=======
	bio = __bio_alloc(fio, 1);
>>>>>>> 234de928

	if (bio_add_page(bio, page, PAGE_SIZE, 0) < PAGE_SIZE) {
		bio_put(bio);
		return -EFAULT;
	}

	if (fio->io_wbc && !is_read_io(fio->op))
		wbc_account_io(fio->io_wbc, page, PAGE_SIZE);

	bio_set_op_attrs(bio, fio->op, fio->op_flags);

	inc_page_count(fio->sbi, is_read_io(fio->op) ?
			__read_io_type(page): WB_DATA_TYPE(fio->page));
<<<<<<< HEAD

	__f2fs_submit_read_bio(fio->sbi, bio, fio->type);
	return 0;
}

=======

	if (is_read_io(fio->op))
		__f2fs_submit_read_bio(fio->sbi, bio, fio->type);
	else
		__submit_bio(fio->sbi, bio, fio->type);
	return 0;
}

static bool page_is_mergeable(struct f2fs_sb_info *sbi, struct bio *bio,
				block_t last_blkaddr, block_t cur_blkaddr)
{
	if (last_blkaddr + 1 != cur_blkaddr)
		return false;
	return __same_bdev(sbi, cur_blkaddr, bio);
}

static bool io_type_is_mergeable(struct f2fs_bio_info *io,
						struct f2fs_io_info *fio)
{
	if (io->fio.op != fio->op)
		return false;
	return io->fio.op_flags == fio->op_flags;
}

static bool io_is_mergeable(struct f2fs_sb_info *sbi, struct bio *bio,
					struct f2fs_bio_info *io,
					struct f2fs_io_info *fio,
					block_t last_blkaddr,
					block_t cur_blkaddr)
{
	if (F2FS_IO_ALIGNED(sbi) && (fio->type == DATA || fio->type == NODE)) {
		unsigned int filled_blocks =
				F2FS_BYTES_TO_BLK(bio->bi_iter.bi_size);
		unsigned int io_size = F2FS_IO_SIZE(sbi);
		unsigned int left_vecs = bio->bi_max_vecs - bio->bi_vcnt;

		/* IOs in bio is aligned and left space of vectors is not enough */
		if (!(filled_blocks % io_size) && left_vecs < io_size)
			return false;
	}
	if (!page_is_mergeable(sbi, bio, last_blkaddr, cur_blkaddr))
		return false;
	return io_type_is_mergeable(io, fio);
}

int f2fs_merge_page_bio(struct f2fs_io_info *fio)
{
	struct bio *bio = *fio->bio;
	struct page *page = fio->encrypted_page ?
			fio->encrypted_page : fio->page;

	if (!f2fs_is_valid_blkaddr(fio->sbi, fio->new_blkaddr,
			__is_meta_io(fio) ? META_GENERIC : DATA_GENERIC))
		return -EFSCORRUPTED;

	trace_f2fs_submit_page_bio(page, fio);
	f2fs_trace_ios(fio, 0);

	if (bio && !page_is_mergeable(fio->sbi, bio, *fio->last_block,
						fio->new_blkaddr)) {
		__submit_bio(fio->sbi, bio, fio->type);
		bio = NULL;
	}
alloc_new:
	if (!bio) {
		bio = __bio_alloc(fio, BIO_MAX_PAGES);
		bio_set_op_attrs(bio, fio->op, fio->op_flags);
	}

	if (bio_add_page(bio, page, PAGE_SIZE, 0) < PAGE_SIZE) {
		__submit_bio(fio->sbi, bio, fio->type);
		bio = NULL;
		goto alloc_new;
	}

	if (fio->io_wbc)
		wbc_account_io(fio->io_wbc, page, PAGE_SIZE);

	inc_page_count(fio->sbi, WB_DATA_TYPE(page));

	*fio->last_block = fio->new_blkaddr;
	*fio->bio = bio;

	return 0;
}

static void f2fs_submit_ipu_bio(struct f2fs_sb_info *sbi, struct bio **bio,
							struct page *page)
{
	if (!bio)
		return;

	if (!__has_merged_page(*bio, NULL, page, 0))
		return;

	__submit_bio(sbi, *bio, DATA);
	*bio = NULL;
}

>>>>>>> 234de928
void f2fs_submit_page_write(struct f2fs_io_info *fio)
{
	struct f2fs_sb_info *sbi = fio->sbi;
	enum page_type btype = PAGE_TYPE_OF_BIO(fio->type);
	struct f2fs_bio_info *io = sbi->write_io[btype] + fio->temp;
	struct page *bio_page;

	f2fs_bug_on(sbi, is_read_io(fio->op));

	down_write(&io->io_rwsem);
next:
	if (fio->in_list) {
		spin_lock(&io->io_lock);
		if (list_empty(&io->io_list)) {
			spin_unlock(&io->io_lock);
			goto out;
		}
		fio = list_first_entry(&io->io_list,
						struct f2fs_io_info, list);
		list_del(&fio->list);
		spin_unlock(&io->io_lock);
	}

	verify_fio_blkaddr(fio);

	bio_page = fio->encrypted_page ? fio->encrypted_page : fio->page;

	/* set submitted = true as a return value */
	fio->submitted = true;

	inc_page_count(sbi, WB_DATA_TYPE(bio_page));

	if (io->bio && !io_is_mergeable(sbi, io->bio, io, fio,
			io->last_block_in_bio, fio->new_blkaddr))
		__submit_merged_bio(io);

alloc_new:
	if (io->bio == NULL) {
		if (F2FS_IO_ALIGNED(sbi) &&
				(fio->type == DATA || fio->type == NODE) &&
				fio->new_blkaddr & F2FS_IO_SIZE_MASK(sbi)) {
			dec_page_count(sbi, WB_DATA_TYPE(bio_page));
			fio->retry = true;
			goto skip;
		}
<<<<<<< HEAD
		io->bio = __bio_alloc(sbi, fio->new_blkaddr, fio->io_wbc,
						BIO_MAX_PAGES, false,
						fio->type, fio->temp);
=======
		io->bio = __bio_alloc(fio, BIO_MAX_PAGES);
>>>>>>> 234de928
		io->fio = *fio;
	}

	if (bio_add_page(io->bio, bio_page, PAGE_SIZE, 0) < PAGE_SIZE) {
		__submit_merged_bio(io);
		goto alloc_new;
	}

	if (fio->io_wbc)
		wbc_account_io(fio->io_wbc, bio_page, PAGE_SIZE);

	io->last_block_in_bio = fio->new_blkaddr;
	f2fs_trace_ios(fio, 0);

	trace_f2fs_submit_page_write(fio->page, fio);
skip:
	if (fio->in_list)
		goto next;
out:
	if (is_sbi_flag_set(sbi, SBI_IS_SHUTDOWN) ||
<<<<<<< HEAD
				f2fs_is_checkpoint_ready(sbi))
		__submit_merged_bio(io);
	up_write(&io->io_rwsem);
}

static struct bio *f2fs_grab_read_bio(struct inode *inode, block_t blkaddr,
					unsigned nr_pages, unsigned op_flag)
=======
				!f2fs_is_checkpoint_ready(sbi))
		__submit_merged_bio(io);
	up_write(&io->io_rwsem);
}

static inline bool f2fs_need_verity(const struct inode *inode, pgoff_t idx)
{
	return fsverity_active(inode) &&
	       idx < DIV_ROUND_UP(inode->i_size, PAGE_SIZE);
}

static struct bio *f2fs_grab_read_bio(struct inode *inode, block_t blkaddr,
				      unsigned nr_pages, unsigned op_flag,
				      pgoff_t first_idx)
>>>>>>> 234de928
{
	struct f2fs_sb_info *sbi = F2FS_I_SB(inode);
	struct bio *bio;
	struct bio_post_read_ctx *ctx;
	unsigned int post_read_steps = 0;

	bio = f2fs_bio_alloc(sbi, min_t(int, nr_pages, BIO_MAX_PAGES), false);
	if (!bio)
		return ERR_PTR(-ENOMEM);
	f2fs_target_device(sbi, blkaddr, bio);
	bio->bi_end_io = f2fs_read_end_io;
	bio_set_op_attrs(bio, REQ_OP_READ, op_flag);

<<<<<<< HEAD
	bio = f2fs_bio_alloc(sbi, min_t(int, nr_pages, BIO_MAX_PAGES), false);
	if (!bio)
		return ERR_PTR(-ENOMEM);
	f2fs_target_device(sbi, blkaddr, bio);
	bio->bi_end_io = f2fs_read_end_io;
	bio_set_op_attrs(bio, REQ_OP_READ, op_flag);

	if (f2fs_encrypted_file(inode))
		post_read_steps |= 1 << STEP_DECRYPT;
=======
	if (f2fs_encrypted_file(inode))
		post_read_steps |= 1 << STEP_DECRYPT;

	if (f2fs_need_verity(inode, first_idx))
		post_read_steps |= 1 << STEP_VERITY;

>>>>>>> 234de928
	if (post_read_steps) {
		ctx = mempool_alloc(bio_post_read_ctx_pool, GFP_NOFS);
		if (!ctx) {
			bio_put(bio);
			return ERR_PTR(-ENOMEM);
		}
		ctx->bio = bio;
		ctx->enabled_steps = post_read_steps;
		bio->bi_private = ctx;
	}

	return bio;
}

/* This can handle encryption stuffs */
static int f2fs_submit_page_read(struct inode *inode, struct page *page,
							block_t blkaddr)
{
<<<<<<< HEAD
	struct bio *bio = f2fs_grab_read_bio(inode, blkaddr, 1, 0);
=======
	struct f2fs_sb_info *sbi = F2FS_I_SB(inode);
	struct bio *bio;
>>>>>>> 234de928

	bio = f2fs_grab_read_bio(inode, blkaddr, 1, 0, page->index);
	if (IS_ERR(bio))
		return PTR_ERR(bio);

	/* wait for GCed page writeback via META_MAPPING */
	f2fs_wait_on_block_writeback(inode, blkaddr);

	if (bio_add_page(bio, page, PAGE_SIZE, 0) < PAGE_SIZE) {
		bio_put(bio);
		return -EFAULT;
	}
<<<<<<< HEAD

	ClearPageError(page);
	inc_page_count(F2FS_I_SB(inode), F2FS_RD_DATA);

	__f2fs_submit_read_bio(F2FS_I_SB(inode), bio, DATA);
=======
	ClearPageError(page);
	inc_page_count(sbi, F2FS_RD_DATA);
	__f2fs_submit_read_bio(sbi, bio, DATA);
>>>>>>> 234de928
	return 0;
}

static void __set_data_blkaddr(struct dnode_of_data *dn)
{
	struct f2fs_node *rn = F2FS_NODE(dn->node_page);
	__le32 *addr_array;
	int base = 0;

	if (IS_INODE(dn->node_page) && f2fs_has_extra_attr(dn->inode))
		base = get_extra_isize(dn->inode);

	/* Get physical address of data block */
	addr_array = blkaddr_in_node(rn);
	addr_array[base + dn->ofs_in_node] = cpu_to_le32(dn->data_blkaddr);
}

/*
 * Lock ordering for the change of data block address:
 * ->data_page
 *  ->node_page
 *    update block addresses in the node page
 */
void f2fs_set_data_blkaddr(struct dnode_of_data *dn)
{
	f2fs_wait_on_page_writeback(dn->node_page, NODE, true, true);
	__set_data_blkaddr(dn);
	if (set_page_dirty(dn->node_page))
		dn->node_changed = true;
}

void f2fs_update_data_blkaddr(struct dnode_of_data *dn, block_t blkaddr)
{
	dn->data_blkaddr = blkaddr;
	f2fs_set_data_blkaddr(dn);
	f2fs_update_extent_cache(dn);
}

/* dn->ofs_in_node will be returned with up-to-date last block pointer */
int f2fs_reserve_new_blocks(struct dnode_of_data *dn, blkcnt_t count)
{
	struct f2fs_sb_info *sbi = F2FS_I_SB(dn->inode);
	int err;

	if (!count)
		return 0;

	if (unlikely(is_inode_flag_set(dn->inode, FI_NO_ALLOC)))
		return -EPERM;
	if (unlikely((err = inc_valid_block_count(sbi, dn->inode, &count))))
		return err;

	trace_f2fs_reserve_new_blocks(dn->inode, dn->nid,
						dn->ofs_in_node, count);

	f2fs_wait_on_page_writeback(dn->node_page, NODE, true, true);

	for (; count > 0; dn->ofs_in_node++) {
		block_t blkaddr = datablock_addr(dn->inode,
					dn->node_page, dn->ofs_in_node);
		if (blkaddr == NULL_ADDR) {
			dn->data_blkaddr = NEW_ADDR;
			__set_data_blkaddr(dn);
			count--;
		}
	}

	if (set_page_dirty(dn->node_page))
		dn->node_changed = true;
	return 0;
}

/* Should keep dn->ofs_in_node unchanged */
int f2fs_reserve_new_block(struct dnode_of_data *dn)
{
	unsigned int ofs_in_node = dn->ofs_in_node;
	int ret;

	ret = f2fs_reserve_new_blocks(dn, 1);
	dn->ofs_in_node = ofs_in_node;
	return ret;
}

int f2fs_reserve_block(struct dnode_of_data *dn, pgoff_t index)
{
	bool need_put = dn->inode_page ? false : true;
	int err;

	err = f2fs_get_dnode_of_data(dn, index, ALLOC_NODE);
	if (err)
		return err;

	if (dn->data_blkaddr == NULL_ADDR)
		err = f2fs_reserve_new_block(dn);
	if (err || need_put)
		f2fs_put_dnode(dn);
	return err;
}

int f2fs_get_block(struct dnode_of_data *dn, pgoff_t index)
{
	struct extent_info ei  = {0,0,0};
	struct inode *inode = dn->inode;

	if (f2fs_lookup_extent_cache(inode, index, &ei)) {
		dn->data_blkaddr = ei.blk + index - ei.fofs;
		return 0;
	}

	return f2fs_reserve_block(dn, index);
}

struct page *f2fs_get_read_data_page(struct inode *inode, pgoff_t index,
						int op_flags, bool for_write)
{
	struct address_space *mapping = inode->i_mapping;
	struct dnode_of_data dn;
	struct page *page;
	struct extent_info ei = {0,0,0};
	int err;

	page = f2fs_grab_cache_page(mapping, index, for_write);
	if (!page)
		return ERR_PTR(-ENOMEM);

	if (f2fs_lookup_extent_cache(inode, index, &ei)) {
		dn.data_blkaddr = ei.blk + index - ei.fofs;
		if (!f2fs_is_valid_blkaddr(F2FS_I_SB(inode), dn.data_blkaddr,
						DATA_GENERIC_ENHANCE_READ)) {
			err = -EFSCORRUPTED;
			goto put_err;
		}
		goto got_it;
	}

	set_new_dnode(&dn, inode, NULL, NULL, 0);
	err = f2fs_get_dnode_of_data(&dn, index, LOOKUP_NODE);
	if (err)
		goto put_err;
	f2fs_put_dnode(&dn);

	if (unlikely(dn.data_blkaddr == NULL_ADDR)) {
		err = -ENOENT;
		goto put_err;
	}
	if (dn.data_blkaddr != NEW_ADDR &&
			!f2fs_is_valid_blkaddr(F2FS_I_SB(inode),
						dn.data_blkaddr,
						DATA_GENERIC_ENHANCE)) {
		err = -EFSCORRUPTED;
		goto put_err;
	}
got_it:
	if (PageUptodate(page)) {
		unlock_page(page);
		return page;
	}

	/*
	 * A new dentry page is allocated but not able to be written, since its
	 * new inode page couldn't be allocated due to -ENOSPC.
	 * In such the case, its blkaddr can be remained as NEW_ADDR.
	 * see, f2fs_add_link -> f2fs_get_new_data_page ->
	 * f2fs_init_inode_metadata.
	 */
	if (dn.data_blkaddr == NEW_ADDR) {
		zero_user_segment(page, 0, PAGE_SIZE);
		if (!PageUptodate(page))
			SetPageUptodate(page);
		unlock_page(page);
		return page;
	}

	err = f2fs_submit_page_read(inode, page, dn.data_blkaddr);
	if (err)
		goto put_err;
	return page;

put_err:
	f2fs_put_page(page, 1);
	return ERR_PTR(err);
}

struct page *f2fs_find_data_page(struct inode *inode, pgoff_t index)
{
	struct address_space *mapping = inode->i_mapping;
	struct page *page;

	page = find_get_page(mapping, index);
	if (page && PageUptodate(page))
		return page;
	f2fs_put_page(page, 0);

	page = f2fs_get_read_data_page(inode, index, 0, false);
	if (IS_ERR(page))
		return page;

	if (PageUptodate(page))
		return page;

	wait_on_page_locked(page);
	if (unlikely(!PageUptodate(page))) {
		f2fs_put_page(page, 0);
		return ERR_PTR(-EIO);
	}
	return page;
}

/*
 * If it tries to access a hole, return an error.
 * Because, the callers, functions in dir.c and GC, should be able to know
 * whether this page exists or not.
 */
struct page *f2fs_get_lock_data_page(struct inode *inode, pgoff_t index,
							bool for_write)
{
	struct address_space *mapping = inode->i_mapping;
	struct page *page;
repeat:
	page = f2fs_get_read_data_page(inode, index, 0, for_write);
	if (IS_ERR(page))
		return page;

	/* wait for read completion */
	lock_page(page);
	if (unlikely(page->mapping != mapping)) {
		f2fs_put_page(page, 1);
		goto repeat;
	}
	if (unlikely(!PageUptodate(page))) {
		f2fs_put_page(page, 1);
		return ERR_PTR(-EIO);
	}
	return page;
}

/*
 * Caller ensures that this data page is never allocated.
 * A new zero-filled data page is allocated in the page cache.
 *
 * Also, caller should grab and release a rwsem by calling f2fs_lock_op() and
 * f2fs_unlock_op().
 * Note that, ipage is set only by make_empty_dir, and if any error occur,
 * ipage should be released by this function.
 */
struct page *f2fs_get_new_data_page(struct inode *inode,
		struct page *ipage, pgoff_t index, bool new_i_size)
{
	struct address_space *mapping = inode->i_mapping;
	struct page *page;
	struct dnode_of_data dn;
	int err;

	page = f2fs_grab_cache_page(mapping, index, true);
	if (!page) {
		/*
		 * before exiting, we should make sure ipage will be released
		 * if any error occur.
		 */
		f2fs_put_page(ipage, 1);
		return ERR_PTR(-ENOMEM);
	}

	set_new_dnode(&dn, inode, ipage, NULL, 0);
	err = f2fs_reserve_block(&dn, index);
	if (err) {
		f2fs_put_page(page, 1);
		return ERR_PTR(err);
	}
	if (!ipage)
		f2fs_put_dnode(&dn);

	if (PageUptodate(page))
		goto got_it;

	if (dn.data_blkaddr == NEW_ADDR) {
		zero_user_segment(page, 0, PAGE_SIZE);
		if (!PageUptodate(page))
			SetPageUptodate(page);
	} else {
		f2fs_put_page(page, 1);

		/* if ipage exists, blkaddr should be NEW_ADDR */
		f2fs_bug_on(F2FS_I_SB(inode), ipage);
		page = f2fs_get_lock_data_page(inode, index, true);
		if (IS_ERR(page))
			return page;
	}
got_it:
	if (new_i_size && i_size_read(inode) <
				((loff_t)(index + 1) << PAGE_SHIFT))
		f2fs_i_size_write(inode, ((loff_t)(index + 1) << PAGE_SHIFT));
	return page;
}

static int __allocate_data_block(struct dnode_of_data *dn, int seg_type)
{
	struct f2fs_sb_info *sbi = F2FS_I_SB(dn->inode);
	struct f2fs_summary sum;
	struct node_info ni;
	block_t old_blkaddr;
	blkcnt_t count = 1;
	int err;

	if (unlikely(is_inode_flag_set(dn->inode, FI_NO_ALLOC)))
		return -EPERM;

	err = f2fs_get_node_info(sbi, dn->nid, &ni);
	if (err)
		return err;

	dn->data_blkaddr = datablock_addr(dn->inode,
				dn->node_page, dn->ofs_in_node);
	if (dn->data_blkaddr != NULL_ADDR)
		goto alloc;

	if (unlikely((err = inc_valid_block_count(sbi, dn->inode, &count))))
		return err;

alloc:
	set_summary(&sum, dn->nid, dn->ofs_in_node, ni.version);
	old_blkaddr = dn->data_blkaddr;
	f2fs_allocate_data_block(sbi, NULL, old_blkaddr, &dn->data_blkaddr,
					&sum, seg_type, NULL, false);
	if (GET_SEGNO(sbi, old_blkaddr) != NULL_SEGNO)
		invalidate_mapping_pages(META_MAPPING(sbi),
					old_blkaddr, old_blkaddr);
<<<<<<< HEAD
	f2fs_set_data_blkaddr(dn);
=======
	f2fs_update_data_blkaddr(dn, dn->data_blkaddr);
>>>>>>> 234de928

	/*
	 * i_size will be updated by direct_IO. Otherwise, we'll get stale
	 * data from unwritten block via dio_read.
	 */
	return 0;
}

int f2fs_preallocate_blocks(struct kiocb *iocb, struct iov_iter *from)
{
	struct inode *inode = file_inode(iocb->ki_filp);
	struct f2fs_map_blocks map;
	int flag;
	int err = 0;
	bool direct_io = iocb->ki_flags & IOCB_DIRECT;

	/* convert inline data for Direct I/O*/
	if (direct_io) {
		err = f2fs_convert_inline_inode(inode);
		if (err)
			return err;
	}

	if (direct_io && allow_outplace_dio(inode, iocb, from))
		return 0;

	if (is_inode_flag_set(inode, FI_NO_PREALLOC))
		return 0;

	map.m_lblk = F2FS_BLK_ALIGN(iocb->ki_pos);
	map.m_len = F2FS_BYTES_TO_BLK(iocb->ki_pos + iov_iter_count(from));
	if (map.m_len > map.m_lblk)
		map.m_len -= map.m_lblk;
	else
		map.m_len = 0;

	map.m_next_pgofs = NULL;
	map.m_next_extent = NULL;
	map.m_seg_type = NO_CHECK_TYPE;
	map.m_may_create = true;

	if (direct_io) {
		map.m_seg_type = f2fs_rw_hint_to_seg_type(iocb->ki_hint);
		flag = f2fs_force_buffered_io(inode, iocb, from) ?
					F2FS_GET_BLOCK_PRE_AIO :
					F2FS_GET_BLOCK_PRE_DIO;
		goto map_blocks;
	}
	if (iocb->ki_pos + iov_iter_count(from) > MAX_INLINE_DATA(inode)) {
		err = f2fs_convert_inline_inode(inode);
		if (err)
			return err;
	}
	if (f2fs_has_inline_data(inode))
		return err;

	flag = F2FS_GET_BLOCK_PRE_AIO;

map_blocks:
	err = f2fs_map_blocks(inode, &map, 1, flag);
	if (map.m_len > 0 && err == -ENOSPC) {
		if (!direct_io)
			set_inode_flag(inode, FI_NO_PREALLOC);
		err = 0;
	}
	return err;
}

void __do_map_lock(struct f2fs_sb_info *sbi, int flag, bool lock)
{
	if (flag == F2FS_GET_BLOCK_PRE_AIO) {
		if (lock)
			down_read(&sbi->node_change);
		else
			up_read(&sbi->node_change);
	} else {
		if (lock)
			f2fs_lock_op(sbi);
		else
			f2fs_unlock_op(sbi);
	}
}

/*
 * f2fs_map_blocks() now supported readahead/bmap/rw direct_IO with
 * f2fs_map_blocks structure.
 * If original data blocks are allocated, then give them to blockdev.
 * Otherwise,
 *     a. preallocate requested block addresses
 *     b. do not use extent cache for better performance
 *     c. give the block addresses to blockdev
 */
int f2fs_map_blocks(struct inode *inode, struct f2fs_map_blocks *map,
						int create, int flag)
{
	unsigned int maxblocks = map->m_len;
	struct dnode_of_data dn;
	struct f2fs_sb_info *sbi = F2FS_I_SB(inode);
	int mode = map->m_may_create ? ALLOC_NODE : LOOKUP_NODE;
	pgoff_t pgofs, end_offset, end;
	int err = 0, ofs = 1;
	unsigned int ofs_in_node, last_ofs_in_node;
	blkcnt_t prealloc;
	struct extent_info ei = {0,0,0};
	block_t blkaddr;
	unsigned int start_pgofs;

	if (!maxblocks)
		return 0;

	map->m_len = 0;
	map->m_flags = 0;

	/* it only supports block size == page size */
	pgofs =	(pgoff_t)map->m_lblk;
	end = pgofs + maxblocks;

	if (!create && f2fs_lookup_extent_cache(inode, pgofs, &ei)) {
		if (test_opt(sbi, LFS) && flag == F2FS_GET_BLOCK_DIO &&
							map->m_may_create)
			goto next_dnode;

		map->m_pblk = ei.blk + pgofs - ei.fofs;
		map->m_len = min((pgoff_t)maxblocks, ei.fofs + ei.len - pgofs);
		map->m_flags = F2FS_MAP_MAPPED;
		if (map->m_next_extent)
			*map->m_next_extent = pgofs + map->m_len;

		/* for hardware encryption, but to avoid potential issue in future */
		if (flag == F2FS_GET_BLOCK_DIO)
			f2fs_wait_on_block_writeback_range(inode,
						map->m_pblk, map->m_len);
		goto out;
	}

next_dnode:
	if (map->m_may_create)
		__do_map_lock(sbi, flag, true);

	/* When reading holes, we need its node page */
	set_new_dnode(&dn, inode, NULL, NULL, 0);
	err = f2fs_get_dnode_of_data(&dn, pgofs, mode);
	if (err) {
		if (flag == F2FS_GET_BLOCK_BMAP)
			map->m_pblk = 0;
		if (err == -ENOENT) {
			err = 0;
			if (map->m_next_pgofs)
				*map->m_next_pgofs =
					f2fs_get_next_page_offset(&dn, pgofs);
			if (map->m_next_extent)
				*map->m_next_extent =
					f2fs_get_next_page_offset(&dn, pgofs);
		}
		goto unlock_out;
	}

	start_pgofs = pgofs;
	prealloc = 0;
	last_ofs_in_node = ofs_in_node = dn.ofs_in_node;
	end_offset = ADDRS_PER_PAGE(dn.node_page, inode);

next_block:
	blkaddr = datablock_addr(dn.inode, dn.node_page, dn.ofs_in_node);

	if (__is_valid_data_blkaddr(blkaddr) &&
		!f2fs_is_valid_blkaddr(sbi, blkaddr, DATA_GENERIC_ENHANCE)) {
		err = -EFSCORRUPTED;
		goto sync_out;
	}

<<<<<<< HEAD
	if (is_valid_data_blkaddr(sbi, blkaddr)) {
=======
	if (__is_valid_data_blkaddr(blkaddr)) {
>>>>>>> 234de928
		/* use out-place-update for driect IO under LFS mode */
		if (test_opt(sbi, LFS) && flag == F2FS_GET_BLOCK_DIO &&
							map->m_may_create) {
			err = __allocate_data_block(&dn, map->m_seg_type);
<<<<<<< HEAD
			if (!err) {
				blkaddr = dn.data_blkaddr;
				set_inode_flag(inode, FI_APPEND_WRITE);
			}
=======
			if (err)
				goto sync_out;
			blkaddr = dn.data_blkaddr;
			set_inode_flag(inode, FI_APPEND_WRITE);
>>>>>>> 234de928
		}
	} else {
		if (create) {
			if (unlikely(f2fs_cp_error(sbi))) {
				err = -EIO;
				goto sync_out;
			}
			if (flag == F2FS_GET_BLOCK_PRE_AIO) {
				if (blkaddr == NULL_ADDR) {
					prealloc++;
					last_ofs_in_node = dn.ofs_in_node;
				}
			} else {
				WARN_ON(flag != F2FS_GET_BLOCK_PRE_DIO &&
					flag != F2FS_GET_BLOCK_DIO);
				err = __allocate_data_block(&dn,
							map->m_seg_type);
				if (!err)
					set_inode_flag(inode, FI_APPEND_WRITE);
			}
			if (err)
				goto sync_out;
			map->m_flags |= F2FS_MAP_NEW;
			blkaddr = dn.data_blkaddr;
		} else {
			if (flag == F2FS_GET_BLOCK_BMAP) {
				map->m_pblk = 0;
				goto sync_out;
			}
			if (flag == F2FS_GET_BLOCK_PRECACHE)
				goto sync_out;
			if (flag == F2FS_GET_BLOCK_FIEMAP &&
						blkaddr == NULL_ADDR) {
				if (map->m_next_pgofs)
					*map->m_next_pgofs = pgofs + 1;
				goto sync_out;
			}
			if (flag != F2FS_GET_BLOCK_FIEMAP) {
				/* for defragment case */
				if (map->m_next_pgofs)
					*map->m_next_pgofs = pgofs + 1;
				goto sync_out;
			}
		}
	}

	if (flag == F2FS_GET_BLOCK_PRE_AIO)
		goto skip;

	if (map->m_len == 0) {
		/* preallocated unwritten block should be mapped for fiemap. */
		if (blkaddr == NEW_ADDR)
			map->m_flags |= F2FS_MAP_UNWRITTEN;
		map->m_flags |= F2FS_MAP_MAPPED;

		map->m_pblk = blkaddr;
		map->m_len = 1;
	} else if ((map->m_pblk != NEW_ADDR &&
			blkaddr == (map->m_pblk + ofs)) ||
			(map->m_pblk == NEW_ADDR && blkaddr == NEW_ADDR) ||
			flag == F2FS_GET_BLOCK_PRE_DIO) {
		ofs++;
		map->m_len++;
	} else {
		goto sync_out;
	}

skip:
	dn.ofs_in_node++;
	pgofs++;

	/* preallocate blocks in batch for one dnode page */
	if (flag == F2FS_GET_BLOCK_PRE_AIO &&
			(pgofs == end || dn.ofs_in_node == end_offset)) {

		dn.ofs_in_node = ofs_in_node;
		err = f2fs_reserve_new_blocks(&dn, prealloc);
		if (err)
			goto sync_out;

		map->m_len += dn.ofs_in_node - ofs_in_node;
		if (prealloc && dn.ofs_in_node != last_ofs_in_node + 1) {
			err = -ENOSPC;
			goto sync_out;
		}
		dn.ofs_in_node = end_offset;
	}

	if (pgofs >= end)
		goto sync_out;
	else if (dn.ofs_in_node < end_offset)
		goto next_block;

	if (flag == F2FS_GET_BLOCK_PRECACHE) {
		if (map->m_flags & F2FS_MAP_MAPPED) {
			unsigned int ofs = start_pgofs - map->m_lblk;

			f2fs_update_extent_cache_range(&dn,
				start_pgofs, map->m_pblk + ofs,
				map->m_len - ofs);
		}
	}

	f2fs_put_dnode(&dn);

	if (map->m_may_create) {
		__do_map_lock(sbi, flag, false);
		f2fs_balance_fs(sbi, dn.node_changed);
	}
	goto next_dnode;

sync_out:

	/* for hardware encryption, but to avoid potential issue in future */
	if (flag == F2FS_GET_BLOCK_DIO && map->m_flags & F2FS_MAP_MAPPED)
		f2fs_wait_on_block_writeback_range(inode,
						map->m_pblk, map->m_len);

	if (flag == F2FS_GET_BLOCK_PRECACHE) {
		if (map->m_flags & F2FS_MAP_MAPPED) {
			unsigned int ofs = start_pgofs - map->m_lblk;

			f2fs_update_extent_cache_range(&dn,
				start_pgofs, map->m_pblk + ofs,
				map->m_len - ofs);
		}
		if (map->m_next_extent)
			*map->m_next_extent = pgofs + 1;
	}
	f2fs_put_dnode(&dn);
unlock_out:
	if (map->m_may_create) {
		__do_map_lock(sbi, flag, false);
		f2fs_balance_fs(sbi, dn.node_changed);
	}
out:
	trace_f2fs_map_blocks(inode, map, err);
	return err;
}

bool f2fs_overwrite_io(struct inode *inode, loff_t pos, size_t len)
{
	struct f2fs_map_blocks map;
	block_t last_lblk;
	int err;

	if (pos + len > i_size_read(inode))
		return false;

	map.m_lblk = F2FS_BYTES_TO_BLK(pos);
	map.m_next_pgofs = NULL;
	map.m_next_extent = NULL;
	map.m_seg_type = NO_CHECK_TYPE;
	map.m_may_create = false;
	last_lblk = F2FS_BLK_ALIGN(pos + len);

	while (map.m_lblk < last_lblk) {
		map.m_len = last_lblk - map.m_lblk;
		err = f2fs_map_blocks(inode, &map, 0, F2FS_GET_BLOCK_DEFAULT);
		if (err || map.m_len == 0)
			return false;
		map.m_lblk += map.m_len;
	}
	return true;
}

static int __get_data_block(struct inode *inode, sector_t iblock,
			struct buffer_head *bh, int create, int flag,
			pgoff_t *next_pgofs, int seg_type, bool may_write)
{
	struct f2fs_map_blocks map;
	int err;

	map.m_lblk = iblock;
	map.m_len = bh->b_size >> inode->i_blkbits;
	map.m_next_pgofs = next_pgofs;
	map.m_next_extent = NULL;
	map.m_seg_type = seg_type;
	map.m_may_create = may_write;

	err = f2fs_map_blocks(inode, &map, create, flag);
	if (!err) {
		map_bh(bh, inode->i_sb, map.m_pblk);
		bh->b_state = (bh->b_state & ~F2FS_MAP_FLAGS) | map.m_flags;
		bh->b_size = (u64)map.m_len << inode->i_blkbits;
	}
	return err;
}

static int get_data_block(struct inode *inode, sector_t iblock,
			struct buffer_head *bh_result, int create, int flag,
			pgoff_t *next_pgofs)
{
	return __get_data_block(inode, iblock, bh_result, create,
							flag, next_pgofs,
							NO_CHECK_TYPE, create);
}

static int get_data_block_dio_write(struct inode *inode, sector_t iblock,
			struct buffer_head *bh_result, int create)
{
	return __get_data_block(inode, iblock, bh_result, create,
				F2FS_GET_BLOCK_DIO, NULL,
				f2fs_rw_hint_to_seg_type(inode->i_write_hint),
<<<<<<< HEAD
				true);
=======
				IS_SWAPFILE(inode) ? false : true);
>>>>>>> 234de928
}

static int get_data_block_dio(struct inode *inode, sector_t iblock,
			struct buffer_head *bh_result, int create)
{
	return __get_data_block(inode, iblock, bh_result, create,
				F2FS_GET_BLOCK_DIO, NULL,
				f2fs_rw_hint_to_seg_type(inode->i_write_hint),
				false);
}

static int get_data_block_bmap(struct inode *inode, sector_t iblock,
			struct buffer_head *bh_result, int create)
{
	/* Block number less than F2FS MAX BLOCKS */
	if (unlikely(iblock >= F2FS_I_SB(inode)->max_file_blocks))
		return -EFBIG;

	return __get_data_block(inode, iblock, bh_result, create,
						F2FS_GET_BLOCK_BMAP, NULL,
						NO_CHECK_TYPE, create);
}

static inline sector_t logical_to_blk(struct inode *inode, loff_t offset)
{
	return (offset >> inode->i_blkbits);
}

static inline loff_t blk_to_logical(struct inode *inode, sector_t blk)
{
	return (blk << inode->i_blkbits);
}

static int f2fs_xattr_fiemap(struct inode *inode,
				struct fiemap_extent_info *fieinfo)
<<<<<<< HEAD
{
	struct f2fs_sb_info *sbi = F2FS_I_SB(inode);
	struct page *page;
	struct node_info ni;
	__u64 phys = 0, len;
	__u32 flags;
	nid_t xnid = F2FS_I(inode)->i_xattr_nid;
	int err = 0;

	if (f2fs_has_inline_xattr(inode)) {
		int offset;

		page = f2fs_grab_cache_page(NODE_MAPPING(sbi),
						inode->i_ino, false);
		if (!page)
			return -ENOMEM;

		err = f2fs_get_node_info(sbi, inode->i_ino, &ni);
		if (err) {
			f2fs_put_page(page, 1);
			return err;
		}

		phys = (__u64)blk_to_logical(inode, ni.blk_addr);
		offset = offsetof(struct f2fs_inode, i_addr) +
					sizeof(__le32) * (DEF_ADDRS_PER_INODE -
					get_inline_xattr_addrs(inode));

		phys += offset;
		len = inline_xattr_size(inode);

		f2fs_put_page(page, 1);

		flags = FIEMAP_EXTENT_DATA_INLINE | FIEMAP_EXTENT_NOT_ALIGNED;

		if (!xnid)
			flags |= FIEMAP_EXTENT_LAST;

		err = fiemap_fill_next_extent(fieinfo, 0, phys, len, flags);
		if (err || err == 1)
			return err;
	}

	if (xnid) {
		page = f2fs_grab_cache_page(NODE_MAPPING(sbi), xnid, false);
		if (!page)
			return -ENOMEM;

		err = f2fs_get_node_info(sbi, xnid, &ni);
		if (err) {
			f2fs_put_page(page, 1);
			return err;
		}

		phys = (__u64)blk_to_logical(inode, ni.blk_addr);
		len = inode->i_sb->s_blocksize;

		f2fs_put_page(page, 1);

		flags = FIEMAP_EXTENT_LAST;
	}

	if (phys)
		err = fiemap_fill_next_extent(fieinfo, 0, phys, len, flags);

	return (err < 0 ? err : 0);
}

int f2fs_fiemap(struct inode *inode, struct fiemap_extent_info *fieinfo,
		u64 start, u64 len)
=======
>>>>>>> 234de928
{
	struct f2fs_sb_info *sbi = F2FS_I_SB(inode);
	struct page *page;
	struct node_info ni;
	__u64 phys = 0, len;
	__u32 flags;
	nid_t xnid = F2FS_I(inode)->i_xattr_nid;
	int err = 0;

	if (f2fs_has_inline_xattr(inode)) {
		int offset;

		page = f2fs_grab_cache_page(NODE_MAPPING(sbi),
						inode->i_ino, false);
		if (!page)
			return -ENOMEM;

		err = f2fs_get_node_info(sbi, inode->i_ino, &ni);
		if (err) {
			f2fs_put_page(page, 1);
			return err;
		}

		phys = (__u64)blk_to_logical(inode, ni.blk_addr);
		offset = offsetof(struct f2fs_inode, i_addr) +
					sizeof(__le32) * (DEF_ADDRS_PER_INODE -
					get_inline_xattr_addrs(inode));

		phys += offset;
		len = inline_xattr_size(inode);

		f2fs_put_page(page, 1);

		flags = FIEMAP_EXTENT_DATA_INLINE | FIEMAP_EXTENT_NOT_ALIGNED;

		if (!xnid)
			flags |= FIEMAP_EXTENT_LAST;

		err = fiemap_fill_next_extent(fieinfo, 0, phys, len, flags);
		if (err || err == 1)
			return err;
	}

	if (xnid) {
		page = f2fs_grab_cache_page(NODE_MAPPING(sbi), xnid, false);
		if (!page)
			return -ENOMEM;

		err = f2fs_get_node_info(sbi, xnid, &ni);
		if (err) {
			f2fs_put_page(page, 1);
			return err;
		}

		phys = (__u64)blk_to_logical(inode, ni.blk_addr);
		len = inode->i_sb->s_blocksize;

		f2fs_put_page(page, 1);

		flags = FIEMAP_EXTENT_LAST;
	}

	if (phys)
		err = fiemap_fill_next_extent(fieinfo, 0, phys, len, flags);

	return (err < 0 ? err : 0);
}

int f2fs_fiemap(struct inode *inode, struct fiemap_extent_info *fieinfo,
		u64 start, u64 len)
{
	struct buffer_head map_bh;
	sector_t start_blk, last_blk;
	pgoff_t next_pgofs;
	u64 logical = 0, phys = 0, size = 0;
	u32 flags = 0;
	int ret = 0;

	if (fieinfo->fi_flags & FIEMAP_FLAG_CACHE) {
		ret = f2fs_precache_extents(inode);
		if (ret)
			return ret;
	}

	ret = fiemap_check_flags(fieinfo, FIEMAP_FLAG_SYNC | FIEMAP_FLAG_XATTR);
	if (ret)
		return ret;

	inode_lock(inode);

	if (fieinfo->fi_flags & FIEMAP_FLAG_XATTR) {
		ret = f2fs_xattr_fiemap(inode, fieinfo);
		goto out;
	}

<<<<<<< HEAD
	if (f2fs_has_inline_data(inode)) {
=======
	if (f2fs_has_inline_data(inode) || f2fs_has_inline_dentry(inode)) {
>>>>>>> 234de928
		ret = f2fs_inline_data_fiemap(inode, fieinfo, start, len);
		if (ret != -EAGAIN)
			goto out;
	}

	if (logical_to_blk(inode, len) == 0)
		len = blk_to_logical(inode, 1);

	start_blk = logical_to_blk(inode, start);
	last_blk = logical_to_blk(inode, start + len - 1);

next:
	memset(&map_bh, 0, sizeof(struct buffer_head));
	map_bh.b_size = len;

	ret = get_data_block(inode, start_blk, &map_bh, 0,
					F2FS_GET_BLOCK_FIEMAP, &next_pgofs);
	if (ret)
		goto out;

	/* HOLE */
	if (!buffer_mapped(&map_bh)) {
		start_blk = next_pgofs;

		if (blk_to_logical(inode, start_blk) < blk_to_logical(inode,
					F2FS_I_SB(inode)->max_file_blocks))
			goto prep_next;

		flags |= FIEMAP_EXTENT_LAST;
	}

	if (size) {
		if (IS_ENCRYPTED(inode))
			flags |= FIEMAP_EXTENT_DATA_ENCRYPTED;

		ret = fiemap_fill_next_extent(fieinfo, logical,
				phys, size, flags);
	}

	if (start_blk > last_blk || ret)
		goto out;

	logical = blk_to_logical(inode, start_blk);
	phys = blk_to_logical(inode, map_bh.b_blocknr);
	size = map_bh.b_size;
	flags = 0;
	if (buffer_unwritten(&map_bh))
		flags = FIEMAP_EXTENT_UNWRITTEN;

	start_blk += logical_to_blk(inode, size);

prep_next:
	cond_resched();
	if (fatal_signal_pending(current))
		ret = -EINTR;
	else
		goto next;
out:
	if (ret == 1)
		ret = 0;

	inode_unlock(inode);
	return ret;
}

static inline loff_t f2fs_readpage_limit(struct inode *inode)
{
	if (IS_ENABLED(CONFIG_FS_VERITY) &&
	    (IS_VERITY(inode) || f2fs_verity_in_progress(inode)))
		return inode->i_sb->s_maxbytes;

	return i_size_read(inode);
}

static int f2fs_read_single_page(struct inode *inode, struct page *page,
					unsigned nr_pages,
					struct f2fs_map_blocks *map,
					struct bio **bio_ret,
					sector_t *last_block_in_bio,
					bool is_readahead)
{
	struct bio *bio = *bio_ret;
	const unsigned blkbits = inode->i_blkbits;
	const unsigned blocksize = 1 << blkbits;
	sector_t block_in_file;
	sector_t last_block;
	sector_t last_block_in_file;
	sector_t block_nr;
	int ret = 0;

	block_in_file = (sector_t)page_index(page);
	last_block = block_in_file + nr_pages;
	last_block_in_file = (f2fs_readpage_limit(inode) + blocksize - 1) >>
							blkbits;
	if (last_block > last_block_in_file)
		last_block = last_block_in_file;

	/* just zeroing out page which is beyond EOF */
	if (block_in_file >= last_block)
		goto zero_out;
	/*
	 * Map blocks using the previous result first.
	 */
	if ((map->m_flags & F2FS_MAP_MAPPED) &&
			block_in_file > map->m_lblk &&
			block_in_file < (map->m_lblk + map->m_len))
		goto got_it;

	/*
	 * Then do more f2fs_map_blocks() calls until we are
	 * done with this page.
	 */
	map->m_lblk = block_in_file;
	map->m_len = last_block - block_in_file;

	ret = f2fs_map_blocks(inode, map, 0, F2FS_GET_BLOCK_DEFAULT);
	if (ret)
		goto out;
got_it:
	if ((map->m_flags & F2FS_MAP_MAPPED)) {
		block_nr = map->m_pblk + block_in_file - map->m_lblk;
		SetPageMappedToDisk(page);

		if (!PageUptodate(page) && (!PageSwapCache(page) &&
					!cleancache_get_page(page))) {
			SetPageUptodate(page);
			goto confused;
		}

		if (!f2fs_is_valid_blkaddr(F2FS_I_SB(inode), block_nr,
						DATA_GENERIC_ENHANCE_READ)) {
			ret = -EFSCORRUPTED;
			goto out;
		}
	} else {
zero_out:
		zero_user_segment(page, 0, PAGE_SIZE);
		if (f2fs_need_verity(inode, page->index) &&
		    !fsverity_verify_page(page)) {
			ret = -EIO;
			goto out;
		}
		if (!PageUptodate(page))
			SetPageUptodate(page);
		unlock_page(page);
		goto out;
	}

	/*
	 * This page will go to BIO.  Do we need to send this
	 * BIO off first?
	 */
	if (bio && !page_is_mergeable(F2FS_I_SB(inode), bio,
				*last_block_in_bio, block_nr)) {
submit_and_realloc:
		__f2fs_submit_read_bio(F2FS_I_SB(inode), bio, DATA);
		bio = NULL;
	}
	if (bio == NULL) {
		bio = f2fs_grab_read_bio(inode, block_nr, nr_pages,
				is_readahead ? REQ_RAHEAD : 0, page->index);
		if (IS_ERR(bio)) {
			ret = PTR_ERR(bio);
			bio = NULL;
			goto out;
		}
	}

	/*
	 * If the page is under writeback, we need to wait for
	 * its completion to see the correct decrypted data.
	 */
	f2fs_wait_on_block_writeback(inode, block_nr);

	if (bio_add_page(bio, page, blocksize, 0) < blocksize)
		goto submit_and_realloc;

	inc_page_count(F2FS_I_SB(inode), F2FS_RD_DATA);
	ClearPageError(page);
	*last_block_in_bio = block_nr;
	goto out;
confused:
	if (bio) {
		__f2fs_submit_read_bio(F2FS_I_SB(inode), bio, DATA);
		bio = NULL;
	}
	unlock_page(page);
out:
	*bio_ret = bio;
	return ret;
}

/*
 * This function was originally taken from fs/mpage.c, and customized for f2fs.
 * Major change was from block_size == page_size in f2fs by default.
 *
 * Note that the aops->readpages() function is ONLY used for read-ahead. If
 * this function ever deviates from doing just read-ahead, it should either
 * use ->readpage() or do the necessary surgery to decouple ->readpages()
 * from read-ahead.
 */
static int f2fs_mpage_readpages(struct address_space *mapping,
			struct list_head *pages, struct page *page,
			unsigned nr_pages, bool is_readahead)
{
	struct bio *bio = NULL;
	sector_t last_block_in_bio = 0;
	struct inode *inode = mapping->host;
	struct f2fs_map_blocks map;
	int ret = 0;

	map.m_pblk = 0;
	map.m_lblk = 0;
	map.m_len = 0;
	map.m_flags = 0;
	map.m_next_pgofs = NULL;
	map.m_next_extent = NULL;
	map.m_seg_type = NO_CHECK_TYPE;
	map.m_may_create = false;

	for (; nr_pages; nr_pages--) {
		if (pages) {
			page = list_last_entry(pages, struct page, lru);

			prefetchw(&page->flags);
			list_del(&page->lru);
			if (add_to_page_cache_lru(page, mapping,
						  page_index(page),
						  readahead_gfp_mask(mapping)))
				goto next_page;
		}

<<<<<<< HEAD
		block_in_file = (sector_t)page->index;
		last_block = block_in_file + nr_pages;
		last_block_in_file = (i_size_read(inode) + blocksize - 1) >>
								blkbits;
		if (last_block > last_block_in_file)
			last_block = last_block_in_file;

		/* just zeroing out page which is beyond EOF */
		if (block_in_file >= last_block)
			goto zero_out;
		/*
		 * Map blocks using the previous result first.
		 */
		if ((map.m_flags & F2FS_MAP_MAPPED) &&
				block_in_file > map.m_lblk &&
				block_in_file < (map.m_lblk + map.m_len))
			goto got_it;

		/*
		 * Then do more f2fs_map_blocks() calls until we are
		 * done with this page.
		 */
		map.m_lblk = block_in_file;
		map.m_len = last_block - block_in_file;

		if (f2fs_map_blocks(inode, &map, 0, F2FS_GET_BLOCK_DEFAULT))
			goto set_error_page;
got_it:
		if ((map.m_flags & F2FS_MAP_MAPPED)) {
			block_nr = map.m_pblk + block_in_file - map.m_lblk;
			SetPageMappedToDisk(page);

			if (!PageUptodate(page) && !cleancache_get_page(page)) {
				SetPageUptodate(page);
				goto confused;
			}

			if (!f2fs_is_valid_blkaddr(F2FS_I_SB(inode), block_nr,
								DATA_GENERIC))
				goto set_error_page;
		} else {
zero_out:
=======
		ret = f2fs_read_single_page(inode, page, nr_pages, &map, &bio,
					&last_block_in_bio, is_readahead);
		if (ret) {
			SetPageError(page);
>>>>>>> 234de928
			zero_user_segment(page, 0, PAGE_SIZE);
			unlock_page(page);
<<<<<<< HEAD
			goto next_page;
		}

		/*
		 * This page will go to BIO.  Do we need to send this
		 * BIO off first?
		 */
		if (bio && (last_block_in_bio != block_nr - 1 ||
			!__same_bdev(F2FS_I_SB(inode), block_nr, bio))) {
submit_and_realloc:
			__f2fs_submit_read_bio(F2FS_I_SB(inode), bio, DATA);
			bio = NULL;
		}

		if (bio == NULL) {
			bio = f2fs_grab_read_bio(inode, block_nr, nr_pages,
					is_readahead ? REQ_RAHEAD : 0);
			if (IS_ERR(bio)) {
				bio = NULL;
				goto set_error_page;
			}
		}

		/*
		 * If the page is under writeback, we need to wait for
		 * its completion to see the correct decrypted data.
		 */
		f2fs_wait_on_block_writeback(inode, block_nr);

		if (bio_add_page(bio, page, blocksize, 0) < blocksize)
			goto submit_and_realloc;

		inc_page_count(F2FS_I_SB(inode), F2FS_RD_DATA);
		ClearPageError(page);
		last_block_in_bio = block_nr;
		goto next_page;
set_error_page:
		SetPageError(page);
		zero_user_segment(page, 0, PAGE_SIZE);
		unlock_page(page);
		goto next_page;
confused:
		if (bio) {
			__f2fs_submit_read_bio(F2FS_I_SB(inode), bio, DATA);
			bio = NULL;
=======
>>>>>>> 234de928
		}
next_page:
		if (pages)
			put_page(page);
	}
	BUG_ON(pages && !list_empty(pages));
	if (bio)
		__f2fs_submit_read_bio(F2FS_I_SB(inode), bio, DATA);
<<<<<<< HEAD
	return 0;
=======
	return pages ? 0 : ret;
>>>>>>> 234de928
}

static int f2fs_read_data_page(struct file *file, struct page *page)
{
	struct inode *inode = page_file_mapping(page)->host;
	int ret = -EAGAIN;

	trace_f2fs_readpage(page, DATA);

	/* If the file has inline data, try to read it directly */
	if (f2fs_has_inline_data(inode))
		ret = f2fs_read_inline_data(inode, page);
	if (ret == -EAGAIN)
<<<<<<< HEAD
		ret = f2fs_mpage_readpages(page->mapping, NULL, page, 1, false);
=======
		ret = f2fs_mpage_readpages(page_file_mapping(page),
						NULL, page, 1, false);
>>>>>>> 234de928
	return ret;
}

static int f2fs_read_data_pages(struct file *file,
			struct address_space *mapping,
			struct list_head *pages, unsigned nr_pages)
{
	struct inode *inode = mapping->host;
	struct page *page = list_last_entry(pages, struct page, lru);

	trace_f2fs_readpages(inode, page, nr_pages);

	/* If the file has inline data, skip readpages */
	if (f2fs_has_inline_data(inode))
		return 0;

	return f2fs_mpage_readpages(mapping, pages, NULL, nr_pages, true);
}

static int encrypt_one_page(struct f2fs_io_info *fio)
{
	struct inode *inode = fio->page->mapping->host;
	struct page *mpage;
	gfp_t gfp_flags = GFP_NOFS;

	if (!f2fs_encrypted_file(inode))
		return 0;

	/* wait for GCed page writeback via META_MAPPING */
	f2fs_wait_on_block_writeback(inode, fio->old_blkaddr);

retry_encrypt:
<<<<<<< HEAD
	fio->encrypted_page = fscrypt_encrypt_page(inode, fio->page,
			PAGE_SIZE, 0, fio->page->index, gfp_flags);
=======
	fio->encrypted_page = fscrypt_encrypt_pagecache_blocks(fio->page,
							       PAGE_SIZE, 0,
							       gfp_flags);
>>>>>>> 234de928
	if (IS_ERR(fio->encrypted_page)) {
		/* flush pending IOs and wait for a while in the ENOMEM case */
		if (PTR_ERR(fio->encrypted_page) == -ENOMEM) {
			f2fs_flush_merged_writes(fio->sbi);
			congestion_wait(BLK_RW_ASYNC, HZ/50);
			gfp_flags |= __GFP_NOFAIL;
			goto retry_encrypt;
		}
		return PTR_ERR(fio->encrypted_page);
	}
<<<<<<< HEAD

	mpage = find_lock_page(META_MAPPING(fio->sbi), fio->old_blkaddr);
	if (mpage) {
		if (PageUptodate(mpage))
			memcpy(page_address(mpage),
				page_address(fio->encrypted_page), PAGE_SIZE);
		f2fs_put_page(mpage, 1);
	}
	return 0;
}

static inline bool check_inplace_update_policy(struct inode *inode,
				struct f2fs_io_info *fio)
{
	struct f2fs_sb_info *sbi = F2FS_I_SB(inode);
	unsigned int policy = SM_I(sbi)->ipu_policy;

	if (policy & (0x1 << F2FS_IPU_FORCE))
		return true;
	if (policy & (0x1 << F2FS_IPU_SSR) && f2fs_need_SSR(sbi))
		return true;
	if (policy & (0x1 << F2FS_IPU_UTIL) &&
			utilization(sbi) > SM_I(sbi)->min_ipu_util)
		return true;
	if (policy & (0x1 << F2FS_IPU_SSR_UTIL) && f2fs_need_SSR(sbi) &&
			utilization(sbi) > SM_I(sbi)->min_ipu_util)
		return true;

	/*
	 * IPU for rewrite async pages
	 */
	if (policy & (0x1 << F2FS_IPU_ASYNC) &&
			fio && fio->op == REQ_OP_WRITE &&
			!(fio->op_flags & REQ_SYNC) &&
			!f2fs_encrypted_inode(inode))
		return true;

	/* this is only set during fdatasync */
	if (policy & (0x1 << F2FS_IPU_FSYNC) &&
			is_inode_flag_set(inode, FI_NEED_IPU))
		return true;

	if (unlikely(fio && is_sbi_flag_set(sbi, SBI_CP_DISABLED) &&
			!f2fs_is_checkpointed_data(sbi, fio->old_blkaddr)))
		return true;

	return false;
}

bool f2fs_should_update_inplace(struct inode *inode, struct f2fs_io_info *fio)
{
	if (f2fs_is_pinned_file(inode))
		return true;

	/* if this is cold file, we should overwrite to avoid fragmentation */
	if (file_is_cold(inode))
		return true;

	return check_inplace_update_policy(inode, fio);
}

bool f2fs_should_update_outplace(struct inode *inode, struct f2fs_io_info *fio)
{
	struct f2fs_sb_info *sbi = F2FS_I_SB(inode);

	if (test_opt(sbi, LFS))
		return true;
	if (S_ISDIR(inode->i_mode))
		return true;
	if (IS_NOQUOTA(inode))
		return true;
	if (f2fs_is_atomic_file(inode))
		return true;
	if (fio) {
		if (is_cold_data(fio->page))
			return true;
		if (IS_ATOMIC_WRITTEN_PAGE(fio->page))
			return true;
		if (unlikely(is_sbi_flag_set(sbi, SBI_CP_DISABLED) &&
			f2fs_is_checkpointed_data(sbi, fio->old_blkaddr)))
			return true;
	}
=======

	mpage = find_lock_page(META_MAPPING(fio->sbi), fio->old_blkaddr);
	if (mpage) {
		if (PageUptodate(mpage))
			memcpy(page_address(mpage),
				page_address(fio->encrypted_page), PAGE_SIZE);
		f2fs_put_page(mpage, 1);
	}
	return 0;
}

static inline bool check_inplace_update_policy(struct inode *inode,
				struct f2fs_io_info *fio)
{
	struct f2fs_sb_info *sbi = F2FS_I_SB(inode);
	unsigned int policy = SM_I(sbi)->ipu_policy;

	if (policy & (0x1 << F2FS_IPU_FORCE))
		return true;
	if (policy & (0x1 << F2FS_IPU_SSR) && f2fs_need_SSR(sbi))
		return true;
	if (policy & (0x1 << F2FS_IPU_UTIL) &&
			utilization(sbi) > SM_I(sbi)->min_ipu_util)
		return true;
	if (policy & (0x1 << F2FS_IPU_SSR_UTIL) && f2fs_need_SSR(sbi) &&
			utilization(sbi) > SM_I(sbi)->min_ipu_util)
		return true;

	/*
	 * IPU for rewrite async pages
	 */
	if (policy & (0x1 << F2FS_IPU_ASYNC) &&
			fio && fio->op == REQ_OP_WRITE &&
			!(fio->op_flags & REQ_SYNC) &&
			!IS_ENCRYPTED(inode))
		return true;

	/* this is only set during fdatasync */
	if (policy & (0x1 << F2FS_IPU_FSYNC) &&
			is_inode_flag_set(inode, FI_NEED_IPU))
		return true;

	if (unlikely(fio && is_sbi_flag_set(sbi, SBI_CP_DISABLED) &&
			!f2fs_is_checkpointed_data(sbi, fio->old_blkaddr)))
		return true;

	return false;
}

bool f2fs_should_update_inplace(struct inode *inode, struct f2fs_io_info *fio)
{
	if (f2fs_is_pinned_file(inode))
		return true;

	/* if this is cold file, we should overwrite to avoid fragmentation */
	if (file_is_cold(inode))
		return true;

	return check_inplace_update_policy(inode, fio);
}

bool f2fs_should_update_outplace(struct inode *inode, struct f2fs_io_info *fio)
{
	struct f2fs_sb_info *sbi = F2FS_I_SB(inode);

	if (test_opt(sbi, LFS))
		return true;
	if (S_ISDIR(inode->i_mode))
		return true;
	if (IS_NOQUOTA(inode))
		return true;
	if (f2fs_is_atomic_file(inode))
		return true;
	if (fio) {
		if (is_cold_data(fio->page))
			return true;
		if (IS_ATOMIC_WRITTEN_PAGE(fio->page))
			return true;
		if (unlikely(is_sbi_flag_set(sbi, SBI_CP_DISABLED) &&
			f2fs_is_checkpointed_data(sbi, fio->old_blkaddr)))
			return true;
	}
>>>>>>> 234de928
	return false;
}

static inline bool need_inplace_update(struct f2fs_io_info *fio)
{
	struct inode *inode = fio->page->mapping->host;

	if (f2fs_should_update_outplace(inode, fio))
		return false;

	return f2fs_should_update_inplace(inode, fio);
}

int f2fs_do_write_data_page(struct f2fs_io_info *fio)
{
	struct page *page = fio->page;
	struct inode *inode = page->mapping->host;
	struct dnode_of_data dn;
	struct extent_info ei = {0,0,0};
	struct node_info ni;
	bool ipu_force = false;
	int err = 0;

	set_new_dnode(&dn, inode, NULL, NULL, 0);
	if (need_inplace_update(fio) &&
			f2fs_lookup_extent_cache(inode, page->index, &ei)) {
		fio->old_blkaddr = ei.blk + page->index - ei.fofs;

		if (!f2fs_is_valid_blkaddr(fio->sbi, fio->old_blkaddr,
						DATA_GENERIC_ENHANCE))
			return -EFSCORRUPTED;

		ipu_force = true;
		fio->need_lock = LOCK_DONE;
		goto got_it;
	}

	/* Deadlock due to between page->lock and f2fs_lock_op */
	if (fio->need_lock == LOCK_REQ && !f2fs_trylock_op(fio->sbi))
		return -EAGAIN;

	err = f2fs_get_dnode_of_data(&dn, page->index, LOOKUP_NODE);
	if (err)
		goto out;

	fio->old_blkaddr = dn.data_blkaddr;

	/* This page is already truncated */
	if (fio->old_blkaddr == NULL_ADDR) {
		ClearPageUptodate(page);
		clear_cold_data(page);
		goto out_writepage;
	}
got_it:
	if (__is_valid_data_blkaddr(fio->old_blkaddr) &&
		!f2fs_is_valid_blkaddr(fio->sbi, fio->old_blkaddr,
						DATA_GENERIC_ENHANCE)) {
		err = -EFSCORRUPTED;
		goto out_writepage;
	}
	/*
	 * If current allocation needs SSR,
	 * it had better in-place writes for updated data.
	 */
	if (ipu_force ||
		(__is_valid_data_blkaddr(fio->old_blkaddr) &&
					need_inplace_update(fio))) {
		err = encrypt_one_page(fio);
		if (err)
			goto out_writepage;

		set_page_writeback(page);
		ClearPageError(page);
		f2fs_put_dnode(&dn);
		if (fio->need_lock == LOCK_REQ)
			f2fs_unlock_op(fio->sbi);
		err = f2fs_inplace_write_data(fio);
		if (err) {
			if (f2fs_encrypted_file(inode))
<<<<<<< HEAD
				fscrypt_pullback_bio_page(&fio->encrypted_page,
									true);
			if (PageWriteback(page))
				end_page_writeback(page);
=======
				fscrypt_finalize_bounce_page(&fio->encrypted_page);
			if (PageWriteback(page))
				end_page_writeback(page);
		} else {
			set_inode_flag(inode, FI_UPDATE_WRITE);
>>>>>>> 234de928
		}
		trace_f2fs_do_write_data_page(fio->page, IPU);
		return err;
	}

	if (fio->need_lock == LOCK_RETRY) {
		if (!f2fs_trylock_op(fio->sbi)) {
			err = -EAGAIN;
			goto out_writepage;
		}
		fio->need_lock = LOCK_REQ;
	}

	err = f2fs_get_node_info(fio->sbi, dn.nid, &ni);
	if (err)
		goto out_writepage;

	fio->version = ni.version;

	err = encrypt_one_page(fio);
	if (err)
		goto out_writepage;

	set_page_writeback(page);
	ClearPageError(page);

	/* LFS mode write path */
	f2fs_outplace_write_data(&dn, fio);
	trace_f2fs_do_write_data_page(page, OPU);
	set_inode_flag(inode, FI_APPEND_WRITE);
	if (page->index == 0)
		set_inode_flag(inode, FI_FIRST_BLOCK_WRITTEN);
out_writepage:
	f2fs_put_dnode(&dn);
out:
	if (fio->need_lock == LOCK_REQ)
		f2fs_unlock_op(fio->sbi);
	return err;
}

static int __write_data_page(struct page *page, bool *submitted,
				struct bio **bio,
				sector_t *last_block,
				struct writeback_control *wbc,
				enum iostat_type io_type)
{
	struct inode *inode = page->mapping->host;
	struct f2fs_sb_info *sbi = F2FS_I_SB(inode);
	loff_t i_size = i_size_read(inode);
	const pgoff_t end_index = ((unsigned long long) i_size)
							>> PAGE_SHIFT;
	loff_t psize = (page->index + 1) << PAGE_SHIFT;
	unsigned offset = 0;
	bool need_balance_fs = false;
	int err = 0;
	struct f2fs_io_info fio = {
		.sbi = sbi,
		.ino = inode->i_ino,
		.type = DATA,
		.op = REQ_OP_WRITE,
		.op_flags = wbc_to_write_flags(wbc),
		.old_blkaddr = NULL_ADDR,
		.page = page,
		.encrypted_page = NULL,
		.submitted = false,
		.need_lock = LOCK_RETRY,
		.io_type = io_type,
		.io_wbc = wbc,
<<<<<<< HEAD
=======
		.bio = bio,
		.last_block = last_block,
>>>>>>> 234de928
	};

	trace_f2fs_writepage(page, DATA);

	/* we should bypass data pages to proceed the kworkder jobs */
	if (unlikely(f2fs_cp_error(sbi))) {
		mapping_set_error(page->mapping, -EIO);
		/*
		 * don't drop any dirty dentry pages for keeping lastest
		 * directory structure.
		 */
		if (S_ISDIR(inode->i_mode))
			goto redirty_out;
		goto out;
	}

	if (unlikely(is_sbi_flag_set(sbi, SBI_POR_DOING)))
		goto redirty_out;

	if (page->index < end_index || f2fs_verity_in_progress(inode))
		goto write;

	/*
	 * If the offset is out-of-range of file size,
	 * this page does not have to be written to disk.
	 */
	offset = i_size & (PAGE_SIZE - 1);
	if ((page->index >= end_index + 1) || !offset)
		goto out;

	zero_user_segment(page, offset, PAGE_SIZE);
write:
	if (f2fs_is_drop_cache(inode))
		goto out;
	/* we should not write 0'th page having journal header */
	if (f2fs_is_volatile_file(inode) && (!page->index ||
			(!wbc->for_reclaim &&
			f2fs_available_free_memory(sbi, BASE_CHECK))))
		goto redirty_out;

	/* Dentry blocks are controlled by checkpoint */
	if (S_ISDIR(inode->i_mode)) {
		fio.need_lock = LOCK_DONE;
		err = f2fs_do_write_data_page(&fio);
		goto done;
	}

	if (!wbc->for_reclaim)
		need_balance_fs = true;
	else if (has_not_enough_free_secs(sbi, 0, 0))
		goto redirty_out;
	else
		set_inode_flag(inode, FI_HOT_DATA);

	err = -EAGAIN;
	if (f2fs_has_inline_data(inode)) {
		err = f2fs_write_inline_data(inode, page);
		if (!err)
			goto out;
	}

	if (err == -EAGAIN) {
		err = f2fs_do_write_data_page(&fio);
		if (err == -EAGAIN) {
			fio.need_lock = LOCK_REQ;
			err = f2fs_do_write_data_page(&fio);
		}
	}

	if (err) {
		file_set_keep_isize(inode);
	} else {
		down_write(&F2FS_I(inode)->i_sem);
		if (F2FS_I(inode)->last_disk_size < psize)
			F2FS_I(inode)->last_disk_size = psize;
		up_write(&F2FS_I(inode)->i_sem);
	}

done:
	if (err && err != -ENOENT)
		goto redirty_out;

out:
	inode_dec_dirty_pages(inode);
	if (err) {
		ClearPageUptodate(page);
		clear_cold_data(page);
	}

	if (wbc->for_reclaim) {
		f2fs_submit_merged_write_cond(sbi, NULL, page, 0, DATA);
		clear_inode_flag(inode, FI_HOT_DATA);
		f2fs_remove_dirty_inode(inode);
		submitted = NULL;
	}

	unlock_page(page);
<<<<<<< HEAD
	if (!S_ISDIR(inode->i_mode) && !IS_NOQUOTA(inode))
=======
	if (!S_ISDIR(inode->i_mode) && !IS_NOQUOTA(inode) &&
					!F2FS_I(inode)->cp_task) {
		f2fs_submit_ipu_bio(sbi, bio, page);
>>>>>>> 234de928
		f2fs_balance_fs(sbi, need_balance_fs);
	}

	if (unlikely(f2fs_cp_error(sbi))) {
		f2fs_submit_ipu_bio(sbi, bio, page);
		f2fs_submit_merged_write(sbi, DATA);
		submitted = NULL;
	}

	if (submitted)
		*submitted = fio.submitted;

	return 0;

redirty_out:
	redirty_page_for_writepage(wbc, page);
	/*
	 * pageout() in MM traslates EAGAIN, so calls handle_write_error()
	 * -> mapping_set_error() -> set_bit(AS_EIO, ...).
	 * file_write_and_wait_range() will see EIO error, which is critical
	 * to return value of fsync() followed by atomic_write failure to user.
	 */
	if (!err || wbc->for_reclaim)
		return AOP_WRITEPAGE_ACTIVATE;
	unlock_page(page);
	return err;
}

static int f2fs_write_data_page(struct page *page,
					struct writeback_control *wbc)
{
	return __write_data_page(page, NULL, NULL, NULL, wbc, FS_DATA_IO);
}

/*
 * This function was copied from write_cche_pages from mm/page-writeback.c.
 * The major change is making write step of cold data page separately from
 * warm/hot data page.
 */
static int f2fs_write_cache_pages(struct address_space *mapping,
					struct writeback_control *wbc,
					enum iostat_type io_type)
{
	int ret = 0;
	int done = 0;
	struct pagevec pvec;
	struct f2fs_sb_info *sbi = F2FS_M_SB(mapping);
<<<<<<< HEAD
=======
	struct bio *bio = NULL;
	sector_t last_block;
>>>>>>> 234de928
	int nr_pages;
	pgoff_t uninitialized_var(writeback_index);
	pgoff_t index;
	pgoff_t end;		/* Inclusive */
	pgoff_t done_index;
	int cycled;
	int range_whole = 0;
	int tag;
	int nwritten = 0;

	pagevec_init(&pvec, 0);

	if (get_dirty_pages(mapping->host) <=
				SM_I(F2FS_M_SB(mapping))->min_hot_blocks)
		set_inode_flag(mapping->host, FI_HOT_DATA);
	else
		clear_inode_flag(mapping->host, FI_HOT_DATA);

	if (wbc->range_cyclic) {
		writeback_index = mapping->writeback_index; /* prev offset */
		index = writeback_index;
		if (index == 0)
			cycled = 1;
		else
			cycled = 0;
		end = -1;
	} else {
		index = wbc->range_start >> PAGE_SHIFT;
		end = wbc->range_end >> PAGE_SHIFT;
		if (wbc->range_start == 0 && wbc->range_end == LLONG_MAX)
			range_whole = 1;
		cycled = 1; /* ignore range_cyclic tests */
	}
	if (wbc->sync_mode == WB_SYNC_ALL || wbc->tagged_writepages)
		tag = PAGECACHE_TAG_TOWRITE;
	else
		tag = PAGECACHE_TAG_DIRTY;
retry:
	if (wbc->sync_mode == WB_SYNC_ALL || wbc->tagged_writepages)
		tag_pages_for_writeback(mapping, index, end);
	done_index = index;
	while (!done && (index <= end)) {
		int i;

		nr_pages = pagevec_lookup_range_tag(&pvec, mapping, &index, end,
				tag);
		if (nr_pages == 0)
			break;

		for (i = 0; i < nr_pages; i++) {
			struct page *page = pvec.pages[i];
			bool submitted = false;

			/* give a priority to WB_SYNC threads */
			if (atomic_read(&sbi->wb_sync_req[DATA]) &&
					wbc->sync_mode == WB_SYNC_NONE) {
				done = 1;
				break;
			}

			done_index = page->index;
retry_write:
			lock_page(page);

			if (unlikely(page->mapping != mapping)) {
continue_unlock:
				unlock_page(page);
				continue;
			}

			if (!PageDirty(page)) {
				/* someone wrote it for us */
				goto continue_unlock;
			}

			if (PageWriteback(page)) {
				if (wbc->sync_mode != WB_SYNC_NONE) {
					f2fs_wait_on_page_writeback(page,
							DATA, true, true);
<<<<<<< HEAD
				else
=======
					f2fs_submit_ipu_bio(sbi, &bio, page);
				} else {
>>>>>>> 234de928
					goto continue_unlock;
				}
			}

			if (!clear_page_dirty_for_io(page))
				goto continue_unlock;

			ret = __write_data_page(page, &submitted, &bio,
					&last_block, wbc, io_type);
			if (unlikely(ret)) {
				/*
				 * keep nr_to_write, since vfs uses this to
				 * get # of written pages.
				 */
				if (ret == AOP_WRITEPAGE_ACTIVATE) {
					unlock_page(page);
					ret = 0;
					continue;
				} else if (ret == -EAGAIN) {
					ret = 0;
					if (wbc->sync_mode == WB_SYNC_ALL) {
						cond_resched();
						congestion_wait(BLK_RW_ASYNC,
									HZ/50);
						goto retry_write;
					}
					continue;
				}
				done_index = page->index + 1;
				done = 1;
				break;
			} else if (submitted) {
				nwritten++;
			}

			if (--wbc->nr_to_write <= 0 &&
					wbc->sync_mode == WB_SYNC_NONE) {
				done = 1;
				break;
			}
		}
		pagevec_release(&pvec);
		cond_resched();
	}

	if (!cycled && !done) {
		cycled = 1;
		index = 0;
		end = writeback_index - 1;
		goto retry;
	}
	if (wbc->range_cyclic || (range_whole && wbc->nr_to_write > 0))
		mapping->writeback_index = done_index;

	if (nwritten)
		f2fs_submit_merged_write_cond(F2FS_M_SB(mapping), mapping->host,
								NULL, 0, DATA);
<<<<<<< HEAD
=======
	/* submit cached bio of IPU write */
	if (bio)
		__submit_bio(sbi, bio, DATA);
>>>>>>> 234de928

	return ret;
}

static inline bool __should_serialize_io(struct inode *inode,
					struct writeback_control *wbc)
{
	if (!S_ISREG(inode->i_mode))
		return false;
	if (IS_NOQUOTA(inode))
		return false;
<<<<<<< HEAD
=======
	/* to avoid deadlock in path of data flush */
	if (F2FS_I(inode)->cp_task)
		return false;
>>>>>>> 234de928
	if (wbc->sync_mode != WB_SYNC_ALL)
		return true;
	if (get_dirty_pages(inode) >= SM_I(F2FS_I_SB(inode))->min_seq_blocks)
		return true;
	return false;
}

static int __f2fs_write_data_pages(struct address_space *mapping,
						struct writeback_control *wbc,
						enum iostat_type io_type)
{
	struct inode *inode = mapping->host;
	struct f2fs_sb_info *sbi = F2FS_I_SB(inode);
	struct blk_plug plug;
	int ret;
	bool locked = false;

	/* deal with chardevs and other special file */
	if (!mapping->a_ops->writepage)
		return 0;

	/* skip writing if there is no dirty page in this inode */
	if (!get_dirty_pages(inode) && wbc->sync_mode == WB_SYNC_NONE)
		return 0;

	/* during POR, we don't need to trigger writepage at all. */
	if (unlikely(is_sbi_flag_set(sbi, SBI_POR_DOING)))
		goto skip_write;

	if ((S_ISDIR(inode->i_mode) || IS_NOQUOTA(inode)) &&
			wbc->sync_mode == WB_SYNC_NONE &&
			get_dirty_pages(inode) < nr_pages_to_skip(sbi, DATA) &&
			f2fs_available_free_memory(sbi, DIRTY_DENTS))
		goto skip_write;

	/* skip writing during file defragment */
	if (is_inode_flag_set(inode, FI_DO_DEFRAG))
		goto skip_write;

	trace_f2fs_writepages(mapping->host, wbc, DATA);

	/* to avoid spliting IOs due to mixed WB_SYNC_ALL and WB_SYNC_NONE */
	if (wbc->sync_mode == WB_SYNC_ALL)
		atomic_inc(&sbi->wb_sync_req[DATA]);
	else if (atomic_read(&sbi->wb_sync_req[DATA]))
		goto skip_write;

	if (__should_serialize_io(inode, wbc)) {
		mutex_lock(&sbi->writepages);
		locked = true;
	}

	blk_start_plug(&plug);
	ret = f2fs_write_cache_pages(mapping, wbc, io_type);
	blk_finish_plug(&plug);

	if (locked)
		mutex_unlock(&sbi->writepages);

	if (wbc->sync_mode == WB_SYNC_ALL)
		atomic_dec(&sbi->wb_sync_req[DATA]);
	/*
	 * if some pages were truncated, we cannot guarantee its mapping->host
	 * to detect pending bios.
	 */

	f2fs_remove_dirty_inode(inode);
	return ret;

skip_write:
	wbc->pages_skipped += get_dirty_pages(inode);
	trace_f2fs_writepages(mapping->host, wbc, DATA);
	return 0;
}

static int f2fs_write_data_pages(struct address_space *mapping,
			    struct writeback_control *wbc)
{
	struct inode *inode = mapping->host;

	return __f2fs_write_data_pages(mapping, wbc,
			F2FS_I(inode)->cp_task == current ?
			FS_CP_DATA_IO : FS_DATA_IO);
}

static void f2fs_write_failed(struct address_space *mapping, loff_t to)
{
	struct inode *inode = mapping->host;
	loff_t i_size = i_size_read(inode);

<<<<<<< HEAD
	if (to > i_size) {
=======
	/* In the fs-verity case, f2fs_end_enable_verity() does the truncate */
	if (to > i_size && !f2fs_verity_in_progress(inode)) {
>>>>>>> 234de928
		down_write(&F2FS_I(inode)->i_gc_rwsem[WRITE]);
		down_write(&F2FS_I(inode)->i_mmap_sem);

		truncate_pagecache(inode, i_size);
		if (!IS_NOQUOTA(inode))
			f2fs_truncate_blocks(inode, i_size, true);

		up_write(&F2FS_I(inode)->i_mmap_sem);
		up_write(&F2FS_I(inode)->i_gc_rwsem[WRITE]);
	}
}

static int prepare_write_begin(struct f2fs_sb_info *sbi,
			struct page *page, loff_t pos, unsigned len,
			block_t *blk_addr, bool *node_changed)
{
	struct inode *inode = page->mapping->host;
	pgoff_t index = page->index;
	struct dnode_of_data dn;
	struct page *ipage;
	bool locked = false;
	struct extent_info ei = {0,0,0};
	int err = 0;
	int flag;

	/*
	 * we already allocated all the blocks, so we don't need to get
	 * the block addresses when there is no need to fill the page.
	 */
	if (!f2fs_has_inline_data(inode) && len == PAGE_SIZE &&
	    !is_inode_flag_set(inode, FI_NO_PREALLOC) &&
	    !f2fs_verity_in_progress(inode))
		return 0;

	/* f2fs_lock_op avoids race between write CP and convert_inline_page */
	if (f2fs_has_inline_data(inode) && pos + len > MAX_INLINE_DATA(inode))
		flag = F2FS_GET_BLOCK_DEFAULT;
	else
		flag = F2FS_GET_BLOCK_PRE_AIO;

	if (f2fs_has_inline_data(inode) ||
			(pos & PAGE_MASK) >= i_size_read(inode)) {
		__do_map_lock(sbi, flag, true);
		locked = true;
	}
restart:
	/* check inline_data */
	ipage = f2fs_get_node_page(sbi, inode->i_ino);
	if (IS_ERR(ipage)) {
		err = PTR_ERR(ipage);
		goto unlock_out;
	}

	set_new_dnode(&dn, inode, ipage, ipage, 0);

	if (f2fs_has_inline_data(inode)) {
		if (pos + len <= MAX_INLINE_DATA(inode)) {
			f2fs_do_read_inline_data(page, ipage);
			set_inode_flag(inode, FI_DATA_EXIST);
			if (inode->i_nlink)
				set_inline_node(ipage);
		} else {
			err = f2fs_convert_inline_page(&dn, page);
			if (err)
				goto out;
			if (dn.data_blkaddr == NULL_ADDR)
				err = f2fs_get_block(&dn, index);
		}
	} else if (locked) {
		err = f2fs_get_block(&dn, index);
	} else {
		if (f2fs_lookup_extent_cache(inode, index, &ei)) {
			dn.data_blkaddr = ei.blk + index - ei.fofs;
		} else {
			/* hole case */
			err = f2fs_get_dnode_of_data(&dn, index, LOOKUP_NODE);
			if (err || dn.data_blkaddr == NULL_ADDR) {
				f2fs_put_dnode(&dn);
				__do_map_lock(sbi, F2FS_GET_BLOCK_PRE_AIO,
								true);
				WARN_ON(flag != F2FS_GET_BLOCK_PRE_AIO);
				locked = true;
				goto restart;
			}
		}
	}

	/* convert_inline_page can make node_changed */
	*blk_addr = dn.data_blkaddr;
	*node_changed = dn.node_changed;
out:
	f2fs_put_dnode(&dn);
unlock_out:
	if (locked)
		__do_map_lock(sbi, flag, false);
	return err;
}

static int f2fs_write_begin(struct file *file, struct address_space *mapping,
		loff_t pos, unsigned len, unsigned flags,
		struct page **pagep, void **fsdata)
{
	struct inode *inode = mapping->host;
	struct f2fs_sb_info *sbi = F2FS_I_SB(inode);
	struct page *page = NULL;
	pgoff_t index = ((unsigned long long) pos) >> PAGE_SHIFT;
	bool need_balance = false, drop_atomic = false;
	block_t blkaddr = NULL_ADDR;
	int err = 0;

	if (trace_android_fs_datawrite_start_enabled()) {
		char *path, pathbuf[MAX_TRACE_PATHBUF_LEN];

		path = android_fstrace_get_pathname(pathbuf,
						    MAX_TRACE_PATHBUF_LEN,
						    inode);
		trace_android_fs_datawrite_start(inode, pos, len,
						 current->pid, path,
						 current->comm);
	}
	trace_f2fs_write_begin(inode, pos, len, flags);

<<<<<<< HEAD
	err = f2fs_is_checkpoint_ready(sbi);
	if (err)
		goto fail;
=======
	if (!f2fs_is_checkpoint_ready(sbi)) {
		err = -ENOSPC;
		goto fail;
	}
>>>>>>> 234de928

	if ((f2fs_is_atomic_file(inode) &&
			!f2fs_available_free_memory(sbi, INMEM_PAGES)) ||
			is_inode_flag_set(inode, FI_ATOMIC_REVOKE_REQUEST)) {
		err = -ENOMEM;
		drop_atomic = true;
		goto fail;
	}

	/*
	 * We should check this at this moment to avoid deadlock on inode page
	 * and #0 page. The locking rule for inline_data conversion should be:
	 * lock_page(page #0) -> lock_page(inode_page)
	 */
	if (index != 0) {
		err = f2fs_convert_inline_inode(inode);
		if (err)
			goto fail;
	}
repeat:
	/*
	 * Do not use grab_cache_page_write_begin() to avoid deadlock due to
	 * wait_for_stable_page. Will wait that below with our IO control.
	 */
	page = f2fs_pagecache_get_page(mapping, index,
				FGP_LOCK | FGP_WRITE | FGP_CREAT, GFP_NOFS);
	if (!page) {
		err = -ENOMEM;
		goto fail;
	}

	*pagep = page;

	err = prepare_write_begin(sbi, page, pos, len,
					&blkaddr, &need_balance);
	if (err)
		goto fail;

	if (need_balance && !IS_NOQUOTA(inode) &&
			has_not_enough_free_secs(sbi, 0, 0)) {
		unlock_page(page);
		f2fs_balance_fs(sbi, true);
		lock_page(page);
		if (page->mapping != mapping) {
			/* The page got truncated from under us */
			f2fs_put_page(page, 1);
			goto repeat;
		}
	}

	f2fs_wait_on_page_writeback(page, DATA, false, true);

	if (len == PAGE_SIZE || PageUptodate(page))
		return 0;

	if (!(pos & (PAGE_SIZE - 1)) && (pos + len) >= i_size_read(inode) &&
	    !f2fs_verity_in_progress(inode)) {
		zero_user_segment(page, len, PAGE_SIZE);
		return 0;
	}

	if (blkaddr == NEW_ADDR) {
		zero_user_segment(page, 0, PAGE_SIZE);
		SetPageUptodate(page);
	} else {
		if (!f2fs_is_valid_blkaddr(sbi, blkaddr,
				DATA_GENERIC_ENHANCE_READ)) {
			err = -EFSCORRUPTED;
			goto fail;
		}
		err = f2fs_submit_page_read(inode, page, blkaddr);
		if (err)
			goto fail;

		lock_page(page);
		if (unlikely(page->mapping != mapping)) {
			f2fs_put_page(page, 1);
			goto repeat;
		}
		if (unlikely(!PageUptodate(page))) {
			err = -EIO;
			goto fail;
		}
	}
	return 0;

fail:
	f2fs_put_page(page, 1);
	f2fs_write_failed(mapping, pos + len);
	if (drop_atomic)
		f2fs_drop_inmem_pages_all(sbi, false);
	return err;
}

static int f2fs_write_end(struct file *file,
			struct address_space *mapping,
			loff_t pos, unsigned len, unsigned copied,
			struct page *page, void *fsdata)
{
	struct inode *inode = page->mapping->host;

	trace_android_fs_datawrite_end(inode, pos, len);
	trace_f2fs_write_end(inode, pos, len, copied);

	/*
	 * This should be come from len == PAGE_SIZE, and we expect copied
	 * should be PAGE_SIZE. Otherwise, we treat it with zero copied and
	 * let generic_perform_write() try to copy data again through copied=0.
	 */
	if (!PageUptodate(page)) {
		if (unlikely(copied != len))
			copied = 0;
		else
			SetPageUptodate(page);
	}
	if (!copied)
		goto unlock_out;

	set_page_dirty(page);

	if (pos + copied > i_size_read(inode) &&
	    !f2fs_verity_in_progress(inode))
		f2fs_i_size_write(inode, pos + copied);
unlock_out:
	f2fs_put_page(page, 1);
	f2fs_update_time(F2FS_I_SB(inode), REQ_TIME);
	return copied;
}

static int check_direct_IO(struct inode *inode, struct iov_iter *iter,
			   loff_t offset)
{
	unsigned i_blkbits = READ_ONCE(inode->i_blkbits);
	unsigned blkbits = i_blkbits;
	unsigned blocksize_mask = (1 << blkbits) - 1;
	unsigned long align = offset | iov_iter_alignment(iter);
	struct block_device *bdev = inode->i_sb->s_bdev;

	if (align & blocksize_mask) {
		if (bdev)
			blkbits = blksize_bits(bdev_logical_block_size(bdev));
		blocksize_mask = (1 << blkbits) - 1;
		if (align & blocksize_mask)
			return -EINVAL;
		return 1;
	}
	return 0;
}

static void f2fs_dio_end_io(struct bio *bio)
{
	struct f2fs_private_dio *dio = bio->bi_private;

	dec_page_count(F2FS_I_SB(dio->inode),
			dio->write ? F2FS_DIO_WRITE : F2FS_DIO_READ);

	bio->bi_private = dio->orig_private;
	bio->bi_end_io = dio->orig_end_io;

	kvfree(dio);

	bio_endio(bio);
}

static void f2fs_dio_submit_bio(struct bio *bio, struct inode *inode,
							loff_t file_offset)
{
	struct f2fs_private_dio *dio;
	bool write = (bio_op(bio) == REQ_OP_WRITE);

	dio = f2fs_kzalloc(F2FS_I_SB(inode),
			sizeof(struct f2fs_private_dio), GFP_NOFS);
	if (!dio)
		goto out;

	dio->inode = inode;
	dio->orig_end_io = bio->bi_end_io;
	dio->orig_private = bio->bi_private;
	dio->write = write;

	bio->bi_end_io = f2fs_dio_end_io;
	bio->bi_private = dio;

	inc_page_count(F2FS_I_SB(inode),
			write ? F2FS_DIO_WRITE : F2FS_DIO_READ);

	submit_bio(bio);
	return;
out:
	bio->bi_status = BLK_STS_IOERR;
	bio_endio(bio);
}

static ssize_t f2fs_direct_IO(struct kiocb *iocb, struct iov_iter *iter)
{
	struct address_space *mapping = iocb->ki_filp->f_mapping;
	struct inode *inode = mapping->host;
	struct f2fs_sb_info *sbi = F2FS_I_SB(inode);
	struct f2fs_inode_info *fi = F2FS_I(inode);
	size_t count = iov_iter_count(iter);
	loff_t offset = iocb->ki_pos;
	int rw = iov_iter_rw(iter);
	int err;
	enum rw_hint hint = iocb->ki_hint;
	int whint_mode = F2FS_OPTION(sbi).whint_mode;
	bool do_opu;

	err = check_direct_IO(inode, iter, offset);
	if (err)
		return err < 0 ? err : 0;

	if (f2fs_force_buffered_io(inode, iocb, iter))
		return 0;

	do_opu = allow_outplace_dio(inode, iocb, iter);

	trace_f2fs_direct_IO_enter(inode, offset, count, rw);

	if (trace_android_fs_dataread_start_enabled() &&
	    (rw == READ)) {
		char *path, pathbuf[MAX_TRACE_PATHBUF_LEN];

		path = android_fstrace_get_pathname(pathbuf,
						    MAX_TRACE_PATHBUF_LEN,
						    inode);
		trace_android_fs_dataread_start(inode, offset,
						count, current->pid, path,
						current->comm);
	}
	if (trace_android_fs_datawrite_start_enabled() &&
	    (rw == WRITE)) {
		char *path, pathbuf[MAX_TRACE_PATHBUF_LEN];

		path = android_fstrace_get_pathname(pathbuf,
						    MAX_TRACE_PATHBUF_LEN,
						    inode);
		trace_android_fs_datawrite_start(inode, offset, count,
						 current->pid, path,
						 current->comm);
	}
	if (rw == WRITE && whint_mode == WHINT_MODE_OFF)
		iocb->ki_hint = WRITE_LIFE_NOT_SET;

	if (iocb->ki_flags & IOCB_NOWAIT) {
		if (!down_read_trylock(&fi->i_gc_rwsem[rw])) {
			iocb->ki_hint = hint;
			err = -EAGAIN;
			goto out;
		}
		if (do_opu && !down_read_trylock(&fi->i_gc_rwsem[READ])) {
			up_read(&fi->i_gc_rwsem[rw]);
			iocb->ki_hint = hint;
			err = -EAGAIN;
			goto out;
		}
	} else {
		down_read(&fi->i_gc_rwsem[rw]);
		if (do_opu)
			down_read(&fi->i_gc_rwsem[READ]);
	}

	err = __blockdev_direct_IO(iocb, inode, inode->i_sb->s_bdev,
			iter, rw == WRITE ? get_data_block_dio_write :
			get_data_block_dio, NULL, f2fs_dio_submit_bio,
			DIO_LOCKING | DIO_SKIP_HOLES);

	if (do_opu)
		up_read(&fi->i_gc_rwsem[READ]);

	up_read(&fi->i_gc_rwsem[rw]);

	if (rw == WRITE) {
		if (whint_mode == WHINT_MODE_OFF)
			iocb->ki_hint = hint;
		if (err > 0) {
			f2fs_update_iostat(F2FS_I_SB(inode), APP_DIRECT_IO,
									err);
			if (!do_opu)
				set_inode_flag(inode, FI_UPDATE_WRITE);
		} else if (err < 0) {
			f2fs_write_failed(mapping, offset + count);
		}
	}
out:
	if (trace_android_fs_dataread_start_enabled() &&
	    (rw == READ))
		trace_android_fs_dataread_end(inode, offset, count);
	if (trace_android_fs_datawrite_start_enabled() &&
	    (rw == WRITE))
		trace_android_fs_datawrite_end(inode, offset, count);

	trace_f2fs_direct_IO_exit(inode, offset, count, rw, err);

	return err;
}

void f2fs_invalidate_page(struct page *page, unsigned int offset,
							unsigned int length)
{
	struct inode *inode = page->mapping->host;
	struct f2fs_sb_info *sbi = F2FS_I_SB(inode);

	if (inode->i_ino >= F2FS_ROOT_INO(sbi) &&
		(offset % PAGE_SIZE || length != PAGE_SIZE))
		return;

	if (PageDirty(page)) {
		if (inode->i_ino == F2FS_META_INO(sbi)) {
			dec_page_count(sbi, F2FS_DIRTY_META);
		} else if (inode->i_ino == F2FS_NODE_INO(sbi)) {
			dec_page_count(sbi, F2FS_DIRTY_NODES);
		} else {
			inode_dec_dirty_pages(inode);
			f2fs_remove_dirty_inode(inode);
		}
	}

	clear_cold_data(page);

	if (IS_ATOMIC_WRITTEN_PAGE(page))
		return f2fs_drop_inmem_page(inode, page);

	f2fs_clear_page_private(page);
}

int f2fs_release_page(struct page *page, gfp_t wait)
{
	/* If this is dirty page, keep PagePrivate */
	if (PageDirty(page))
		return 0;

	/* This is atomic written page, keep Private */
	if (IS_ATOMIC_WRITTEN_PAGE(page))
		return 0;

	clear_cold_data(page);
	f2fs_clear_page_private(page);
	return 1;
}

static int f2fs_set_data_page_dirty(struct page *page)
{
	struct inode *inode = page_file_mapping(page)->host;

	trace_f2fs_set_page_dirty(page, DATA);

	if (!PageUptodate(page))
		SetPageUptodate(page);
	if (PageSwapCache(page))
		return __set_page_dirty_nobuffers(page);

	if (f2fs_is_atomic_file(inode) && !f2fs_is_commit_atomic_write(inode)) {
		if (!IS_ATOMIC_WRITTEN_PAGE(page)) {
			f2fs_register_inmem_page(inode, page);
			return 1;
		}
		/*
		 * Previously, this page has been registered, we just
		 * return here.
		 */
		return 0;
	}

	if (!PageDirty(page)) {
		__set_page_dirty_nobuffers(page);
		f2fs_update_dirty_page(inode, page);
		return 1;
	}
	return 0;
}

static sector_t f2fs_bmap(struct address_space *mapping, sector_t block)
{
	struct inode *inode = mapping->host;

	if (f2fs_has_inline_data(inode))
		return 0;

	/* make sure allocating whole blocks */
	if (mapping_tagged(mapping, PAGECACHE_TAG_DIRTY))
		filemap_write_and_wait(mapping);

	return generic_block_bmap(mapping, block, get_data_block_bmap);
}

#ifdef CONFIG_MIGRATION
#include <linux/migrate.h>

int f2fs_migrate_page(struct address_space *mapping,
		struct page *newpage, struct page *page, enum migrate_mode mode)
{
	int rc, extra_count;
	struct f2fs_inode_info *fi = F2FS_I(mapping->host);
	bool atomic_written = IS_ATOMIC_WRITTEN_PAGE(page);

	BUG_ON(PageWriteback(page));

	/* migrating an atomic written page is safe with the inmem_lock hold */
	if (atomic_written) {
		if (mode != MIGRATE_SYNC)
			return -EBUSY;
		if (!mutex_trylock(&fi->inmem_lock))
			return -EAGAIN;
	}

	/* one extra reference was held for atomic_write page */
	extra_count = atomic_written ? 1 : 0;
	rc = migrate_page_move_mapping(mapping, newpage,
				page, NULL, mode, extra_count);
	if (rc != MIGRATEPAGE_SUCCESS) {
		if (atomic_written)
			mutex_unlock(&fi->inmem_lock);
		return rc;
	}

	if (atomic_written) {
		struct inmem_pages *cur;
		list_for_each_entry(cur, &fi->inmem_pages, list)
			if (cur->page == page) {
				cur->page = newpage;
				break;
			}
		mutex_unlock(&fi->inmem_lock);
		put_page(page);
		get_page(newpage);
	}

	if (PagePrivate(page)) {
		f2fs_set_page_private(newpage, page_private(page));
		f2fs_clear_page_private(page);
	}

	if (mode != MIGRATE_SYNC_NO_COPY)
		migrate_page_copy(newpage, page);
	else
		migrate_page_states(newpage, page);

	return MIGRATEPAGE_SUCCESS;
}
#endif

#ifdef CONFIG_SWAP
/* Copied from generic_swapfile_activate() to check any holes */
static int check_swap_activate(struct file *swap_file, unsigned int max)
{
	struct address_space *mapping = swap_file->f_mapping;
	struct inode *inode = mapping->host;
	unsigned blocks_per_page;
	unsigned long page_no;
	unsigned blkbits;
	sector_t probe_block;
	sector_t last_block;
	sector_t lowest_block = -1;
	sector_t highest_block = 0;

	blkbits = inode->i_blkbits;
	blocks_per_page = PAGE_SIZE >> blkbits;

	/*
	 * Map all the blocks into the extent list.  This code doesn't try
	 * to be very smart.
	 */
	probe_block = 0;
	page_no = 0;
	last_block = i_size_read(inode) >> blkbits;
	while ((probe_block + blocks_per_page) <= last_block && page_no < max) {
		unsigned block_in_page;
		sector_t first_block;

		cond_resched();

		first_block = bmap(inode, probe_block);
		if (first_block == 0)
			goto bad_bmap;

		/*
		 * It must be PAGE_SIZE aligned on-disk
		 */
		if (first_block & (blocks_per_page - 1)) {
			probe_block++;
			goto reprobe;
		}

		for (block_in_page = 1; block_in_page < blocks_per_page;
					block_in_page++) {
			sector_t block;

			block = bmap(inode, probe_block + block_in_page);
			if (block == 0)
				goto bad_bmap;
			if (block != first_block + block_in_page) {
				/* Discontiguity */
				probe_block++;
				goto reprobe;
			}
		}

		first_block >>= (PAGE_SHIFT - blkbits);
		if (page_no) {	/* exclude the header page */
			if (first_block < lowest_block)
				lowest_block = first_block;
			if (first_block > highest_block)
				highest_block = first_block;
		}

		page_no++;
		probe_block += blocks_per_page;
reprobe:
		continue;
	}
	return 0;

bad_bmap:
	pr_err("swapon: swapfile has holes\n");
	return -EINVAL;
}

static int f2fs_swap_activate(struct swap_info_struct *sis, struct file *file,
				sector_t *span)
{
	struct inode *inode = file_inode(file);
	int ret;

	if (!S_ISREG(inode->i_mode))
		return -EINVAL;

	if (f2fs_readonly(F2FS_I_SB(inode)->sb))
		return -EROFS;

	ret = f2fs_convert_inline_inode(inode);
	if (ret)
		return ret;

	ret = check_swap_activate(file, sis->max);
	if (ret)
		return ret;

	set_inode_flag(inode, FI_PIN_FILE);
	f2fs_precache_extents(inode);
	f2fs_update_time(F2FS_I_SB(inode), REQ_TIME);
	return 0;
}

static void f2fs_swap_deactivate(struct file *file)
{
	struct inode *inode = file_inode(file);

	clear_inode_flag(inode, FI_PIN_FILE);
}
#else
static int f2fs_swap_activate(struct swap_info_struct *sis, struct file *file,
				sector_t *span)
{
	return -EOPNOTSUPP;
}

static void f2fs_swap_deactivate(struct file *file)
{
}
#endif

const struct address_space_operations f2fs_dblock_aops = {
	.readpage	= f2fs_read_data_page,
	.readpages	= f2fs_read_data_pages,
	.writepage	= f2fs_write_data_page,
	.writepages	= f2fs_write_data_pages,
	.write_begin	= f2fs_write_begin,
	.write_end	= f2fs_write_end,
	.set_page_dirty	= f2fs_set_data_page_dirty,
	.invalidatepage	= f2fs_invalidate_page,
	.releasepage	= f2fs_release_page,
	.direct_IO	= f2fs_direct_IO,
	.bmap		= f2fs_bmap,
	.swap_activate  = f2fs_swap_activate,
	.swap_deactivate = f2fs_swap_deactivate,
#ifdef CONFIG_MIGRATION
	.migratepage    = f2fs_migrate_page,
#endif
};

void f2fs_clear_radix_tree_dirty_tag(struct page *page)
{
	struct address_space *mapping = page_mapping(page);
	unsigned long flags;

	spin_lock_irqsave(&mapping->tree_lock, flags);
	radix_tree_tag_clear(&mapping->page_tree, page_index(page),
					PAGECACHE_TAG_DIRTY);
	spin_unlock_irqrestore(&mapping->tree_lock, flags);
}

int __init f2fs_init_post_read_processing(void)
{
<<<<<<< HEAD
	bio_post_read_ctx_cache = KMEM_CACHE(bio_post_read_ctx, 0);
=======
	bio_post_read_ctx_cache =
		kmem_cache_create("f2fs_bio_post_read_ctx",
				  sizeof(struct bio_post_read_ctx), 0, 0, NULL);
>>>>>>> 234de928
	if (!bio_post_read_ctx_cache)
		goto fail;
	bio_post_read_ctx_pool =
		mempool_create_slab_pool(NUM_PREALLOC_POST_READ_CTXS,
					 bio_post_read_ctx_cache);
	if (!bio_post_read_ctx_pool)
		goto fail_free_cache;
	return 0;

fail_free_cache:
	kmem_cache_destroy(bio_post_read_ctx_cache);
fail:
	return -ENOMEM;
}

void __exit f2fs_destroy_post_read_processing(void)
{
	mempool_destroy(bio_post_read_ctx_pool);
	kmem_cache_destroy(bio_post_read_ctx_cache);
}<|MERGE_RESOLUTION|>--- conflicted
+++ resolved
@@ -56,11 +56,7 @@
 
 static enum count_type __read_io_type(struct page *page)
 {
-<<<<<<< HEAD
-	struct address_space *mapping = page->mapping;
-=======
 	struct address_space *mapping = page_file_mapping(page);
->>>>>>> 234de928
 
 	if (mapping) {
 		struct inode *inode = mapping->host;
@@ -79,10 +75,7 @@
 enum bio_post_read_step {
 	STEP_INITIAL = 0,
 	STEP_DECRYPT,
-<<<<<<< HEAD
-=======
 	STEP_VERITY,
->>>>>>> 234de928
 };
 
 struct bio_post_read_ctx {
@@ -129,10 +122,6 @@
 	bio_post_read_processing(ctx);
 }
 
-<<<<<<< HEAD
-static void bio_post_read_processing(struct bio_post_read_ctx *ctx)
-{
-=======
 static void verity_work(struct work_struct *work)
 {
 	struct bio_post_read_ctx *ctx =
@@ -150,7 +139,6 @@
 	 * verity may require reading metadata pages that need decryption, and
 	 * we shouldn't recurse to the same workqueue.
 	 */
->>>>>>> 234de928
 	switch (++ctx->cur_step) {
 	case STEP_DECRYPT:
 		if (ctx->enabled_steps & (1 << STEP_DECRYPT)) {
@@ -160,8 +148,6 @@
 		}
 		ctx->cur_step++;
 		/* fall-through */
-<<<<<<< HEAD
-=======
 	case STEP_VERITY:
 		if (ctx->enabled_steps & (1 << STEP_VERITY)) {
 			INIT_WORK(&ctx->work, verity_work);
@@ -170,7 +156,6 @@
 		}
 		ctx->cur_step++;
 		/* fall-through */
->>>>>>> 234de928
 	default:
 		__read_end_io(ctx->bio);
 	}
@@ -307,44 +292,25 @@
 /*
  * Low-level block read/write IO operations.
  */
-<<<<<<< HEAD
-static struct bio *__bio_alloc(struct f2fs_sb_info *sbi, block_t blk_addr,
-				struct writeback_control *wbc,
-				int npages, bool is_read,
-				enum page_type type, enum temp_type temp)
-=======
 static struct bio *__bio_alloc(struct f2fs_io_info *fio, int npages)
->>>>>>> 234de928
 {
 	struct f2fs_sb_info *sbi = fio->sbi;
 	struct bio *bio;
 
 	bio = f2fs_bio_alloc(sbi, npages, true);
 
-<<<<<<< HEAD
-	f2fs_target_device(sbi, blk_addr, bio);
-	if (is_read) {
-=======
 	f2fs_target_device(sbi, fio->new_blkaddr, bio);
 	if (is_read_io(fio->op)) {
->>>>>>> 234de928
 		bio->bi_end_io = f2fs_read_end_io;
 		bio->bi_private = NULL;
 	} else {
 		bio->bi_end_io = f2fs_write_end_io;
 		bio->bi_private = sbi;
-<<<<<<< HEAD
-		bio->bi_write_hint = f2fs_io_type_to_rw_hint(sbi, type, temp);
-	}
-	if (wbc)
-		wbc_init_bio(wbc, bio);
-=======
 		bio->bi_write_hint = f2fs_io_type_to_rw_hint(sbi,
 						fio->type, fio->temp);
 	}
 	if (fio->io_wbc)
 		wbc_init_bio(fio->io_wbc, bio);
->>>>>>> 234de928
 
 	return bio;
 }
@@ -356,19 +322,13 @@
 		unsigned int start;
 
 		if (type != DATA && type != NODE)
-<<<<<<< HEAD
-=======
 			goto submit_io;
 
 		if (test_opt(sbi, LFS) && current->plug)
 			blk_finish_plug(current->plug);
 
 		if (F2FS_IO_ALIGNED(sbi))
->>>>>>> 234de928
 			goto submit_io;
-
-		if (test_opt(sbi, LFS) && current->plug)
-			blk_finish_plug(current->plug);
 
 		start = bio->bi_iter.bi_size >> F2FS_BLKSIZE_BITS;
 		start %= F2FS_IO_SIZE(sbi);
@@ -412,10 +372,7 @@
 		struct page *first_page = bio->bi_io_vec[0].bv_page;
 
 		if (first_page != NULL &&
-<<<<<<< HEAD
 			first_page->mapping != NULL &&
-=======
->>>>>>> 234de928
 			__read_io_type(first_page) == F2FS_RD_DATA) {
 			char *path, pathbuf[MAX_TRACE_PATHBUF_LEN];
 
@@ -453,11 +410,7 @@
 	io->bio = NULL;
 }
 
-<<<<<<< HEAD
-static bool __has_merged_page(struct f2fs_bio_info *io, struct inode *inode,
-=======
 static bool __has_merged_page(struct bio *bio, struct inode *inode,
->>>>>>> 234de928
 						struct page *page, nid_t ino)
 {
 	struct bio_vec *bvec;
@@ -472,13 +425,10 @@
 
 	bio_for_each_segment_all(bvec, bio, i) {
 
-<<<<<<< HEAD
-=======
 		target = bvec->bv_page;
 		if (fscrypt_is_bounce_page(target))
 			target = fscrypt_pagecache_page(target);
 
->>>>>>> 234de928
 		if (inode && inode == target->mapping->host)
 			return true;
 		if (page && page == target)
@@ -523,11 +473,7 @@
 			struct f2fs_bio_info *io = sbi->write_io[btype] + temp;
 
 			down_read(&io->io_rwsem);
-<<<<<<< HEAD
-			ret = __has_merged_page(io, inode, page, ino);
-=======
 			ret = __has_merged_page(io->bio, inode, page, ino);
->>>>>>> 234de928
 			up_read(&io->io_rwsem);
 		}
 		if (ret)
@@ -577,12 +523,7 @@
 	f2fs_trace_ios(fio, 0);
 
 	/* Allocate a new bio */
-<<<<<<< HEAD
-	bio = __bio_alloc(fio->sbi, fio->new_blkaddr, fio->io_wbc,
-				1, is_read_io(fio->op), fio->type, fio->temp);
-=======
 	bio = __bio_alloc(fio, 1);
->>>>>>> 234de928
 
 	if (bio_add_page(bio, page, PAGE_SIZE, 0) < PAGE_SIZE) {
 		bio_put(bio);
@@ -596,13 +537,6 @@
 
 	inc_page_count(fio->sbi, is_read_io(fio->op) ?
 			__read_io_type(page): WB_DATA_TYPE(fio->page));
-<<<<<<< HEAD
-
-	__f2fs_submit_read_bio(fio->sbi, bio, fio->type);
-	return 0;
-}
-
-=======
 
 	if (is_read_io(fio->op))
 		__f2fs_submit_read_bio(fio->sbi, bio, fio->type);
@@ -702,7 +636,6 @@
 	*bio = NULL;
 }
 
->>>>>>> 234de928
 void f2fs_submit_page_write(struct f2fs_io_info *fio)
 {
 	struct f2fs_sb_info *sbi = fio->sbi;
@@ -748,13 +681,7 @@
 			fio->retry = true;
 			goto skip;
 		}
-<<<<<<< HEAD
-		io->bio = __bio_alloc(sbi, fio->new_blkaddr, fio->io_wbc,
-						BIO_MAX_PAGES, false,
-						fio->type, fio->temp);
-=======
 		io->bio = __bio_alloc(fio, BIO_MAX_PAGES);
->>>>>>> 234de928
 		io->fio = *fio;
 	}
 
@@ -775,15 +702,6 @@
 		goto next;
 out:
 	if (is_sbi_flag_set(sbi, SBI_IS_SHUTDOWN) ||
-<<<<<<< HEAD
-				f2fs_is_checkpoint_ready(sbi))
-		__submit_merged_bio(io);
-	up_write(&io->io_rwsem);
-}
-
-static struct bio *f2fs_grab_read_bio(struct inode *inode, block_t blkaddr,
-					unsigned nr_pages, unsigned op_flag)
-=======
 				!f2fs_is_checkpoint_ready(sbi))
 		__submit_merged_bio(io);
 	up_write(&io->io_rwsem);
@@ -798,7 +716,6 @@
 static struct bio *f2fs_grab_read_bio(struct inode *inode, block_t blkaddr,
 				      unsigned nr_pages, unsigned op_flag,
 				      pgoff_t first_idx)
->>>>>>> 234de928
 {
 	struct f2fs_sb_info *sbi = F2FS_I_SB(inode);
 	struct bio *bio;
@@ -812,24 +729,12 @@
 	bio->bi_end_io = f2fs_read_end_io;
 	bio_set_op_attrs(bio, REQ_OP_READ, op_flag);
 
-<<<<<<< HEAD
-	bio = f2fs_bio_alloc(sbi, min_t(int, nr_pages, BIO_MAX_PAGES), false);
-	if (!bio)
-		return ERR_PTR(-ENOMEM);
-	f2fs_target_device(sbi, blkaddr, bio);
-	bio->bi_end_io = f2fs_read_end_io;
-	bio_set_op_attrs(bio, REQ_OP_READ, op_flag);
-
 	if (f2fs_encrypted_file(inode))
 		post_read_steps |= 1 << STEP_DECRYPT;
-=======
-	if (f2fs_encrypted_file(inode))
-		post_read_steps |= 1 << STEP_DECRYPT;
 
 	if (f2fs_need_verity(inode, first_idx))
 		post_read_steps |= 1 << STEP_VERITY;
 
->>>>>>> 234de928
 	if (post_read_steps) {
 		ctx = mempool_alloc(bio_post_read_ctx_pool, GFP_NOFS);
 		if (!ctx) {
@@ -848,12 +753,8 @@
 static int f2fs_submit_page_read(struct inode *inode, struct page *page,
 							block_t blkaddr)
 {
-<<<<<<< HEAD
-	struct bio *bio = f2fs_grab_read_bio(inode, blkaddr, 1, 0);
-=======
 	struct f2fs_sb_info *sbi = F2FS_I_SB(inode);
 	struct bio *bio;
->>>>>>> 234de928
 
 	bio = f2fs_grab_read_bio(inode, blkaddr, 1, 0, page->index);
 	if (IS_ERR(bio))
@@ -866,17 +767,11 @@
 		bio_put(bio);
 		return -EFAULT;
 	}
-<<<<<<< HEAD
-
-	ClearPageError(page);
-	inc_page_count(F2FS_I_SB(inode), F2FS_RD_DATA);
-
-	__f2fs_submit_read_bio(F2FS_I_SB(inode), bio, DATA);
-=======
+
 	ClearPageError(page);
 	inc_page_count(sbi, F2FS_RD_DATA);
+	f2fs_set_bio_ctx(inode, bio);
 	__f2fs_submit_read_bio(sbi, bio, DATA);
->>>>>>> 234de928
 	return 0;
 }
 
@@ -1204,11 +1099,7 @@
 	if (GET_SEGNO(sbi, old_blkaddr) != NULL_SEGNO)
 		invalidate_mapping_pages(META_MAPPING(sbi),
 					old_blkaddr, old_blkaddr);
-<<<<<<< HEAD
-	f2fs_set_data_blkaddr(dn);
-=======
 	f2fs_update_data_blkaddr(dn, dn->data_blkaddr);
->>>>>>> 234de928
 
 	/*
 	 * i_size will be updated by direct_IO. Otherwise, we'll get stale
@@ -1380,26 +1271,15 @@
 		goto sync_out;
 	}
 
-<<<<<<< HEAD
-	if (is_valid_data_blkaddr(sbi, blkaddr)) {
-=======
 	if (__is_valid_data_blkaddr(blkaddr)) {
->>>>>>> 234de928
 		/* use out-place-update for driect IO under LFS mode */
 		if (test_opt(sbi, LFS) && flag == F2FS_GET_BLOCK_DIO &&
 							map->m_may_create) {
 			err = __allocate_data_block(&dn, map->m_seg_type);
-<<<<<<< HEAD
-			if (!err) {
-				blkaddr = dn.data_blkaddr;
-				set_inode_flag(inode, FI_APPEND_WRITE);
-			}
-=======
 			if (err)
 				goto sync_out;
 			blkaddr = dn.data_blkaddr;
 			set_inode_flag(inode, FI_APPEND_WRITE);
->>>>>>> 234de928
 		}
 	} else {
 		if (create) {
@@ -1604,11 +1484,7 @@
 	return __get_data_block(inode, iblock, bh_result, create,
 				F2FS_GET_BLOCK_DIO, NULL,
 				f2fs_rw_hint_to_seg_type(inode->i_write_hint),
-<<<<<<< HEAD
-				true);
-=======
 				IS_SWAPFILE(inode) ? false : true);
->>>>>>> 234de928
 }
 
 static int get_data_block_dio(struct inode *inode, sector_t iblock,
@@ -1644,7 +1520,6 @@
 
 static int f2fs_xattr_fiemap(struct inode *inode,
 				struct fiemap_extent_info *fieinfo)
-<<<<<<< HEAD
 {
 	struct f2fs_sb_info *sbi = F2FS_I_SB(inode);
 	struct page *page;
@@ -1715,78 +1590,6 @@
 
 int f2fs_fiemap(struct inode *inode, struct fiemap_extent_info *fieinfo,
 		u64 start, u64 len)
-=======
->>>>>>> 234de928
-{
-	struct f2fs_sb_info *sbi = F2FS_I_SB(inode);
-	struct page *page;
-	struct node_info ni;
-	__u64 phys = 0, len;
-	__u32 flags;
-	nid_t xnid = F2FS_I(inode)->i_xattr_nid;
-	int err = 0;
-
-	if (f2fs_has_inline_xattr(inode)) {
-		int offset;
-
-		page = f2fs_grab_cache_page(NODE_MAPPING(sbi),
-						inode->i_ino, false);
-		if (!page)
-			return -ENOMEM;
-
-		err = f2fs_get_node_info(sbi, inode->i_ino, &ni);
-		if (err) {
-			f2fs_put_page(page, 1);
-			return err;
-		}
-
-		phys = (__u64)blk_to_logical(inode, ni.blk_addr);
-		offset = offsetof(struct f2fs_inode, i_addr) +
-					sizeof(__le32) * (DEF_ADDRS_PER_INODE -
-					get_inline_xattr_addrs(inode));
-
-		phys += offset;
-		len = inline_xattr_size(inode);
-
-		f2fs_put_page(page, 1);
-
-		flags = FIEMAP_EXTENT_DATA_INLINE | FIEMAP_EXTENT_NOT_ALIGNED;
-
-		if (!xnid)
-			flags |= FIEMAP_EXTENT_LAST;
-
-		err = fiemap_fill_next_extent(fieinfo, 0, phys, len, flags);
-		if (err || err == 1)
-			return err;
-	}
-
-	if (xnid) {
-		page = f2fs_grab_cache_page(NODE_MAPPING(sbi), xnid, false);
-		if (!page)
-			return -ENOMEM;
-
-		err = f2fs_get_node_info(sbi, xnid, &ni);
-		if (err) {
-			f2fs_put_page(page, 1);
-			return err;
-		}
-
-		phys = (__u64)blk_to_logical(inode, ni.blk_addr);
-		len = inode->i_sb->s_blocksize;
-
-		f2fs_put_page(page, 1);
-
-		flags = FIEMAP_EXTENT_LAST;
-	}
-
-	if (phys)
-		err = fiemap_fill_next_extent(fieinfo, 0, phys, len, flags);
-
-	return (err < 0 ? err : 0);
-}
-
-int f2fs_fiemap(struct inode *inode, struct fiemap_extent_info *fieinfo,
-		u64 start, u64 len)
 {
 	struct buffer_head map_bh;
 	sector_t start_blk, last_blk;
@@ -1812,11 +1615,7 @@
 		goto out;
 	}
 
-<<<<<<< HEAD
-	if (f2fs_has_inline_data(inode)) {
-=======
 	if (f2fs_has_inline_data(inode) || f2fs_has_inline_dentry(inode)) {
->>>>>>> 234de928
 		ret = f2fs_inline_data_fiemap(inode, fieinfo, start, len);
 		if (ret != -EAGAIN)
 			goto out;
@@ -1972,6 +1771,8 @@
 	if (bio && !page_is_mergeable(F2FS_I_SB(inode), bio,
 				*last_block_in_bio, block_nr)) {
 submit_and_realloc:
+		/* need set ctx, make sure ?? */
+		f2fs_set_bio_ctx(inode, bio);
 		__f2fs_submit_read_bio(F2FS_I_SB(inode), bio, DATA);
 		bio = NULL;
 	}
@@ -2049,105 +1850,12 @@
 				goto next_page;
 		}
 
-<<<<<<< HEAD
-		block_in_file = (sector_t)page->index;
-		last_block = block_in_file + nr_pages;
-		last_block_in_file = (i_size_read(inode) + blocksize - 1) >>
-								blkbits;
-		if (last_block > last_block_in_file)
-			last_block = last_block_in_file;
-
-		/* just zeroing out page which is beyond EOF */
-		if (block_in_file >= last_block)
-			goto zero_out;
-		/*
-		 * Map blocks using the previous result first.
-		 */
-		if ((map.m_flags & F2FS_MAP_MAPPED) &&
-				block_in_file > map.m_lblk &&
-				block_in_file < (map.m_lblk + map.m_len))
-			goto got_it;
-
-		/*
-		 * Then do more f2fs_map_blocks() calls until we are
-		 * done with this page.
-		 */
-		map.m_lblk = block_in_file;
-		map.m_len = last_block - block_in_file;
-
-		if (f2fs_map_blocks(inode, &map, 0, F2FS_GET_BLOCK_DEFAULT))
-			goto set_error_page;
-got_it:
-		if ((map.m_flags & F2FS_MAP_MAPPED)) {
-			block_nr = map.m_pblk + block_in_file - map.m_lblk;
-			SetPageMappedToDisk(page);
-
-			if (!PageUptodate(page) && !cleancache_get_page(page)) {
-				SetPageUptodate(page);
-				goto confused;
-			}
-
-			if (!f2fs_is_valid_blkaddr(F2FS_I_SB(inode), block_nr,
-								DATA_GENERIC))
-				goto set_error_page;
-		} else {
-zero_out:
-=======
 		ret = f2fs_read_single_page(inode, page, nr_pages, &map, &bio,
 					&last_block_in_bio, is_readahead);
 		if (ret) {
 			SetPageError(page);
->>>>>>> 234de928
 			zero_user_segment(page, 0, PAGE_SIZE);
 			unlock_page(page);
-<<<<<<< HEAD
-			goto next_page;
-		}
-
-		/*
-		 * This page will go to BIO.  Do we need to send this
-		 * BIO off first?
-		 */
-		if (bio && (last_block_in_bio != block_nr - 1 ||
-			!__same_bdev(F2FS_I_SB(inode), block_nr, bio))) {
-submit_and_realloc:
-			__f2fs_submit_read_bio(F2FS_I_SB(inode), bio, DATA);
-			bio = NULL;
-		}
-
-		if (bio == NULL) {
-			bio = f2fs_grab_read_bio(inode, block_nr, nr_pages,
-					is_readahead ? REQ_RAHEAD : 0);
-			if (IS_ERR(bio)) {
-				bio = NULL;
-				goto set_error_page;
-			}
-		}
-
-		/*
-		 * If the page is under writeback, we need to wait for
-		 * its completion to see the correct decrypted data.
-		 */
-		f2fs_wait_on_block_writeback(inode, block_nr);
-
-		if (bio_add_page(bio, page, blocksize, 0) < blocksize)
-			goto submit_and_realloc;
-
-		inc_page_count(F2FS_I_SB(inode), F2FS_RD_DATA);
-		ClearPageError(page);
-		last_block_in_bio = block_nr;
-		goto next_page;
-set_error_page:
-		SetPageError(page);
-		zero_user_segment(page, 0, PAGE_SIZE);
-		unlock_page(page);
-		goto next_page;
-confused:
-		if (bio) {
-			__f2fs_submit_read_bio(F2FS_I_SB(inode), bio, DATA);
-			bio = NULL;
-=======
->>>>>>> 234de928
 		}
 next_page:
 		if (pages)
@@ -2155,12 +1863,9 @@
 	}
 	BUG_ON(pages && !list_empty(pages));
 	if (bio)
+		f2fs_set_bio_ctx(inode, bio);
 		__f2fs_submit_read_bio(F2FS_I_SB(inode), bio, DATA);
-<<<<<<< HEAD
-	return 0;
-=======
 	return pages ? 0 : ret;
->>>>>>> 234de928
 }
 
 static int f2fs_read_data_page(struct file *file, struct page *page)
@@ -2174,12 +1879,8 @@
 	if (f2fs_has_inline_data(inode))
 		ret = f2fs_read_inline_data(inode, page);
 	if (ret == -EAGAIN)
-<<<<<<< HEAD
-		ret = f2fs_mpage_readpages(page->mapping, NULL, page, 1, false);
-=======
 		ret = f2fs_mpage_readpages(page_file_mapping(page),
 						NULL, page, 1, false);
->>>>>>> 234de928
 	return ret;
 }
 
@@ -2212,14 +1913,9 @@
 	f2fs_wait_on_block_writeback(inode, fio->old_blkaddr);
 
 retry_encrypt:
-<<<<<<< HEAD
-	fio->encrypted_page = fscrypt_encrypt_page(inode, fio->page,
-			PAGE_SIZE, 0, fio->page->index, gfp_flags);
-=======
 	fio->encrypted_page = fscrypt_encrypt_pagecache_blocks(fio->page,
 							       PAGE_SIZE, 0,
 							       gfp_flags);
->>>>>>> 234de928
 	if (IS_ERR(fio->encrypted_page)) {
 		/* flush pending IOs and wait for a while in the ENOMEM case */
 		if (PTR_ERR(fio->encrypted_page) == -ENOMEM) {
@@ -2230,7 +1926,6 @@
 		}
 		return PTR_ERR(fio->encrypted_page);
 	}
-<<<<<<< HEAD
 
 	mpage = find_lock_page(META_MAPPING(fio->sbi), fio->old_blkaddr);
 	if (mpage) {
@@ -2265,7 +1960,7 @@
 	if (policy & (0x1 << F2FS_IPU_ASYNC) &&
 			fio && fio->op == REQ_OP_WRITE &&
 			!(fio->op_flags & REQ_SYNC) &&
-			!f2fs_encrypted_inode(inode))
+			!IS_ENCRYPTED(inode))
 		return true;
 
 	/* this is only set during fdatasync */
@@ -2313,90 +2008,6 @@
 			f2fs_is_checkpointed_data(sbi, fio->old_blkaddr)))
 			return true;
 	}
-=======
-
-	mpage = find_lock_page(META_MAPPING(fio->sbi), fio->old_blkaddr);
-	if (mpage) {
-		if (PageUptodate(mpage))
-			memcpy(page_address(mpage),
-				page_address(fio->encrypted_page), PAGE_SIZE);
-		f2fs_put_page(mpage, 1);
-	}
-	return 0;
-}
-
-static inline bool check_inplace_update_policy(struct inode *inode,
-				struct f2fs_io_info *fio)
-{
-	struct f2fs_sb_info *sbi = F2FS_I_SB(inode);
-	unsigned int policy = SM_I(sbi)->ipu_policy;
-
-	if (policy & (0x1 << F2FS_IPU_FORCE))
-		return true;
-	if (policy & (0x1 << F2FS_IPU_SSR) && f2fs_need_SSR(sbi))
-		return true;
-	if (policy & (0x1 << F2FS_IPU_UTIL) &&
-			utilization(sbi) > SM_I(sbi)->min_ipu_util)
-		return true;
-	if (policy & (0x1 << F2FS_IPU_SSR_UTIL) && f2fs_need_SSR(sbi) &&
-			utilization(sbi) > SM_I(sbi)->min_ipu_util)
-		return true;
-
-	/*
-	 * IPU for rewrite async pages
-	 */
-	if (policy & (0x1 << F2FS_IPU_ASYNC) &&
-			fio && fio->op == REQ_OP_WRITE &&
-			!(fio->op_flags & REQ_SYNC) &&
-			!IS_ENCRYPTED(inode))
-		return true;
-
-	/* this is only set during fdatasync */
-	if (policy & (0x1 << F2FS_IPU_FSYNC) &&
-			is_inode_flag_set(inode, FI_NEED_IPU))
-		return true;
-
-	if (unlikely(fio && is_sbi_flag_set(sbi, SBI_CP_DISABLED) &&
-			!f2fs_is_checkpointed_data(sbi, fio->old_blkaddr)))
-		return true;
-
-	return false;
-}
-
-bool f2fs_should_update_inplace(struct inode *inode, struct f2fs_io_info *fio)
-{
-	if (f2fs_is_pinned_file(inode))
-		return true;
-
-	/* if this is cold file, we should overwrite to avoid fragmentation */
-	if (file_is_cold(inode))
-		return true;
-
-	return check_inplace_update_policy(inode, fio);
-}
-
-bool f2fs_should_update_outplace(struct inode *inode, struct f2fs_io_info *fio)
-{
-	struct f2fs_sb_info *sbi = F2FS_I_SB(inode);
-
-	if (test_opt(sbi, LFS))
-		return true;
-	if (S_ISDIR(inode->i_mode))
-		return true;
-	if (IS_NOQUOTA(inode))
-		return true;
-	if (f2fs_is_atomic_file(inode))
-		return true;
-	if (fio) {
-		if (is_cold_data(fio->page))
-			return true;
-		if (IS_ATOMIC_WRITTEN_PAGE(fio->page))
-			return true;
-		if (unlikely(is_sbi_flag_set(sbi, SBI_CP_DISABLED) &&
-			f2fs_is_checkpointed_data(sbi, fio->old_blkaddr)))
-			return true;
-	}
->>>>>>> 234de928
 	return false;
 }
 
@@ -2476,18 +2087,11 @@
 		err = f2fs_inplace_write_data(fio);
 		if (err) {
 			if (f2fs_encrypted_file(inode))
-<<<<<<< HEAD
-				fscrypt_pullback_bio_page(&fio->encrypted_page,
-									true);
-			if (PageWriteback(page))
-				end_page_writeback(page);
-=======
 				fscrypt_finalize_bounce_page(&fio->encrypted_page);
 			if (PageWriteback(page))
 				end_page_writeback(page);
 		} else {
 			set_inode_flag(inode, FI_UPDATE_WRITE);
->>>>>>> 234de928
 		}
 		trace_f2fs_do_write_data_page(fio->page, IPU);
 		return err;
@@ -2556,11 +2160,8 @@
 		.need_lock = LOCK_RETRY,
 		.io_type = io_type,
 		.io_wbc = wbc,
-<<<<<<< HEAD
-=======
 		.bio = bio,
 		.last_block = last_block,
->>>>>>> 234de928
 	};
 
 	trace_f2fs_writepage(page, DATA);
@@ -2658,13 +2259,9 @@
 	}
 
 	unlock_page(page);
-<<<<<<< HEAD
-	if (!S_ISDIR(inode->i_mode) && !IS_NOQUOTA(inode))
-=======
 	if (!S_ISDIR(inode->i_mode) && !IS_NOQUOTA(inode) &&
 					!F2FS_I(inode)->cp_task) {
 		f2fs_submit_ipu_bio(sbi, bio, page);
->>>>>>> 234de928
 		f2fs_balance_fs(sbi, need_balance_fs);
 	}
 
@@ -2712,11 +2309,8 @@
 	int done = 0;
 	struct pagevec pvec;
 	struct f2fs_sb_info *sbi = F2FS_M_SB(mapping);
-<<<<<<< HEAD
-=======
 	struct bio *bio = NULL;
 	sector_t last_block;
->>>>>>> 234de928
 	int nr_pages;
 	pgoff_t uninitialized_var(writeback_index);
 	pgoff_t index;
@@ -2796,12 +2390,8 @@
 				if (wbc->sync_mode != WB_SYNC_NONE) {
 					f2fs_wait_on_page_writeback(page,
 							DATA, true, true);
-<<<<<<< HEAD
-				else
-=======
 					f2fs_submit_ipu_bio(sbi, &bio, page);
 				} else {
->>>>>>> 234de928
 					goto continue_unlock;
 				}
 			}
@@ -2859,12 +2449,9 @@
 	if (nwritten)
 		f2fs_submit_merged_write_cond(F2FS_M_SB(mapping), mapping->host,
 								NULL, 0, DATA);
-<<<<<<< HEAD
-=======
 	/* submit cached bio of IPU write */
 	if (bio)
 		__submit_bio(sbi, bio, DATA);
->>>>>>> 234de928
 
 	return ret;
 }
@@ -2876,12 +2463,9 @@
 		return false;
 	if (IS_NOQUOTA(inode))
 		return false;
-<<<<<<< HEAD
-=======
 	/* to avoid deadlock in path of data flush */
 	if (F2FS_I(inode)->cp_task)
 		return false;
->>>>>>> 234de928
 	if (wbc->sync_mode != WB_SYNC_ALL)
 		return true;
 	if (get_dirty_pages(inode) >= SM_I(F2FS_I_SB(inode))->min_seq_blocks)
@@ -2972,12 +2556,8 @@
 	struct inode *inode = mapping->host;
 	loff_t i_size = i_size_read(inode);
 
-<<<<<<< HEAD
-	if (to > i_size) {
-=======
 	/* In the fs-verity case, f2fs_end_enable_verity() does the truncate */
 	if (to > i_size && !f2fs_verity_in_progress(inode)) {
->>>>>>> 234de928
 		down_write(&F2FS_I(inode)->i_gc_rwsem[WRITE]);
 		down_write(&F2FS_I(inode)->i_mmap_sem);
 
@@ -3100,16 +2680,10 @@
 	}
 	trace_f2fs_write_begin(inode, pos, len, flags);
 
-<<<<<<< HEAD
-	err = f2fs_is_checkpoint_ready(sbi);
-	if (err)
-		goto fail;
-=======
 	if (!f2fs_is_checkpoint_ready(sbi)) {
 		err = -ENOSPC;
 		goto fail;
 	}
->>>>>>> 234de928
 
 	if ((f2fs_is_atomic_file(inode) &&
 			!f2fs_available_free_memory(sbi, INMEM_PAGES)) ||
@@ -3703,13 +3277,9 @@
 
 int __init f2fs_init_post_read_processing(void)
 {
-<<<<<<< HEAD
-	bio_post_read_ctx_cache = KMEM_CACHE(bio_post_read_ctx, 0);
-=======
 	bio_post_read_ctx_cache =
 		kmem_cache_create("f2fs_bio_post_read_ctx",
 				  sizeof(struct bio_post_read_ctx), 0, 0, NULL);
->>>>>>> 234de928
 	if (!bio_post_read_ctx_cache)
 		goto fail;
 	bio_post_read_ctx_pool =
