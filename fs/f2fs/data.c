/*
 * fs/f2fs/data.c
 *
 * Copyright (c) 2012 Samsung Electronics Co., Ltd.
 *             http://www.samsung.com/
 *
 * This program is free software; you can redistribute it and/or modify
 * it under the terms of the GNU General Public License version 2 as
 * published by the Free Software Foundation.
 */
#include <linux/fs.h>
#include <linux/f2fs_fs.h>
#include <linux/buffer_head.h>
#include <linux/mpage.h>
#include <linux/writeback.h>
#include <linux/backing-dev.h>
#include <linux/pagevec.h>
#include <linux/blkdev.h>
#include <linux/bio.h>
#include <linux/prefetch.h>
#include <linux/uio.h>
#include <linux/cleancache.h>
#include <linux/sched/signal.h>

#include "f2fs.h"
#include "node.h"
#include "segment.h"
#include "trace.h"
#include <trace/events/f2fs.h>
#include <trace/events/android_fs.h>

#define NUM_PREALLOC_POST_READ_CTXS	128

static struct kmem_cache *bio_post_read_ctx_cache;
static mempool_t *bio_post_read_ctx_pool;

static bool __is_cp_guaranteed(struct page *page)
{
	struct address_space *mapping = page->mapping;
	struct inode *inode;
	struct f2fs_sb_info *sbi;

	if (!mapping)
		return false;

	inode = mapping->host;
	sbi = F2FS_I_SB(inode);

	if (inode->i_ino == F2FS_META_INO(sbi) ||
			inode->i_ino ==  F2FS_NODE_INO(sbi) ||
			S_ISDIR(inode->i_mode) ||
			(S_ISREG(inode->i_mode) &&
			is_inode_flag_set(inode, FI_ATOMIC_FILE)) ||
			is_cold_data(page))
		return true;
	return false;
}

/* postprocessing steps for read bios */
enum bio_post_read_step {
	STEP_INITIAL = 0,
	STEP_DECRYPT,
};

struct bio_post_read_ctx {
	struct bio *bio;
	struct work_struct work;
	unsigned int cur_step;
	unsigned int enabled_steps;
};

static void __read_end_io(struct bio *bio)
{
	struct page *page;
	struct bio_vec *bv;
	int i;

	bio_for_each_segment_all(bv, bio, i) {
		page = bv->bv_page;

		/* PG_error was set if any post_read step failed */
		if (bio->bi_status || PageError(page)) {
			ClearPageUptodate(page);
			SetPageError(page);
		} else {
			SetPageUptodate(page);
		}
		unlock_page(page);
	}
	if (bio->bi_private)
		mempool_free(bio->bi_private, bio_post_read_ctx_pool);
	bio_put(bio);
}

static void bio_post_read_processing(struct bio_post_read_ctx *ctx);

static void decrypt_work(struct work_struct *work)
{
	struct bio_post_read_ctx *ctx =
		container_of(work, struct bio_post_read_ctx, work);

	fscrypt_decrypt_bio(ctx->bio);

	bio_post_read_processing(ctx);
}

static void bio_post_read_processing(struct bio_post_read_ctx *ctx)
{
	switch (++ctx->cur_step) {
	case STEP_DECRYPT:
		if (ctx->enabled_steps & (1 << STEP_DECRYPT)) {
			INIT_WORK(&ctx->work, decrypt_work);
			fscrypt_enqueue_decrypt_work(&ctx->work);
			return;
		}
		ctx->cur_step++;
		/* fall-through */
	default:
		__read_end_io(ctx->bio);
	}
}

static bool f2fs_bio_post_read_required(struct bio *bio)
{
	return bio->bi_private && !bio->bi_status;
}

static void f2fs_read_end_io(struct bio *bio)
{
#ifdef CONFIG_F2FS_FAULT_INJECTION
	if (time_to_inject(F2FS_P_SB(bio->bi_io_vec->bv_page), FAULT_IO)) {
		f2fs_show_injection_info(FAULT_IO);
		bio->bi_status = BLK_STS_IOERR;
	}
#endif

	if (f2fs_bio_post_read_required(bio)) {
		struct bio_post_read_ctx *ctx = bio->bi_private;

		ctx->cur_step = STEP_INITIAL;
		bio_post_read_processing(ctx);
		return;
	}

	__read_end_io(bio);
}

static void f2fs_write_end_io(struct bio *bio)
{
	struct f2fs_sb_info *sbi = bio->bi_private;
	struct bio_vec *bvec;
	int i;

	bio_for_each_segment_all(bvec, bio, i) {
		struct page *page = bvec->bv_page;
		enum count_type type = WB_DATA_TYPE(page);

		if (IS_DUMMY_WRITTEN_PAGE(page)) {
			set_page_private(page, (unsigned long)NULL);
			ClearPagePrivate(page);
			unlock_page(page);
			mempool_free(page, sbi->write_io_dummy);

			if (unlikely(bio->bi_status))
				f2fs_stop_checkpoint(sbi, true);
			continue;
		}

		fscrypt_pullback_bio_page(&page, true);

		if (unlikely(bio->bi_status)) {
			mapping_set_error(page->mapping, -EIO);
			if (type == F2FS_WB_CP_DATA)
				f2fs_stop_checkpoint(sbi, true);
		}

		f2fs_bug_on(sbi, page->mapping == NODE_MAPPING(sbi) &&
					page->index != nid_of_node(page));

		dec_page_count(sbi, type);
		clear_cold_data(page);
		end_page_writeback(page);
	}
	if (!get_pages(sbi, F2FS_WB_CP_DATA) &&
				wq_has_sleeper(&sbi->cp_wait))
		wake_up(&sbi->cp_wait);

	bio_put(bio);
}

/*
 * Return true, if pre_bio's bdev is same as its target device.
 */
struct block_device *f2fs_target_device(struct f2fs_sb_info *sbi,
				block_t blk_addr, struct bio *bio)
{
	struct block_device *bdev = sbi->sb->s_bdev;
	int i;

	for (i = 0; i < sbi->s_ndevs; i++) {
		if (FDEV(i).start_blk <= blk_addr &&
					FDEV(i).end_blk >= blk_addr) {
			blk_addr -= FDEV(i).start_blk;
			bdev = FDEV(i).bdev;
			break;
		}
	}
	if (bio) {
		bio_set_dev(bio, bdev);
		bio->bi_iter.bi_sector = SECTOR_FROM_BLOCK(blk_addr);
	}
	return bdev;
}

int f2fs_target_device_index(struct f2fs_sb_info *sbi, block_t blkaddr)
{
	int i;

	for (i = 0; i < sbi->s_ndevs; i++)
		if (FDEV(i).start_blk <= blkaddr && FDEV(i).end_blk >= blkaddr)
			return i;
	return 0;
}

static bool __same_bdev(struct f2fs_sb_info *sbi,
				block_t blk_addr, struct bio *bio)
{
	struct block_device *b = f2fs_target_device(sbi, blk_addr, NULL);
	return bio->bi_disk == b->bd_disk && bio->bi_partno == b->bd_partno;
}

/*
 * Low-level block read/write IO operations.
 */
static struct bio *__bio_alloc(struct f2fs_sb_info *sbi, block_t blk_addr,
				struct writeback_control *wbc,
				int npages, bool is_read,
				enum page_type type, enum temp_type temp)
{
	struct bio *bio;

	bio = f2fs_bio_alloc(sbi, npages, true);

	f2fs_target_device(sbi, blk_addr, bio);
	if (is_read) {
		bio->bi_end_io = f2fs_read_end_io;
		bio->bi_private = NULL;
	} else {
		bio->bi_end_io = f2fs_write_end_io;
		bio->bi_private = sbi;
<<<<<<< HEAD
		bio->bi_write_hint = io_type_to_rw_hint(sbi, type, temp);
=======
		bio->bi_write_hint = f2fs_io_type_to_rw_hint(sbi, type, temp);
>>>>>>> ba451d32
	}
	if (wbc)
		wbc_init_bio(wbc, bio);

	return bio;
}

static inline void __submit_bio(struct f2fs_sb_info *sbi,
				struct bio *bio, enum page_type type)
{
	if (!is_read_io(bio_op(bio))) {
		unsigned int start;

		if (type != DATA && type != NODE)
			goto submit_io;

		if (f2fs_sb_has_blkzoned(sbi->sb) && current->plug)
			blk_finish_plug(current->plug);

		start = bio->bi_iter.bi_size >> F2FS_BLKSIZE_BITS;
		start %= F2FS_IO_SIZE(sbi);

		if (start == 0)
			goto submit_io;

		/* fill dummy pages */
		for (; start < F2FS_IO_SIZE(sbi); start++) {
			struct page *page =
				mempool_alloc(sbi->write_io_dummy,
					GFP_NOIO | __GFP_ZERO | __GFP_NOFAIL);
			f2fs_bug_on(sbi, !page);

			SetPagePrivate(page);
			set_page_private(page, (unsigned long)DUMMY_WRITTEN_PAGE);
			lock_page(page);
			if (bio_add_page(bio, page, PAGE_SIZE, 0) < PAGE_SIZE)
				f2fs_bug_on(sbi, 1);
		}
		/*
		 * In the NODE case, we lose next block address chain. So, we
		 * need to do checkpoint in f2fs_sync_file.
		 */
		if (type == NODE)
			set_sbi_flag(sbi, SBI_NEED_CP);
	}
submit_io:
	if (is_read_io(bio_op(bio)))
		trace_f2fs_submit_read_bio(sbi->sb, type, bio);
	else
		trace_f2fs_submit_write_bio(sbi->sb, type, bio);
	submit_bio(bio);
}

static void __submit_merged_bio(struct f2fs_bio_info *io)
{
	struct f2fs_io_info *fio = &io->fio;

	if (!io->bio)
		return;

	bio_set_op_attrs(io->bio, fio->op, fio->op_flags);

	if (is_read_io(fio->op))
		trace_f2fs_prepare_read_bio(io->sbi->sb, fio->type, io->bio);
	else
		trace_f2fs_prepare_write_bio(io->sbi->sb, fio->type, io->bio);

	__submit_bio(io->sbi, io->bio, fio->type);
	io->bio = NULL;
}

static bool __has_merged_page(struct f2fs_bio_info *io,
				struct inode *inode, nid_t ino, pgoff_t idx)
{
	struct bio_vec *bvec;
	struct page *target;
	int i;

	if (!io->bio)
		return false;

	if (!inode && !ino)
		return true;

	bio_for_each_segment_all(bvec, io->bio, i) {

		if (bvec->bv_page->mapping)
			target = bvec->bv_page;
		else
			target = fscrypt_control_page(bvec->bv_page);

		if (idx != target->index)
			continue;

		if (inode && inode == target->mapping->host)
			return true;
		if (ino && ino == ino_of_node(target))
			return true;
	}

	return false;
}

static bool has_merged_page(struct f2fs_sb_info *sbi, struct inode *inode,
				nid_t ino, pgoff_t idx, enum page_type type)
{
	enum page_type btype = PAGE_TYPE_OF_BIO(type);
	enum temp_type temp;
	struct f2fs_bio_info *io;
	bool ret = false;

	for (temp = HOT; temp < NR_TEMP_TYPE; temp++) {
		io = sbi->write_io[btype] + temp;

		down_read(&io->io_rwsem);
		ret = __has_merged_page(io, inode, ino, idx);
		up_read(&io->io_rwsem);

		/* TODO: use HOT temp only for meta pages now. */
		if (ret || btype == META)
			break;
	}
	return ret;
}

static void __f2fs_submit_merged_write(struct f2fs_sb_info *sbi,
				enum page_type type, enum temp_type temp)
{
	enum page_type btype = PAGE_TYPE_OF_BIO(type);
	struct f2fs_bio_info *io = sbi->write_io[btype] + temp;

	down_write(&io->io_rwsem);

	/* change META to META_FLUSH in the checkpoint procedure */
	if (type >= META_FLUSH) {
		io->fio.type = META_FLUSH;
		io->fio.op = REQ_OP_WRITE;
		io->fio.op_flags = REQ_META | REQ_PRIO | REQ_SYNC;
		if (!test_opt(sbi, NOBARRIER))
			io->fio.op_flags |= REQ_PREFLUSH | REQ_FUA;
	}
	__submit_merged_bio(io);
	up_write(&io->io_rwsem);
}

static void __submit_merged_write_cond(struct f2fs_sb_info *sbi,
				struct inode *inode, nid_t ino, pgoff_t idx,
				enum page_type type, bool force)
{
	enum temp_type temp;

	if (!force && !has_merged_page(sbi, inode, ino, idx, type))
		return;

	for (temp = HOT; temp < NR_TEMP_TYPE; temp++) {

		__f2fs_submit_merged_write(sbi, type, temp);

		/* TODO: use HOT temp only for meta pages now. */
		if (type >= META)
			break;
	}
}

void f2fs_submit_merged_write(struct f2fs_sb_info *sbi, enum page_type type)
{
	__submit_merged_write_cond(sbi, NULL, 0, 0, type, true);
}

void f2fs_submit_merged_write_cond(struct f2fs_sb_info *sbi,
				struct inode *inode, nid_t ino, pgoff_t idx,
				enum page_type type)
{
	__submit_merged_write_cond(sbi, inode, ino, idx, type, false);
}

void f2fs_flush_merged_writes(struct f2fs_sb_info *sbi)
{
	f2fs_submit_merged_write(sbi, DATA);
	f2fs_submit_merged_write(sbi, NODE);
	f2fs_submit_merged_write(sbi, META);
}

/*
 * Fill the locked page with data located in the block address.
 * A caller needs to unlock the page on failure.
 */
int f2fs_submit_page_bio(struct f2fs_io_info *fio)
{
	struct bio *bio;
	struct page *page = fio->encrypted_page ?
			fio->encrypted_page : fio->page;

	verify_block_addr(fio, fio->new_blkaddr);
	trace_f2fs_submit_page_bio(page, fio);
	f2fs_trace_ios(fio, 0);

	/* Allocate a new bio */
	bio = __bio_alloc(fio->sbi, fio->new_blkaddr, fio->io_wbc,
				1, is_read_io(fio->op), fio->type, fio->temp);

	if (bio_add_page(bio, page, PAGE_SIZE, 0) < PAGE_SIZE) {
		bio_put(bio);
		return -EFAULT;
	}
	bio_set_op_attrs(bio, fio->op, fio->op_flags);

	__submit_bio(fio->sbi, bio, fio->type);

	if (!is_read_io(fio->op))
		inc_page_count(fio->sbi, WB_DATA_TYPE(fio->page));
	return 0;
}

void f2fs_submit_page_write(struct f2fs_io_info *fio)
{
	struct f2fs_sb_info *sbi = fio->sbi;
	enum page_type btype = PAGE_TYPE_OF_BIO(fio->type);
	struct f2fs_bio_info *io = sbi->write_io[btype] + fio->temp;
	struct page *bio_page;

	f2fs_bug_on(sbi, is_read_io(fio->op));

	down_write(&io->io_rwsem);
next:
	if (fio->in_list) {
		spin_lock(&io->io_lock);
		if (list_empty(&io->io_list)) {
			spin_unlock(&io->io_lock);
			goto out;
		}
		fio = list_first_entry(&io->io_list,
						struct f2fs_io_info, list);
		list_del(&fio->list);
		spin_unlock(&io->io_lock);
	}

<<<<<<< HEAD
	if (fio->old_blkaddr != NEW_ADDR)
=======
	if (is_valid_blkaddr(fio->old_blkaddr))
>>>>>>> ba451d32
		verify_block_addr(fio, fio->old_blkaddr);
	verify_block_addr(fio, fio->new_blkaddr);

	bio_page = fio->encrypted_page ? fio->encrypted_page : fio->page;

	/* set submitted = true as a return value */
	fio->submitted = true;

	inc_page_count(sbi, WB_DATA_TYPE(bio_page));

	if (io->bio && (io->last_block_in_bio != fio->new_blkaddr - 1 ||
	    (io->fio.op != fio->op || io->fio.op_flags != fio->op_flags) ||
			!__same_bdev(sbi, fio->new_blkaddr, io->bio)))
		__submit_merged_bio(io);
alloc_new:
	if (io->bio == NULL) {
		if ((fio->type == DATA || fio->type == NODE) &&
				fio->new_blkaddr & F2FS_IO_SIZE_MASK(sbi)) {
			dec_page_count(sbi, WB_DATA_TYPE(bio_page));
			fio->retry = true;
			goto skip;
		}
		io->bio = __bio_alloc(sbi, fio->new_blkaddr, fio->io_wbc,
						BIO_MAX_PAGES, false,
						fio->type, fio->temp);
		io->fio = *fio;
	}

	if (bio_add_page(io->bio, bio_page, PAGE_SIZE, 0) < PAGE_SIZE) {
		__submit_merged_bio(io);
		goto alloc_new;
	}

	if (fio->io_wbc)
		wbc_account_io(fio->io_wbc, bio_page, PAGE_SIZE);

	io->last_block_in_bio = fio->new_blkaddr;
	f2fs_trace_ios(fio, 0);

	trace_f2fs_submit_page_write(fio->page, fio);
skip:
	if (fio->in_list)
		goto next;
out:
	up_write(&io->io_rwsem);
}

static struct bio *f2fs_grab_read_bio(struct inode *inode, block_t blkaddr,
							 unsigned nr_pages)
{
	struct f2fs_sb_info *sbi = F2FS_I_SB(inode);
	struct bio *bio;
	struct bio_post_read_ctx *ctx;
	unsigned int post_read_steps = 0;

	bio = f2fs_bio_alloc(sbi, min_t(int, nr_pages, BIO_MAX_PAGES), false);
	if (!bio)
		return ERR_PTR(-ENOMEM);
	f2fs_target_device(sbi, blkaddr, bio);
	bio->bi_end_io = f2fs_read_end_io;
	bio_set_op_attrs(bio, REQ_OP_READ, 0);

	if (f2fs_encrypted_file(inode))
		post_read_steps |= 1 << STEP_DECRYPT;
	if (post_read_steps) {
		ctx = mempool_alloc(bio_post_read_ctx_pool, GFP_NOFS);
		if (!ctx) {
			bio_put(bio);
			return ERR_PTR(-ENOMEM);
		}
		ctx->bio = bio;
		ctx->enabled_steps = post_read_steps;
		bio->bi_private = ctx;

		/* wait the page to be moved by cleaning */
		f2fs_wait_on_block_writeback(sbi, blkaddr);
	}

	return bio;
}

/* This can handle encryption stuffs */
static int f2fs_submit_page_read(struct inode *inode, struct page *page,
							block_t blkaddr)
{
	struct bio *bio = f2fs_grab_read_bio(inode, blkaddr, 1);

	if (IS_ERR(bio))
		return PTR_ERR(bio);

	if (bio_add_page(bio, page, PAGE_SIZE, 0) < PAGE_SIZE) {
		bio_put(bio);
		return -EFAULT;
	}
	__submit_bio(F2FS_I_SB(inode), bio, DATA);
	return 0;
}

static void __set_data_blkaddr(struct dnode_of_data *dn)
{
	struct f2fs_node *rn = F2FS_NODE(dn->node_page);
	__le32 *addr_array;
	int base = 0;

	if (IS_INODE(dn->node_page) && f2fs_has_extra_attr(dn->inode))
		base = get_extra_isize(dn->inode);

	/* Get physical address of data block */
	addr_array = blkaddr_in_node(rn);
	addr_array[base + dn->ofs_in_node] = cpu_to_le32(dn->data_blkaddr);
}

/*
 * Lock ordering for the change of data block address:
 * ->data_page
 *  ->node_page
 *    update block addresses in the node page
 */
void f2fs_set_data_blkaddr(struct dnode_of_data *dn)
{
	f2fs_wait_on_page_writeback(dn->node_page, NODE, true);
	__set_data_blkaddr(dn);
	if (set_page_dirty(dn->node_page))
		dn->node_changed = true;
}

void f2fs_update_data_blkaddr(struct dnode_of_data *dn, block_t blkaddr)
{
	dn->data_blkaddr = blkaddr;
	f2fs_set_data_blkaddr(dn);
	f2fs_update_extent_cache(dn);
}

/* dn->ofs_in_node will be returned with up-to-date last block pointer */
int f2fs_reserve_new_blocks(struct dnode_of_data *dn, blkcnt_t count)
{
	struct f2fs_sb_info *sbi = F2FS_I_SB(dn->inode);
	int err;

	if (!count)
		return 0;

	if (unlikely(is_inode_flag_set(dn->inode, FI_NO_ALLOC)))
		return -EPERM;
	if (unlikely((err = inc_valid_block_count(sbi, dn->inode, &count))))
		return err;

	trace_f2fs_reserve_new_blocks(dn->inode, dn->nid,
						dn->ofs_in_node, count);

	f2fs_wait_on_page_writeback(dn->node_page, NODE, true);

	for (; count > 0; dn->ofs_in_node++) {
		block_t blkaddr = datablock_addr(dn->inode,
					dn->node_page, dn->ofs_in_node);
		if (blkaddr == NULL_ADDR) {
			dn->data_blkaddr = NEW_ADDR;
			__set_data_blkaddr(dn);
			count--;
		}
	}

	if (set_page_dirty(dn->node_page))
		dn->node_changed = true;
	return 0;
}

/* Should keep dn->ofs_in_node unchanged */
int f2fs_reserve_new_block(struct dnode_of_data *dn)
{
	unsigned int ofs_in_node = dn->ofs_in_node;
	int ret;

	ret = f2fs_reserve_new_blocks(dn, 1);
	dn->ofs_in_node = ofs_in_node;
	return ret;
}

int f2fs_reserve_block(struct dnode_of_data *dn, pgoff_t index)
{
	bool need_put = dn->inode_page ? false : true;
	int err;

	err = f2fs_get_dnode_of_data(dn, index, ALLOC_NODE);
	if (err)
		return err;

	if (dn->data_blkaddr == NULL_ADDR)
		err = f2fs_reserve_new_block(dn);
	if (err || need_put)
		f2fs_put_dnode(dn);
	return err;
}

int f2fs_get_block(struct dnode_of_data *dn, pgoff_t index)
{
	struct extent_info ei  = {0,0,0};
	struct inode *inode = dn->inode;

	if (f2fs_lookup_extent_cache(inode, index, &ei)) {
		dn->data_blkaddr = ei.blk + index - ei.fofs;
		return 0;
	}

	return f2fs_reserve_block(dn, index);
}

struct page *f2fs_get_read_data_page(struct inode *inode, pgoff_t index,
						int op_flags, bool for_write)
{
	struct address_space *mapping = inode->i_mapping;
	struct dnode_of_data dn;
	struct page *page;
	struct extent_info ei = {0,0,0};
	int err;

	page = f2fs_grab_cache_page(mapping, index, for_write);
	if (!page)
		return ERR_PTR(-ENOMEM);

	if (f2fs_lookup_extent_cache(inode, index, &ei)) {
		dn.data_blkaddr = ei.blk + index - ei.fofs;
		goto got_it;
	}

	set_new_dnode(&dn, inode, NULL, NULL, 0);
	err = f2fs_get_dnode_of_data(&dn, index, LOOKUP_NODE);
	if (err)
		goto put_err;
	f2fs_put_dnode(&dn);

	if (unlikely(dn.data_blkaddr == NULL_ADDR)) {
		err = -ENOENT;
		goto put_err;
	}
got_it:
	if (PageUptodate(page)) {
		unlock_page(page);
		return page;
	}

	/*
	 * A new dentry page is allocated but not able to be written, since its
	 * new inode page couldn't be allocated due to -ENOSPC.
	 * In such the case, its blkaddr can be remained as NEW_ADDR.
	 * see, f2fs_add_link -> f2fs_get_new_data_page ->
	 * f2fs_init_inode_metadata.
	 */
	if (dn.data_blkaddr == NEW_ADDR) {
		zero_user_segment(page, 0, PAGE_SIZE);
		if (!PageUptodate(page))
			SetPageUptodate(page);
		unlock_page(page);
		return page;
	}

	err = f2fs_submit_page_read(inode, page, dn.data_blkaddr);
	if (err)
		goto put_err;
	return page;

put_err:
	f2fs_put_page(page, 1);
	return ERR_PTR(err);
}

struct page *f2fs_find_data_page(struct inode *inode, pgoff_t index)
{
	struct address_space *mapping = inode->i_mapping;
	struct page *page;

	page = find_get_page(mapping, index);
	if (page && PageUptodate(page))
		return page;
	f2fs_put_page(page, 0);

	page = f2fs_get_read_data_page(inode, index, 0, false);
	if (IS_ERR(page))
		return page;

	if (PageUptodate(page))
		return page;

	wait_on_page_locked(page);
	if (unlikely(!PageUptodate(page))) {
		f2fs_put_page(page, 0);
		return ERR_PTR(-EIO);
	}
	return page;
}

/*
 * If it tries to access a hole, return an error.
 * Because, the callers, functions in dir.c and GC, should be able to know
 * whether this page exists or not.
 */
struct page *f2fs_get_lock_data_page(struct inode *inode, pgoff_t index,
							bool for_write)
{
	struct address_space *mapping = inode->i_mapping;
	struct page *page;
repeat:
	page = f2fs_get_read_data_page(inode, index, 0, for_write);
	if (IS_ERR(page))
		return page;

	/* wait for read completion */
	lock_page(page);
	if (unlikely(page->mapping != mapping)) {
		f2fs_put_page(page, 1);
		goto repeat;
	}
	if (unlikely(!PageUptodate(page))) {
		f2fs_put_page(page, 1);
		return ERR_PTR(-EIO);
	}
	return page;
}

/*
 * Caller ensures that this data page is never allocated.
 * A new zero-filled data page is allocated in the page cache.
 *
 * Also, caller should grab and release a rwsem by calling f2fs_lock_op() and
 * f2fs_unlock_op().
 * Note that, ipage is set only by make_empty_dir, and if any error occur,
 * ipage should be released by this function.
 */
struct page *f2fs_get_new_data_page(struct inode *inode,
		struct page *ipage, pgoff_t index, bool new_i_size)
{
	struct address_space *mapping = inode->i_mapping;
	struct page *page;
	struct dnode_of_data dn;
	int err;

	page = f2fs_grab_cache_page(mapping, index, true);
	if (!page) {
		/*
		 * before exiting, we should make sure ipage will be released
		 * if any error occur.
		 */
		f2fs_put_page(ipage, 1);
		return ERR_PTR(-ENOMEM);
	}

	set_new_dnode(&dn, inode, ipage, NULL, 0);
	err = f2fs_reserve_block(&dn, index);
	if (err) {
		f2fs_put_page(page, 1);
		return ERR_PTR(err);
	}
	if (!ipage)
		f2fs_put_dnode(&dn);

	if (PageUptodate(page))
		goto got_it;

	if (dn.data_blkaddr == NEW_ADDR) {
		zero_user_segment(page, 0, PAGE_SIZE);
		if (!PageUptodate(page))
			SetPageUptodate(page);
	} else {
		f2fs_put_page(page, 1);

		/* if ipage exists, blkaddr should be NEW_ADDR */
		f2fs_bug_on(F2FS_I_SB(inode), ipage);
		page = f2fs_get_lock_data_page(inode, index, true);
		if (IS_ERR(page))
			return page;
	}
got_it:
	if (new_i_size && i_size_read(inode) <
				((loff_t)(index + 1) << PAGE_SHIFT))
		f2fs_i_size_write(inode, ((loff_t)(index + 1) << PAGE_SHIFT));
	return page;
}

static int __allocate_data_block(struct dnode_of_data *dn, int seg_type)
{
	struct f2fs_sb_info *sbi = F2FS_I_SB(dn->inode);
	struct f2fs_summary sum;
	struct node_info ni;
	pgoff_t fofs;
	blkcnt_t count = 1;
	int err;

	if (unlikely(is_inode_flag_set(dn->inode, FI_NO_ALLOC)))
		return -EPERM;

	dn->data_blkaddr = datablock_addr(dn->inode,
				dn->node_page, dn->ofs_in_node);
	if (dn->data_blkaddr == NEW_ADDR)
		goto alloc;

	if (unlikely((err = inc_valid_block_count(sbi, dn->inode, &count))))
		return err;

alloc:
	f2fs_get_node_info(sbi, dn->nid, &ni);
	set_summary(&sum, dn->nid, dn->ofs_in_node, ni.version);

<<<<<<< HEAD
	allocate_data_block(sbi, NULL, dn->data_blkaddr, &dn->data_blkaddr,
					&sum, seg_type, NULL, false);
	set_data_blkaddr(dn);
=======
	f2fs_allocate_data_block(sbi, NULL, dn->data_blkaddr, &dn->data_blkaddr,
					&sum, seg_type, NULL, false);
	f2fs_set_data_blkaddr(dn);
>>>>>>> ba451d32

	/* update i_size */
	fofs = f2fs_start_bidx_of_node(ofs_of_node(dn->node_page), dn->inode) +
							dn->ofs_in_node;
	if (i_size_read(dn->inode) < ((loff_t)(fofs + 1) << PAGE_SHIFT))
		f2fs_i_size_write(dn->inode,
				((loff_t)(fofs + 1) << PAGE_SHIFT));
	return 0;
}

int f2fs_preallocate_blocks(struct kiocb *iocb, struct iov_iter *from)
{
	struct inode *inode = file_inode(iocb->ki_filp);
	struct f2fs_map_blocks map;
	int flag;
	int err = 0;
	bool direct_io = iocb->ki_flags & IOCB_DIRECT;

	/* convert inline data for Direct I/O*/
	if (direct_io) {
		err = f2fs_convert_inline_inode(inode);
		if (err)
			return err;
	}

	if (is_inode_flag_set(inode, FI_NO_PREALLOC))
		return 0;

	map.m_lblk = F2FS_BLK_ALIGN(iocb->ki_pos);
	map.m_len = F2FS_BYTES_TO_BLK(iocb->ki_pos + iov_iter_count(from));
	if (map.m_len > map.m_lblk)
		map.m_len -= map.m_lblk;
	else
		map.m_len = 0;

	map.m_next_pgofs = NULL;
	map.m_next_extent = NULL;
	map.m_seg_type = NO_CHECK_TYPE;

	if (direct_io) {
<<<<<<< HEAD
		map.m_seg_type = rw_hint_to_seg_type(iocb->ki_hint);
=======
		map.m_seg_type = f2fs_rw_hint_to_seg_type(iocb->ki_hint);
>>>>>>> ba451d32
		flag = f2fs_force_buffered_io(inode, WRITE) ?
					F2FS_GET_BLOCK_PRE_AIO :
					F2FS_GET_BLOCK_PRE_DIO;
		goto map_blocks;
	}
	if (iocb->ki_pos + iov_iter_count(from) > MAX_INLINE_DATA(inode)) {
		err = f2fs_convert_inline_inode(inode);
		if (err)
			return err;
	}
	if (f2fs_has_inline_data(inode))
		return err;

	flag = F2FS_GET_BLOCK_PRE_AIO;

map_blocks:
	err = f2fs_map_blocks(inode, &map, 1, flag);
	if (map.m_len > 0 && err == -ENOSPC) {
		if (!direct_io)
			set_inode_flag(inode, FI_NO_PREALLOC);
		err = 0;
	}
	return err;
}

static inline void __do_map_lock(struct f2fs_sb_info *sbi, int flag, bool lock)
{
	if (flag == F2FS_GET_BLOCK_PRE_AIO) {
		if (lock)
			down_read(&sbi->node_change);
		else
			up_read(&sbi->node_change);
	} else {
		if (lock)
			f2fs_lock_op(sbi);
		else
			f2fs_unlock_op(sbi);
	}
}

/*
 * f2fs_map_blocks() now supported readahead/bmap/rw direct_IO with
 * f2fs_map_blocks structure.
 * If original data blocks are allocated, then give them to blockdev.
 * Otherwise,
 *     a. preallocate requested block addresses
 *     b. do not use extent cache for better performance
 *     c. give the block addresses to blockdev
 */
int f2fs_map_blocks(struct inode *inode, struct f2fs_map_blocks *map,
						int create, int flag)
{
	unsigned int maxblocks = map->m_len;
	struct dnode_of_data dn;
	struct f2fs_sb_info *sbi = F2FS_I_SB(inode);
	int mode = create ? ALLOC_NODE : LOOKUP_NODE;
	pgoff_t pgofs, end_offset, end;
	int err = 0, ofs = 1;
	unsigned int ofs_in_node, last_ofs_in_node;
	blkcnt_t prealloc;
	struct extent_info ei = {0,0,0};
	block_t blkaddr;
	unsigned int start_pgofs;

	if (!maxblocks)
		return 0;

	map->m_len = 0;
	map->m_flags = 0;

	/* it only supports block size == page size */
	pgofs =	(pgoff_t)map->m_lblk;
	end = pgofs + maxblocks;

	if (!create && f2fs_lookup_extent_cache(inode, pgofs, &ei)) {
		map->m_pblk = ei.blk + pgofs - ei.fofs;
		map->m_len = min((pgoff_t)maxblocks, ei.fofs + ei.len - pgofs);
		map->m_flags = F2FS_MAP_MAPPED;
		if (map->m_next_extent)
			*map->m_next_extent = pgofs + map->m_len;
		goto out;
	}

next_dnode:
	if (create)
		__do_map_lock(sbi, flag, true);

	/* When reading holes, we need its node page */
	set_new_dnode(&dn, inode, NULL, NULL, 0);
	err = f2fs_get_dnode_of_data(&dn, pgofs, mode);
	if (err) {
		if (flag == F2FS_GET_BLOCK_BMAP)
			map->m_pblk = 0;
		if (err == -ENOENT) {
			err = 0;
			if (map->m_next_pgofs)
				*map->m_next_pgofs =
<<<<<<< HEAD
					get_next_page_offset(&dn, pgofs);
			if (map->m_next_extent)
				*map->m_next_extent =
					get_next_page_offset(&dn, pgofs);
=======
					f2fs_get_next_page_offset(&dn, pgofs);
			if (map->m_next_extent)
				*map->m_next_extent =
					f2fs_get_next_page_offset(&dn, pgofs);
>>>>>>> ba451d32
		}
		goto unlock_out;
	}

	start_pgofs = pgofs;
	prealloc = 0;
	last_ofs_in_node = ofs_in_node = dn.ofs_in_node;
	end_offset = ADDRS_PER_PAGE(dn.node_page, inode);

next_block:
	blkaddr = datablock_addr(dn.inode, dn.node_page, dn.ofs_in_node);

	if (!is_valid_blkaddr(blkaddr)) {
		if (create) {
			if (unlikely(f2fs_cp_error(sbi))) {
				err = -EIO;
				goto sync_out;
			}
			if (flag == F2FS_GET_BLOCK_PRE_AIO) {
				if (blkaddr == NULL_ADDR) {
					prealloc++;
					last_ofs_in_node = dn.ofs_in_node;
				}
			} else {
				err = __allocate_data_block(&dn,
							map->m_seg_type);
				if (!err)
					set_inode_flag(inode, FI_APPEND_WRITE);
			}
			if (err)
				goto sync_out;
			map->m_flags |= F2FS_MAP_NEW;
			blkaddr = dn.data_blkaddr;
		} else {
			if (flag == F2FS_GET_BLOCK_BMAP) {
				map->m_pblk = 0;
				goto sync_out;
			}
			if (flag == F2FS_GET_BLOCK_PRECACHE)
				goto sync_out;
			if (flag == F2FS_GET_BLOCK_FIEMAP &&
						blkaddr == NULL_ADDR) {
				if (map->m_next_pgofs)
					*map->m_next_pgofs = pgofs + 1;
				goto sync_out;
			}
			if (flag != F2FS_GET_BLOCK_FIEMAP) {
				/* for defragment case */
				if (map->m_next_pgofs)
					*map->m_next_pgofs = pgofs + 1;
				goto sync_out;
			}
		}
	}

	if (flag == F2FS_GET_BLOCK_PRE_AIO)
		goto skip;

	if (map->m_len == 0) {
		/* preallocated unwritten block should be mapped for fiemap. */
		if (blkaddr == NEW_ADDR)
			map->m_flags |= F2FS_MAP_UNWRITTEN;
		map->m_flags |= F2FS_MAP_MAPPED;

		map->m_pblk = blkaddr;
		map->m_len = 1;
	} else if ((map->m_pblk != NEW_ADDR &&
			blkaddr == (map->m_pblk + ofs)) ||
			(map->m_pblk == NEW_ADDR && blkaddr == NEW_ADDR) ||
			flag == F2FS_GET_BLOCK_PRE_DIO) {
		ofs++;
		map->m_len++;
	} else {
		goto sync_out;
	}

skip:
	dn.ofs_in_node++;
	pgofs++;

	/* preallocate blocks in batch for one dnode page */
	if (flag == F2FS_GET_BLOCK_PRE_AIO &&
			(pgofs == end || dn.ofs_in_node == end_offset)) {

		dn.ofs_in_node = ofs_in_node;
		err = f2fs_reserve_new_blocks(&dn, prealloc);
		if (err)
			goto sync_out;

		map->m_len += dn.ofs_in_node - ofs_in_node;
		if (prealloc && dn.ofs_in_node != last_ofs_in_node + 1) {
			err = -ENOSPC;
			goto sync_out;
		}
		dn.ofs_in_node = end_offset;
	}

	if (pgofs >= end)
		goto sync_out;
	else if (dn.ofs_in_node < end_offset)
		goto next_block;

	if (flag == F2FS_GET_BLOCK_PRECACHE) {
		if (map->m_flags & F2FS_MAP_MAPPED) {
			unsigned int ofs = start_pgofs - map->m_lblk;

			f2fs_update_extent_cache_range(&dn,
				start_pgofs, map->m_pblk + ofs,
				map->m_len - ofs);
		}
	}

	f2fs_put_dnode(&dn);

	if (create) {
		__do_map_lock(sbi, flag, false);
		f2fs_balance_fs(sbi, dn.node_changed);
	}
	goto next_dnode;

sync_out:
	if (flag == F2FS_GET_BLOCK_PRECACHE) {
		if (map->m_flags & F2FS_MAP_MAPPED) {
			unsigned int ofs = start_pgofs - map->m_lblk;

			f2fs_update_extent_cache_range(&dn,
				start_pgofs, map->m_pblk + ofs,
				map->m_len - ofs);
		}
		if (map->m_next_extent)
			*map->m_next_extent = pgofs + 1;
	}
	f2fs_put_dnode(&dn);
unlock_out:
	if (create) {
		__do_map_lock(sbi, flag, false);
		f2fs_balance_fs(sbi, dn.node_changed);
	}
out:
	trace_f2fs_map_blocks(inode, map, err);
	return err;
}

bool f2fs_overwrite_io(struct inode *inode, loff_t pos, size_t len)
{
	struct f2fs_map_blocks map;
	block_t last_lblk;
	int err;

	if (pos + len > i_size_read(inode))
		return false;

	map.m_lblk = F2FS_BYTES_TO_BLK(pos);
	map.m_next_pgofs = NULL;
	map.m_next_extent = NULL;
	map.m_seg_type = NO_CHECK_TYPE;
	last_lblk = F2FS_BLK_ALIGN(pos + len);

	while (map.m_lblk < last_lblk) {
		map.m_len = last_lblk - map.m_lblk;
		err = f2fs_map_blocks(inode, &map, 0, F2FS_GET_BLOCK_DEFAULT);
		if (err || map.m_len == 0)
			return false;
		map.m_lblk += map.m_len;
	}
	return true;
}

static int __get_data_block(struct inode *inode, sector_t iblock,
			struct buffer_head *bh, int create, int flag,
			pgoff_t *next_pgofs, int seg_type)
{
	struct f2fs_map_blocks map;
	int err;

	map.m_lblk = iblock;
	map.m_len = bh->b_size >> inode->i_blkbits;
	map.m_next_pgofs = next_pgofs;
	map.m_next_extent = NULL;
	map.m_seg_type = seg_type;

	err = f2fs_map_blocks(inode, &map, create, flag);
	if (!err) {
		map_bh(bh, inode->i_sb, map.m_pblk);
		bh->b_state = (bh->b_state & ~F2FS_MAP_FLAGS) | map.m_flags;
		bh->b_size = (u64)map.m_len << inode->i_blkbits;
	}
	return err;
}

static int get_data_block(struct inode *inode, sector_t iblock,
			struct buffer_head *bh_result, int create, int flag,
			pgoff_t *next_pgofs)
{
	return __get_data_block(inode, iblock, bh_result, create,
							flag, next_pgofs,
							NO_CHECK_TYPE);
}

static int get_data_block_dio(struct inode *inode, sector_t iblock,
			struct buffer_head *bh_result, int create)
{
	return __get_data_block(inode, iblock, bh_result, create,
						F2FS_GET_BLOCK_DEFAULT, NULL,
<<<<<<< HEAD
						rw_hint_to_seg_type(
=======
						f2fs_rw_hint_to_seg_type(
>>>>>>> ba451d32
							inode->i_write_hint));
}

static int get_data_block_bmap(struct inode *inode, sector_t iblock,
			struct buffer_head *bh_result, int create)
{
	/* Block number less than F2FS MAX BLOCKS */
	if (unlikely(iblock >= F2FS_I_SB(inode)->max_file_blocks))
		return -EFBIG;

	return __get_data_block(inode, iblock, bh_result, create,
						F2FS_GET_BLOCK_BMAP, NULL,
						NO_CHECK_TYPE);
}

static inline sector_t logical_to_blk(struct inode *inode, loff_t offset)
{
	return (offset >> inode->i_blkbits);
}

static inline loff_t blk_to_logical(struct inode *inode, sector_t blk)
{
	return (blk << inode->i_blkbits);
}

static int f2fs_xattr_fiemap(struct inode *inode,
				struct fiemap_extent_info *fieinfo)
{
	struct f2fs_sb_info *sbi = F2FS_I_SB(inode);
	struct page *page;
	struct node_info ni;
	__u64 phys = 0, len;
	__u32 flags;
	nid_t xnid = F2FS_I(inode)->i_xattr_nid;
	int err = 0;

	if (f2fs_has_inline_xattr(inode)) {
		int offset;

		page = f2fs_grab_cache_page(NODE_MAPPING(sbi),
						inode->i_ino, false);
		if (!page)
			return -ENOMEM;

<<<<<<< HEAD
		get_node_info(sbi, inode->i_ino, &ni);
=======
		f2fs_get_node_info(sbi, inode->i_ino, &ni);
>>>>>>> ba451d32

		phys = (__u64)blk_to_logical(inode, ni.blk_addr);
		offset = offsetof(struct f2fs_inode, i_addr) +
					sizeof(__le32) * (DEF_ADDRS_PER_INODE -
					get_inline_xattr_addrs(inode));

		phys += offset;
		len = inline_xattr_size(inode);

		f2fs_put_page(page, 1);

		flags = FIEMAP_EXTENT_DATA_INLINE | FIEMAP_EXTENT_NOT_ALIGNED;

		if (!xnid)
			flags |= FIEMAP_EXTENT_LAST;

		err = fiemap_fill_next_extent(fieinfo, 0, phys, len, flags);
		if (err || err == 1)
			return err;
	}

	if (xnid) {
		page = f2fs_grab_cache_page(NODE_MAPPING(sbi), xnid, false);
		if (!page)
			return -ENOMEM;

<<<<<<< HEAD
		get_node_info(sbi, xnid, &ni);
=======
		f2fs_get_node_info(sbi, xnid, &ni);
>>>>>>> ba451d32

		phys = (__u64)blk_to_logical(inode, ni.blk_addr);
		len = inode->i_sb->s_blocksize;

		f2fs_put_page(page, 1);

		flags = FIEMAP_EXTENT_LAST;
	}

	if (phys)
		err = fiemap_fill_next_extent(fieinfo, 0, phys, len, flags);

	return (err < 0 ? err : 0);
}

int f2fs_fiemap(struct inode *inode, struct fiemap_extent_info *fieinfo,
		u64 start, u64 len)
{
	struct buffer_head map_bh;
	sector_t start_blk, last_blk;
	pgoff_t next_pgofs;
	u64 logical = 0, phys = 0, size = 0;
	u32 flags = 0;
	int ret = 0;

	if (fieinfo->fi_flags & FIEMAP_FLAG_CACHE) {
		ret = f2fs_precache_extents(inode);
		if (ret)
			return ret;
	}

	ret = fiemap_check_flags(fieinfo, FIEMAP_FLAG_SYNC | FIEMAP_FLAG_XATTR);
	if (ret)
		return ret;

	inode_lock(inode);

	if (fieinfo->fi_flags & FIEMAP_FLAG_XATTR) {
		ret = f2fs_xattr_fiemap(inode, fieinfo);
		goto out;
	}

	if (f2fs_has_inline_data(inode)) {
		ret = f2fs_inline_data_fiemap(inode, fieinfo, start, len);
		if (ret != -EAGAIN)
			goto out;
	}

	if (logical_to_blk(inode, len) == 0)
		len = blk_to_logical(inode, 1);

	start_blk = logical_to_blk(inode, start);
	last_blk = logical_to_blk(inode, start + len - 1);

next:
	memset(&map_bh, 0, sizeof(struct buffer_head));
	map_bh.b_size = len;

	ret = get_data_block(inode, start_blk, &map_bh, 0,
					F2FS_GET_BLOCK_FIEMAP, &next_pgofs);
	if (ret)
		goto out;

	/* HOLE */
	if (!buffer_mapped(&map_bh)) {
		start_blk = next_pgofs;

		if (blk_to_logical(inode, start_blk) < blk_to_logical(inode,
					F2FS_I_SB(inode)->max_file_blocks))
			goto prep_next;

		flags |= FIEMAP_EXTENT_LAST;
	}

	if (size) {
		if (f2fs_encrypted_inode(inode))
			flags |= FIEMAP_EXTENT_DATA_ENCRYPTED;

		ret = fiemap_fill_next_extent(fieinfo, logical,
				phys, size, flags);
	}

	if (start_blk > last_blk || ret)
		goto out;

	logical = blk_to_logical(inode, start_blk);
	phys = blk_to_logical(inode, map_bh.b_blocknr);
	size = map_bh.b_size;
	flags = 0;
	if (buffer_unwritten(&map_bh))
		flags = FIEMAP_EXTENT_UNWRITTEN;

	start_blk += logical_to_blk(inode, size);

prep_next:
	cond_resched();
	if (fatal_signal_pending(current))
		ret = -EINTR;
	else
		goto next;
out:
	if (ret == 1)
		ret = 0;

	inode_unlock(inode);
	return ret;
}

/*
 * This function was originally taken from fs/mpage.c, and customized for f2fs.
 * Major change was from block_size == page_size in f2fs by default.
 */
static int f2fs_mpage_readpages(struct address_space *mapping,
			struct list_head *pages, struct page *page,
			unsigned nr_pages)
{
	struct bio *bio = NULL;
	sector_t last_block_in_bio = 0;
	struct inode *inode = mapping->host;
	const unsigned blkbits = inode->i_blkbits;
	const unsigned blocksize = 1 << blkbits;
	sector_t block_in_file;
	sector_t last_block;
	sector_t last_block_in_file;
	sector_t block_nr;
	struct f2fs_map_blocks map;

	map.m_pblk = 0;
	map.m_lblk = 0;
	map.m_len = 0;
	map.m_flags = 0;
	map.m_next_pgofs = NULL;
	map.m_next_extent = NULL;
	map.m_seg_type = NO_CHECK_TYPE;

	for (; nr_pages; nr_pages--) {
		if (pages) {
			page = list_last_entry(pages, struct page, lru);

			prefetchw(&page->flags);
			list_del(&page->lru);
			if (add_to_page_cache_lru(page, mapping,
						  page->index,
						  readahead_gfp_mask(mapping)))
				goto next_page;
		}

		block_in_file = (sector_t)page->index;
		last_block = block_in_file + nr_pages;
		last_block_in_file = (i_size_read(inode) + blocksize - 1) >>
								blkbits;
		if (last_block > last_block_in_file)
			last_block = last_block_in_file;

		/*
		 * Map blocks using the previous result first.
		 */
		if ((map.m_flags & F2FS_MAP_MAPPED) &&
				block_in_file > map.m_lblk &&
				block_in_file < (map.m_lblk + map.m_len))
			goto got_it;

		/*
		 * Then do more f2fs_map_blocks() calls until we are
		 * done with this page.
		 */
		map.m_flags = 0;

		if (block_in_file < last_block) {
			map.m_lblk = block_in_file;
			map.m_len = last_block - block_in_file;

			if (f2fs_map_blocks(inode, &map, 0,
						F2FS_GET_BLOCK_DEFAULT))
				goto set_error_page;
		}
got_it:
		if ((map.m_flags & F2FS_MAP_MAPPED)) {
			block_nr = map.m_pblk + block_in_file - map.m_lblk;
			SetPageMappedToDisk(page);

			if (!PageUptodate(page) && !cleancache_get_page(page)) {
				SetPageUptodate(page);
				goto confused;
			}
		} else {
			zero_user_segment(page, 0, PAGE_SIZE);
			if (!PageUptodate(page))
				SetPageUptodate(page);
			unlock_page(page);
			goto next_page;
		}

		/*
		 * This page will go to BIO.  Do we need to send this
		 * BIO off first?
		 */
		if (bio && (last_block_in_bio != block_nr - 1 ||
			!__same_bdev(F2FS_I_SB(inode), block_nr, bio))) {
submit_and_realloc:
			__submit_bio(F2FS_I_SB(inode), bio, DATA);
			bio = NULL;
		}
		if (bio == NULL) {
			bio = f2fs_grab_read_bio(inode, block_nr, nr_pages);
			if (IS_ERR(bio)) {
				bio = NULL;
				goto set_error_page;
			}
		}

		if (bio_add_page(bio, page, blocksize, 0) < blocksize)
			goto submit_and_realloc;

		last_block_in_bio = block_nr;
		goto next_page;
set_error_page:
		SetPageError(page);
		zero_user_segment(page, 0, PAGE_SIZE);
		unlock_page(page);
		goto next_page;
confused:
		if (bio) {
			__submit_bio(F2FS_I_SB(inode), bio, DATA);
			bio = NULL;
		}
		unlock_page(page);
next_page:
		if (pages)
			put_page(page);
	}
	BUG_ON(pages && !list_empty(pages));
	if (bio)
		__submit_bio(F2FS_I_SB(inode), bio, DATA);
	return 0;
}

static int f2fs_read_data_page(struct file *file, struct page *page)
{
	struct inode *inode = page->mapping->host;
	int ret = -EAGAIN;

	trace_f2fs_readpage(page, DATA);

	/* If the file has inline data, try to read it directly */
	if (f2fs_has_inline_data(inode))
		ret = f2fs_read_inline_data(inode, page);
	if (ret == -EAGAIN)
		ret = f2fs_mpage_readpages(page->mapping, NULL, page, 1);
	return ret;
}

static int f2fs_read_data_pages(struct file *file,
			struct address_space *mapping,
			struct list_head *pages, unsigned nr_pages)
{
	struct inode *inode = mapping->host;
	struct page *page = list_last_entry(pages, struct page, lru);

	trace_f2fs_readpages(inode, page, nr_pages);

	/* If the file has inline data, skip readpages */
	if (f2fs_has_inline_data(inode))
		return 0;

	return f2fs_mpage_readpages(mapping, pages, NULL, nr_pages);
}

static int encrypt_one_page(struct f2fs_io_info *fio)
{
	struct inode *inode = fio->page->mapping->host;
	gfp_t gfp_flags = GFP_NOFS;

	if (!f2fs_encrypted_file(inode))
		return 0;

	/* wait for GCed page writeback via META_MAPPING */
	f2fs_wait_on_block_writeback(fio->sbi, fio->old_blkaddr);

retry_encrypt:
	fio->encrypted_page = fscrypt_encrypt_page(inode, fio->page,
			PAGE_SIZE, 0, fio->page->index, gfp_flags);
	if (!IS_ERR(fio->encrypted_page))
		return 0;

	/* flush pending IOs and wait for a while in the ENOMEM case */
	if (PTR_ERR(fio->encrypted_page) == -ENOMEM) {
		f2fs_flush_merged_writes(fio->sbi);
		congestion_wait(BLK_RW_ASYNC, HZ/50);
		gfp_flags |= __GFP_NOFAIL;
		goto retry_encrypt;
	}
	return PTR_ERR(fio->encrypted_page);
}

static inline bool check_inplace_update_policy(struct inode *inode,
				struct f2fs_io_info *fio)
<<<<<<< HEAD
{
	struct f2fs_sb_info *sbi = F2FS_I_SB(inode);
	unsigned int policy = SM_I(sbi)->ipu_policy;

	if (policy & (0x1 << F2FS_IPU_FORCE))
		return true;
	if (policy & (0x1 << F2FS_IPU_SSR) && need_SSR(sbi))
		return true;
	if (policy & (0x1 << F2FS_IPU_UTIL) &&
			utilization(sbi) > SM_I(sbi)->min_ipu_util)
		return true;
	if (policy & (0x1 << F2FS_IPU_SSR_UTIL) && need_SSR(sbi) &&
			utilization(sbi) > SM_I(sbi)->min_ipu_util)
		return true;

	/*
	 * IPU for rewrite async pages
	 */
	if (policy & (0x1 << F2FS_IPU_ASYNC) &&
			fio && fio->op == REQ_OP_WRITE &&
			!(fio->op_flags & REQ_SYNC) &&
			!f2fs_encrypted_inode(inode))
		return true;

	/* this is only set during fdatasync */
	if (policy & (0x1 << F2FS_IPU_FSYNC) &&
			is_inode_flag_set(inode, FI_NEED_IPU))
		return true;

	return false;
}

bool should_update_inplace(struct inode *inode, struct f2fs_io_info *fio)
{
	if (f2fs_is_pinned_file(inode))
		return true;

	/* if this is cold file, we should overwrite to avoid fragmentation */
	if (file_is_cold(inode))
		return true;

	return check_inplace_update_policy(inode, fio);
}

bool should_update_outplace(struct inode *inode, struct f2fs_io_info *fio)
{
	struct f2fs_sb_info *sbi = F2FS_I_SB(inode);

	if (test_opt(sbi, LFS))
		return true;
	if (S_ISDIR(inode->i_mode))
		return true;
	if (f2fs_is_atomic_file(inode))
		return true;
	if (fio) {
		if (is_cold_data(fio->page))
			return true;
		if (IS_ATOMIC_WRITTEN_PAGE(fio->page))
			return true;
	}
	return false;
}

static inline bool need_inplace_update(struct f2fs_io_info *fio)
=======
>>>>>>> ba451d32
{
	struct f2fs_sb_info *sbi = F2FS_I_SB(inode);
	unsigned int policy = SM_I(sbi)->ipu_policy;

<<<<<<< HEAD
	if (should_update_outplace(inode, fio))
		return false;

	return should_update_inplace(inode, fio);
=======
	if (policy & (0x1 << F2FS_IPU_FORCE))
		return true;
	if (policy & (0x1 << F2FS_IPU_SSR) && f2fs_need_SSR(sbi))
		return true;
	if (policy & (0x1 << F2FS_IPU_UTIL) &&
			utilization(sbi) > SM_I(sbi)->min_ipu_util)
		return true;
	if (policy & (0x1 << F2FS_IPU_SSR_UTIL) && f2fs_need_SSR(sbi) &&
			utilization(sbi) > SM_I(sbi)->min_ipu_util)
		return true;

	/*
	 * IPU for rewrite async pages
	 */
	if (policy & (0x1 << F2FS_IPU_ASYNC) &&
			fio && fio->op == REQ_OP_WRITE &&
			!(fio->op_flags & REQ_SYNC) &&
			!f2fs_encrypted_inode(inode))
		return true;

	/* this is only set during fdatasync */
	if (policy & (0x1 << F2FS_IPU_FSYNC) &&
			is_inode_flag_set(inode, FI_NEED_IPU))
		return true;

	return false;
>>>>>>> ba451d32
}

bool f2fs_should_update_inplace(struct inode *inode, struct f2fs_io_info *fio)
{
	if (f2fs_is_pinned_file(inode))
		return true;

	/* if this is cold file, we should overwrite to avoid fragmentation */
	if (file_is_cold(inode))
		return true;

	return check_inplace_update_policy(inode, fio);
}

bool f2fs_should_update_outplace(struct inode *inode, struct f2fs_io_info *fio)
{
	struct f2fs_sb_info *sbi = F2FS_I_SB(inode);

	if (test_opt(sbi, LFS))
		return true;
	if (S_ISDIR(inode->i_mode))
		return true;
	if (f2fs_is_atomic_file(inode))
		return true;
	if (fio) {
		if (is_cold_data(fio->page))
			return true;
		if (IS_ATOMIC_WRITTEN_PAGE(fio->page))
			return true;
	}
	return false;
}

static inline bool need_inplace_update(struct f2fs_io_info *fio)
{
	struct inode *inode = fio->page->mapping->host;

	if (f2fs_should_update_outplace(inode, fio))
		return false;

	return f2fs_should_update_inplace(inode, fio);
}

int f2fs_do_write_data_page(struct f2fs_io_info *fio)
{
	struct page *page = fio->page;
	struct inode *inode = page->mapping->host;
	struct dnode_of_data dn;
	struct extent_info ei = {0,0,0};
	bool ipu_force = false;
	int err = 0;

	set_new_dnode(&dn, inode, NULL, NULL, 0);
	if (need_inplace_update(fio) &&
			f2fs_lookup_extent_cache(inode, page->index, &ei)) {
		fio->old_blkaddr = ei.blk + page->index - ei.fofs;

		if (is_valid_blkaddr(fio->old_blkaddr)) {
			ipu_force = true;
			fio->need_lock = LOCK_DONE;
			goto got_it;
		}
	}

	/* Deadlock due to between page->lock and f2fs_lock_op */
	if (fio->need_lock == LOCK_REQ && !f2fs_trylock_op(fio->sbi))
		return -EAGAIN;

	err = f2fs_get_dnode_of_data(&dn, page->index, LOOKUP_NODE);
	if (err)
		goto out;

	fio->old_blkaddr = dn.data_blkaddr;

	/* This page is already truncated */
	if (fio->old_blkaddr == NULL_ADDR) {
		ClearPageUptodate(page);
		goto out_writepage;
	}
got_it:
	/*
	 * If current allocation needs SSR,
	 * it had better in-place writes for updated data.
	 */
	if (ipu_force || (is_valid_blkaddr(fio->old_blkaddr) &&
					need_inplace_update(fio))) {
		err = encrypt_one_page(fio);
		if (err)
			goto out_writepage;

		set_page_writeback(page);
		ClearPageError(page);
		f2fs_put_dnode(&dn);
		if (fio->need_lock == LOCK_REQ)
			f2fs_unlock_op(fio->sbi);
		err = f2fs_inplace_write_data(fio);
		trace_f2fs_do_write_data_page(fio->page, IPU);
		set_inode_flag(inode, FI_UPDATE_WRITE);
		return err;
	}

	if (fio->need_lock == LOCK_RETRY) {
		if (!f2fs_trylock_op(fio->sbi)) {
			err = -EAGAIN;
			goto out_writepage;
		}
		fio->need_lock = LOCK_REQ;
	}

	err = encrypt_one_page(fio);
	if (err)
		goto out_writepage;

	set_page_writeback(page);
	ClearPageError(page);

	/* LFS mode write path */
	f2fs_outplace_write_data(&dn, fio);
	trace_f2fs_do_write_data_page(page, OPU);
	set_inode_flag(inode, FI_APPEND_WRITE);
	if (page->index == 0)
		set_inode_flag(inode, FI_FIRST_BLOCK_WRITTEN);
out_writepage:
	f2fs_put_dnode(&dn);
out:
	if (fio->need_lock == LOCK_REQ)
		f2fs_unlock_op(fio->sbi);
	return err;
}

static int __write_data_page(struct page *page, bool *submitted,
				struct writeback_control *wbc,
				enum iostat_type io_type)
{
	struct inode *inode = page->mapping->host;
	struct f2fs_sb_info *sbi = F2FS_I_SB(inode);
	loff_t i_size = i_size_read(inode);
	const pgoff_t end_index = ((unsigned long long) i_size)
							>> PAGE_SHIFT;
	loff_t psize = (page->index + 1) << PAGE_SHIFT;
	unsigned offset = 0;
	bool need_balance_fs = false;
	int err = 0;
	struct f2fs_io_info fio = {
		.sbi = sbi,
		.ino = inode->i_ino,
		.type = DATA,
		.op = REQ_OP_WRITE,
		.op_flags = wbc_to_write_flags(wbc),
		.old_blkaddr = NULL_ADDR,
		.page = page,
		.encrypted_page = NULL,
		.submitted = false,
		.need_lock = LOCK_RETRY,
		.io_type = io_type,
		.io_wbc = wbc,
	};

	trace_f2fs_writepage(page, DATA);

	/* we should bypass data pages to proceed the kworkder jobs */
	if (unlikely(f2fs_cp_error(sbi))) {
		mapping_set_error(page->mapping, -EIO);
<<<<<<< HEAD
=======
		/*
		 * don't drop any dirty dentry pages for keeping lastest
		 * directory structure.
		 */
		if (S_ISDIR(inode->i_mode))
			goto redirty_out;
>>>>>>> ba451d32
		goto out;
	}

	if (unlikely(is_sbi_flag_set(sbi, SBI_POR_DOING)))
		goto redirty_out;

	if (page->index < end_index)
		goto write;

	/*
	 * If the offset is out-of-range of file size,
	 * this page does not have to be written to disk.
	 */
	offset = i_size & (PAGE_SIZE - 1);
	if ((page->index >= end_index + 1) || !offset)
		goto out;

	zero_user_segment(page, offset, PAGE_SIZE);
write:
	if (f2fs_is_drop_cache(inode))
		goto out;
	/* we should not write 0'th page having journal header */
	if (f2fs_is_volatile_file(inode) && (!page->index ||
			(!wbc->for_reclaim &&
			f2fs_available_free_memory(sbi, BASE_CHECK))))
		goto redirty_out;

	/* Dentry blocks are controlled by checkpoint */
	if (S_ISDIR(inode->i_mode)) {
		fio.need_lock = LOCK_DONE;
		err = f2fs_do_write_data_page(&fio);
		goto done;
	}

	if (!wbc->for_reclaim)
		need_balance_fs = true;
	else if (has_not_enough_free_secs(sbi, 0, 0))
		goto redirty_out;
	else
		set_inode_flag(inode, FI_HOT_DATA);

	err = -EAGAIN;
	if (f2fs_has_inline_data(inode)) {
		err = f2fs_write_inline_data(inode, page);
		if (!err)
			goto out;
	}

	if (err == -EAGAIN) {
		err = f2fs_do_write_data_page(&fio);
		if (err == -EAGAIN) {
			fio.need_lock = LOCK_REQ;
			err = f2fs_do_write_data_page(&fio);
		}
	}

	if (err) {
		file_set_keep_isize(inode);
	} else {
		down_write(&F2FS_I(inode)->i_sem);
		if (F2FS_I(inode)->last_disk_size < psize)
			F2FS_I(inode)->last_disk_size = psize;
		up_write(&F2FS_I(inode)->i_sem);
	}

done:
	if (err && err != -ENOENT)
		goto redirty_out;

out:
	inode_dec_dirty_pages(inode);
	if (err)
		ClearPageUptodate(page);

	if (wbc->for_reclaim) {
		f2fs_submit_merged_write_cond(sbi, inode, 0, page->index, DATA);
		clear_inode_flag(inode, FI_HOT_DATA);
		f2fs_remove_dirty_inode(inode);
		submitted = NULL;
	}

	unlock_page(page);
	if (!S_ISDIR(inode->i_mode))
		f2fs_balance_fs(sbi, need_balance_fs);

	if (unlikely(f2fs_cp_error(sbi))) {
		f2fs_submit_merged_write(sbi, DATA);
		submitted = NULL;
	}

	if (submitted)
		*submitted = fio.submitted;

	return 0;

redirty_out:
	redirty_page_for_writepage(wbc, page);
	/*
	 * pageout() in MM traslates EAGAIN, so calls handle_write_error()
	 * -> mapping_set_error() -> set_bit(AS_EIO, ...).
	 * file_write_and_wait_range() will see EIO error, which is critical
	 * to return value of fsync() followed by atomic_write failure to user.
	 */
	if (!err || wbc->for_reclaim)
		return AOP_WRITEPAGE_ACTIVATE;
	unlock_page(page);
	return err;
}

static int f2fs_write_data_page(struct page *page,
					struct writeback_control *wbc)
{
	return __write_data_page(page, NULL, wbc, FS_DATA_IO);
}

/*
 * This function was copied from write_cche_pages from mm/page-writeback.c.
 * The major change is making write step of cold data page separately from
 * warm/hot data page.
 */
static int f2fs_write_cache_pages(struct address_space *mapping,
					struct writeback_control *wbc,
					enum iostat_type io_type)
{
	int ret = 0;
	int done = 0;
	struct pagevec pvec;
	struct f2fs_sb_info *sbi = F2FS_M_SB(mapping);
	int nr_pages;
	pgoff_t uninitialized_var(writeback_index);
	pgoff_t index;
	pgoff_t end;		/* Inclusive */
	pgoff_t done_index;
	pgoff_t last_idx = ULONG_MAX;
	int cycled;
	int range_whole = 0;
	int tag;

	pagevec_init(&pvec, 0);

	if (get_dirty_pages(mapping->host) <=
				SM_I(F2FS_M_SB(mapping))->min_hot_blocks)
		set_inode_flag(mapping->host, FI_HOT_DATA);
	else
		clear_inode_flag(mapping->host, FI_HOT_DATA);

	if (wbc->range_cyclic) {
		writeback_index = mapping->writeback_index; /* prev offset */
		index = writeback_index;
		if (index == 0)
			cycled = 1;
		else
			cycled = 0;
		end = -1;
	} else {
		index = wbc->range_start >> PAGE_SHIFT;
		end = wbc->range_end >> PAGE_SHIFT;
		if (wbc->range_start == 0 && wbc->range_end == LLONG_MAX)
			range_whole = 1;
		cycled = 1; /* ignore range_cyclic tests */
	}
	if (wbc->sync_mode == WB_SYNC_ALL || wbc->tagged_writepages)
		tag = PAGECACHE_TAG_TOWRITE;
	else
		tag = PAGECACHE_TAG_DIRTY;
retry:
	if (wbc->sync_mode == WB_SYNC_ALL || wbc->tagged_writepages)
		tag_pages_for_writeback(mapping, index, end);
	done_index = index;
	while (!done && (index <= end)) {
		int i;

		nr_pages = pagevec_lookup_range_tag(&pvec, mapping, &index, end,
				tag);
		if (nr_pages == 0)
			break;

		for (i = 0; i < nr_pages; i++) {
			struct page *page = pvec.pages[i];
			bool submitted = false;

			/* give a priority to WB_SYNC threads */
			if (atomic_read(&sbi->wb_sync_req[DATA]) &&
					wbc->sync_mode == WB_SYNC_NONE) {
				done = 1;
				break;
			}

			done_index = page->index;
retry_write:
			lock_page(page);

			if (unlikely(page->mapping != mapping)) {
continue_unlock:
				unlock_page(page);
				continue;
			}

			if (!PageDirty(page)) {
				/* someone wrote it for us */
				goto continue_unlock;
			}

			if (PageWriteback(page)) {
				if (wbc->sync_mode != WB_SYNC_NONE)
					f2fs_wait_on_page_writeback(page,
								DATA, true);
				else
					goto continue_unlock;
			}

			BUG_ON(PageWriteback(page));
			if (!clear_page_dirty_for_io(page))
				goto continue_unlock;

			ret = __write_data_page(page, &submitted, wbc, io_type);
			if (unlikely(ret)) {
				/*
				 * keep nr_to_write, since vfs uses this to
				 * get # of written pages.
				 */
				if (ret == AOP_WRITEPAGE_ACTIVATE) {
					unlock_page(page);
					ret = 0;
					continue;
				} else if (ret == -EAGAIN) {
					ret = 0;
					if (wbc->sync_mode == WB_SYNC_ALL) {
						cond_resched();
						congestion_wait(BLK_RW_ASYNC,
									HZ/50);
						goto retry_write;
					}
					continue;
				}
				done_index = page->index + 1;
				done = 1;
				break;
			} else if (submitted) {
				last_idx = page->index;
			}

			if (--wbc->nr_to_write <= 0 &&
					wbc->sync_mode == WB_SYNC_NONE) {
				done = 1;
				break;
			}
		}
		pagevec_release(&pvec);
		cond_resched();
	}

	if (!cycled && !done) {
		cycled = 1;
		index = 0;
		end = writeback_index - 1;
		goto retry;
	}
	if (wbc->range_cyclic || (range_whole && wbc->nr_to_write > 0))
		mapping->writeback_index = done_index;

	if (last_idx != ULONG_MAX)
		f2fs_submit_merged_write_cond(F2FS_M_SB(mapping), mapping->host,
						0, last_idx, DATA);

	return ret;
}

static int __f2fs_write_data_pages(struct address_space *mapping,
						struct writeback_control *wbc,
						enum iostat_type io_type)
{
	struct inode *inode = mapping->host;
	struct f2fs_sb_info *sbi = F2FS_I_SB(inode);
	struct blk_plug plug;
	int ret;

	/* deal with chardevs and other special file */
	if (!mapping->a_ops->writepage)
		return 0;

	/* skip writing if there is no dirty page in this inode */
	if (!get_dirty_pages(inode) && wbc->sync_mode == WB_SYNC_NONE)
		return 0;

	/* during POR, we don't need to trigger writepage at all. */
	if (unlikely(is_sbi_flag_set(sbi, SBI_POR_DOING)))
		goto skip_write;

	if (S_ISDIR(inode->i_mode) && wbc->sync_mode == WB_SYNC_NONE &&
			get_dirty_pages(inode) < nr_pages_to_skip(sbi, DATA) &&
			f2fs_available_free_memory(sbi, DIRTY_DENTS))
		goto skip_write;

	/* skip writing during file defragment */
	if (is_inode_flag_set(inode, FI_DO_DEFRAG))
		goto skip_write;

	trace_f2fs_writepages(mapping->host, wbc, DATA);

	/* to avoid spliting IOs due to mixed WB_SYNC_ALL and WB_SYNC_NONE */
	if (wbc->sync_mode == WB_SYNC_ALL)
		atomic_inc(&sbi->wb_sync_req[DATA]);
	else if (atomic_read(&sbi->wb_sync_req[DATA]))
		goto skip_write;

	blk_start_plug(&plug);
	ret = f2fs_write_cache_pages(mapping, wbc, io_type);
	blk_finish_plug(&plug);

	if (wbc->sync_mode == WB_SYNC_ALL)
		atomic_dec(&sbi->wb_sync_req[DATA]);
	/*
	 * if some pages were truncated, we cannot guarantee its mapping->host
	 * to detect pending bios.
	 */

	f2fs_remove_dirty_inode(inode);
	return ret;

skip_write:
	wbc->pages_skipped += get_dirty_pages(inode);
	trace_f2fs_writepages(mapping->host, wbc, DATA);
	return 0;
}

static int f2fs_write_data_pages(struct address_space *mapping,
			    struct writeback_control *wbc)
{
	struct inode *inode = mapping->host;

	return __f2fs_write_data_pages(mapping, wbc,
			F2FS_I(inode)->cp_task == current ?
			FS_CP_DATA_IO : FS_DATA_IO);
}

static void f2fs_write_failed(struct address_space *mapping, loff_t to)
{
	struct inode *inode = mapping->host;
	loff_t i_size = i_size_read(inode);

	if (to > i_size) {
		down_write(&F2FS_I(inode)->i_mmap_sem);
		truncate_pagecache(inode, i_size);
		f2fs_truncate_blocks(inode, i_size, true);
		up_write(&F2FS_I(inode)->i_mmap_sem);
	}
}

static int prepare_write_begin(struct f2fs_sb_info *sbi,
			struct page *page, loff_t pos, unsigned len,
			block_t *blk_addr, bool *node_changed)
{
	struct inode *inode = page->mapping->host;
	pgoff_t index = page->index;
	struct dnode_of_data dn;
	struct page *ipage;
	bool locked = false;
	struct extent_info ei = {0,0,0};
	int err = 0;

	/*
	 * we already allocated all the blocks, so we don't need to get
	 * the block addresses when there is no need to fill the page.
	 */
	if (!f2fs_has_inline_data(inode) && len == PAGE_SIZE &&
			!is_inode_flag_set(inode, FI_NO_PREALLOC))
		return 0;

	if (f2fs_has_inline_data(inode) ||
			(pos & PAGE_MASK) >= i_size_read(inode)) {
		__do_map_lock(sbi, F2FS_GET_BLOCK_PRE_AIO, true);
		locked = true;
	}
restart:
	/* check inline_data */
	ipage = f2fs_get_node_page(sbi, inode->i_ino);
	if (IS_ERR(ipage)) {
		err = PTR_ERR(ipage);
		goto unlock_out;
	}

	set_new_dnode(&dn, inode, ipage, ipage, 0);

	if (f2fs_has_inline_data(inode)) {
		if (pos + len <= MAX_INLINE_DATA(inode)) {
			f2fs_do_read_inline_data(page, ipage);
			set_inode_flag(inode, FI_DATA_EXIST);
			if (inode->i_nlink)
				set_inline_node(ipage);
		} else {
			err = f2fs_convert_inline_page(&dn, page);
			if (err)
				goto out;
			if (dn.data_blkaddr == NULL_ADDR)
				err = f2fs_get_block(&dn, index);
		}
	} else if (locked) {
		err = f2fs_get_block(&dn, index);
	} else {
		if (f2fs_lookup_extent_cache(inode, index, &ei)) {
			dn.data_blkaddr = ei.blk + index - ei.fofs;
		} else {
			/* hole case */
			err = f2fs_get_dnode_of_data(&dn, index, LOOKUP_NODE);
			if (err || dn.data_blkaddr == NULL_ADDR) {
				f2fs_put_dnode(&dn);
				__do_map_lock(sbi, F2FS_GET_BLOCK_PRE_AIO,
								true);
				locked = true;
				goto restart;
			}
		}
	}

	/* convert_inline_page can make node_changed */
	*blk_addr = dn.data_blkaddr;
	*node_changed = dn.node_changed;
out:
	f2fs_put_dnode(&dn);
unlock_out:
	if (locked)
		__do_map_lock(sbi, F2FS_GET_BLOCK_PRE_AIO, false);
	return err;
}

static int f2fs_write_begin(struct file *file, struct address_space *mapping,
		loff_t pos, unsigned len, unsigned flags,
		struct page **pagep, void **fsdata)
{
	struct inode *inode = mapping->host;
	struct f2fs_sb_info *sbi = F2FS_I_SB(inode);
	struct page *page = NULL;
	pgoff_t index = ((unsigned long long) pos) >> PAGE_SHIFT;
	bool need_balance = false, drop_atomic = false;
	block_t blkaddr = NULL_ADDR;
	int err = 0;

	if (trace_android_fs_datawrite_start_enabled()) {
		char *path, pathbuf[MAX_TRACE_PATHBUF_LEN];

		path = android_fstrace_get_pathname(pathbuf,
						    MAX_TRACE_PATHBUF_LEN,
						    inode);
		trace_android_fs_datawrite_start(inode, pos, len,
						 current->pid, path,
						 current->comm);
	}
	trace_f2fs_write_begin(inode, pos, len, flags);

	if (f2fs_is_atomic_file(inode) &&
<<<<<<< HEAD
			!available_free_memory(sbi, INMEM_PAGES)) {
=======
			!f2fs_available_free_memory(sbi, INMEM_PAGES)) {
>>>>>>> ba451d32
		err = -ENOMEM;
		drop_atomic = true;
		goto fail;
	}

	/*
	 * We should check this at this moment to avoid deadlock on inode page
	 * and #0 page. The locking rule for inline_data conversion should be:
	 * lock_page(page #0) -> lock_page(inode_page)
	 */
	if (index != 0) {
		err = f2fs_convert_inline_inode(inode);
		if (err)
			goto fail;
	}
repeat:
	/*
	 * Do not use grab_cache_page_write_begin() to avoid deadlock due to
	 * wait_for_stable_page. Will wait that below with our IO control.
	 */
	page = f2fs_pagecache_get_page(mapping, index,
				FGP_LOCK | FGP_WRITE | FGP_CREAT, GFP_NOFS);
	if (!page) {
		err = -ENOMEM;
		goto fail;
	}

	*pagep = page;

	err = prepare_write_begin(sbi, page, pos, len,
					&blkaddr, &need_balance);
	if (err)
		goto fail;

	if (need_balance && has_not_enough_free_secs(sbi, 0, 0)) {
		unlock_page(page);
		f2fs_balance_fs(sbi, true);
		lock_page(page);
		if (page->mapping != mapping) {
			/* The page got truncated from under us */
			f2fs_put_page(page, 1);
			goto repeat;
		}
	}

	f2fs_wait_on_page_writeback(page, DATA, false);

	/* wait for GCed page writeback via META_MAPPING */
	if (f2fs_post_read_required(inode))
		f2fs_wait_on_block_writeback(sbi, blkaddr);

	if (len == PAGE_SIZE || PageUptodate(page))
		return 0;

	if (!(pos & (PAGE_SIZE - 1)) && (pos + len) >= i_size_read(inode)) {
		zero_user_segment(page, len, PAGE_SIZE);
		return 0;
	}

	if (blkaddr == NEW_ADDR) {
		zero_user_segment(page, 0, PAGE_SIZE);
		SetPageUptodate(page);
	} else {
		err = f2fs_submit_page_read(inode, page, blkaddr);
		if (err)
			goto fail;

		lock_page(page);
		if (unlikely(page->mapping != mapping)) {
			f2fs_put_page(page, 1);
			goto repeat;
		}
		if (unlikely(!PageUptodate(page))) {
			err = -EIO;
			goto fail;
		}
	}
	return 0;

fail:
	f2fs_put_page(page, 1);
	f2fs_write_failed(mapping, pos + len);
	if (drop_atomic)
<<<<<<< HEAD
		drop_inmem_pages_all(sbi);
=======
		f2fs_drop_inmem_pages_all(sbi, false);
>>>>>>> ba451d32
	return err;
}

static int f2fs_write_end(struct file *file,
			struct address_space *mapping,
			loff_t pos, unsigned len, unsigned copied,
			struct page *page, void *fsdata)
{
	struct inode *inode = page->mapping->host;

	trace_android_fs_datawrite_end(inode, pos, len);
	trace_f2fs_write_end(inode, pos, len, copied);

	/*
	 * This should be come from len == PAGE_SIZE, and we expect copied
	 * should be PAGE_SIZE. Otherwise, we treat it with zero copied and
	 * let generic_perform_write() try to copy data again through copied=0.
	 */
	if (!PageUptodate(page)) {
		if (unlikely(copied != len))
			copied = 0;
		else
			SetPageUptodate(page);
	}
	if (!copied)
		goto unlock_out;

	set_page_dirty(page);

	if (pos + copied > i_size_read(inode))
		f2fs_i_size_write(inode, pos + copied);
unlock_out:
	f2fs_put_page(page, 1);
	f2fs_update_time(F2FS_I_SB(inode), REQ_TIME);
	return copied;
}

static int check_direct_IO(struct inode *inode, struct iov_iter *iter,
			   loff_t offset)
{
	unsigned blocksize_mask = inode->i_sb->s_blocksize - 1;

	if (offset & blocksize_mask)
		return -EINVAL;

	if (iov_iter_alignment(iter) & blocksize_mask)
		return -EINVAL;

	return 0;
}

static ssize_t f2fs_direct_IO(struct kiocb *iocb, struct iov_iter *iter)
{
	struct address_space *mapping = iocb->ki_filp->f_mapping;
	struct inode *inode = mapping->host;
	struct f2fs_sb_info *sbi = F2FS_I_SB(inode);
	size_t count = iov_iter_count(iter);
	loff_t offset = iocb->ki_pos;
	int rw = iov_iter_rw(iter);
	int err;
	enum rw_hint hint = iocb->ki_hint;
	int whint_mode = F2FS_OPTION(sbi).whint_mode;

	err = check_direct_IO(inode, iter, offset);
	if (err)
		return err;

	if (f2fs_force_buffered_io(inode, rw))
		return 0;

	trace_f2fs_direct_IO_enter(inode, offset, count, rw);

	if (trace_android_fs_dataread_start_enabled() &&
	    (rw == READ)) {
		char *path, pathbuf[MAX_TRACE_PATHBUF_LEN];

		path = android_fstrace_get_pathname(pathbuf,
						    MAX_TRACE_PATHBUF_LEN,
						    inode);
		trace_android_fs_dataread_start(inode, offset,
						count, current->pid, path,
						current->comm);
	}
	if (trace_android_fs_datawrite_start_enabled() &&
	    (rw == WRITE)) {
		char *path, pathbuf[MAX_TRACE_PATHBUF_LEN];

		path = android_fstrace_get_pathname(pathbuf,
						    MAX_TRACE_PATHBUF_LEN,
						    inode);
		trace_android_fs_datawrite_start(inode, offset, count,
						 current->pid, path,
						 current->comm);
	}
	if (rw == WRITE && whint_mode == WHINT_MODE_OFF)
		iocb->ki_hint = WRITE_LIFE_NOT_SET;

<<<<<<< HEAD
	if (!down_read_trylock(&F2FS_I(inode)->dio_rwsem[rw])) {
=======
	if (!down_read_trylock(&F2FS_I(inode)->i_gc_rwsem[rw])) {
>>>>>>> ba451d32
		if (iocb->ki_flags & IOCB_NOWAIT) {
			iocb->ki_hint = hint;
			err = -EAGAIN;
			goto out;
		}
<<<<<<< HEAD
		down_read(&F2FS_I(inode)->dio_rwsem[rw]);
=======
		down_read(&F2FS_I(inode)->i_gc_rwsem[rw]);
>>>>>>> ba451d32
	}

	err = blockdev_direct_IO(iocb, inode, iter, get_data_block_dio);
	up_read(&F2FS_I(inode)->i_gc_rwsem[rw]);

	if (rw == WRITE) {
		if (whint_mode == WHINT_MODE_OFF)
			iocb->ki_hint = hint;
		if (err > 0) {
			f2fs_update_iostat(F2FS_I_SB(inode), APP_DIRECT_IO,
									err);
			set_inode_flag(inode, FI_UPDATE_WRITE);
		} else if (err < 0) {
			f2fs_write_failed(mapping, offset + count);
		}
	}
out:
	if (trace_android_fs_dataread_start_enabled() &&
	    (rw == READ))
		trace_android_fs_dataread_end(inode, offset, count);
	if (trace_android_fs_datawrite_start_enabled() &&
	    (rw == WRITE))
		trace_android_fs_datawrite_end(inode, offset, count);

	trace_f2fs_direct_IO_exit(inode, offset, count, rw, err);

	return err;
}

void f2fs_invalidate_page(struct page *page, unsigned int offset,
							unsigned int length)
{
	struct inode *inode = page->mapping->host;
	struct f2fs_sb_info *sbi = F2FS_I_SB(inode);

	if (inode->i_ino >= F2FS_ROOT_INO(sbi) &&
		(offset % PAGE_SIZE || length != PAGE_SIZE))
		return;

	if (PageDirty(page)) {
		if (inode->i_ino == F2FS_META_INO(sbi)) {
			dec_page_count(sbi, F2FS_DIRTY_META);
		} else if (inode->i_ino == F2FS_NODE_INO(sbi)) {
			dec_page_count(sbi, F2FS_DIRTY_NODES);
		} else {
			inode_dec_dirty_pages(inode);
			f2fs_remove_dirty_inode(inode);
		}
	}

	/* This is atomic written page, keep Private */
	if (IS_ATOMIC_WRITTEN_PAGE(page))
		return f2fs_drop_inmem_page(inode, page);

	set_page_private(page, 0);
	ClearPagePrivate(page);
}

int f2fs_release_page(struct page *page, gfp_t wait)
{
	/* If this is dirty page, keep PagePrivate */
	if (PageDirty(page))
		return 0;

	/* This is atomic written page, keep Private */
	if (IS_ATOMIC_WRITTEN_PAGE(page))
		return 0;

	set_page_private(page, 0);
	ClearPagePrivate(page);
	return 1;
}

static int f2fs_set_data_page_dirty(struct page *page)
{
	struct address_space *mapping = page->mapping;
	struct inode *inode = mapping->host;

	trace_f2fs_set_page_dirty(page, DATA);

	if (!PageUptodate(page))
		SetPageUptodate(page);

	if (f2fs_is_atomic_file(inode) && !f2fs_is_commit_atomic_write(inode)) {
		if (!IS_ATOMIC_WRITTEN_PAGE(page)) {
			f2fs_register_inmem_page(inode, page);
			return 1;
		}
		/*
		 * Previously, this page has been registered, we just
		 * return here.
		 */
		return 0;
	}

	if (!PageDirty(page)) {
		__set_page_dirty_nobuffers(page);
<<<<<<< HEAD
		update_dirty_page(inode, page);
=======
		f2fs_update_dirty_page(inode, page);
>>>>>>> ba451d32
		return 1;
	}
	return 0;
}

static sector_t f2fs_bmap(struct address_space *mapping, sector_t block)
{
	struct inode *inode = mapping->host;

	if (f2fs_has_inline_data(inode))
		return 0;

	/* make sure allocating whole blocks */
	if (mapping_tagged(mapping, PAGECACHE_TAG_DIRTY))
		filemap_write_and_wait(mapping);

	return generic_block_bmap(mapping, block, get_data_block_bmap);
}

#ifdef CONFIG_MIGRATION
#include <linux/migrate.h>

int f2fs_migrate_page(struct address_space *mapping,
		struct page *newpage, struct page *page, enum migrate_mode mode)
{
	int rc, extra_count;
	struct f2fs_inode_info *fi = F2FS_I(mapping->host);
	bool atomic_written = IS_ATOMIC_WRITTEN_PAGE(page);

	BUG_ON(PageWriteback(page));

	/* migrating an atomic written page is safe with the inmem_lock hold */
	if (atomic_written) {
		if (mode != MIGRATE_SYNC)
			return -EBUSY;
		if (!mutex_trylock(&fi->inmem_lock))
			return -EAGAIN;
	}

	/*
	 * A reference is expected if PagePrivate set when move mapping,
	 * however F2FS breaks this for maintaining dirty page counts when
	 * truncating pages. So here adjusting the 'extra_count' make it work.
	 */
	extra_count = (atomic_written ? 1 : 0) - page_has_private(page);
	rc = migrate_page_move_mapping(mapping, newpage,
				page, NULL, mode, extra_count);
	if (rc != MIGRATEPAGE_SUCCESS) {
		if (atomic_written)
			mutex_unlock(&fi->inmem_lock);
		return rc;
	}

	if (atomic_written) {
		struct inmem_pages *cur;
		list_for_each_entry(cur, &fi->inmem_pages, list)
			if (cur->page == page) {
				cur->page = newpage;
				break;
			}
		mutex_unlock(&fi->inmem_lock);
		put_page(page);
		get_page(newpage);
	}

	if (PagePrivate(page))
		SetPagePrivate(newpage);
	set_page_private(newpage, page_private(page));

	if (mode != MIGRATE_SYNC_NO_COPY)
		migrate_page_copy(newpage, page);
	else
		migrate_page_states(newpage, page);

	return MIGRATEPAGE_SUCCESS;
}
#endif

const struct address_space_operations f2fs_dblock_aops = {
	.readpage	= f2fs_read_data_page,
	.readpages	= f2fs_read_data_pages,
	.writepage	= f2fs_write_data_page,
	.writepages	= f2fs_write_data_pages,
	.write_begin	= f2fs_write_begin,
	.write_end	= f2fs_write_end,
	.set_page_dirty	= f2fs_set_data_page_dirty,
	.invalidatepage	= f2fs_invalidate_page,
	.releasepage	= f2fs_release_page,
	.direct_IO	= f2fs_direct_IO,
	.bmap		= f2fs_bmap,
#ifdef CONFIG_MIGRATION
	.migratepage    = f2fs_migrate_page,
#endif
};

<<<<<<< HEAD
=======
void f2fs_clear_radix_tree_dirty_tag(struct page *page)
{
	struct address_space *mapping = page_mapping(page);
	unsigned long flags;

	spin_lock_irqsave(&mapping->tree_lock, flags);
	radix_tree_tag_clear(&mapping->page_tree, page_index(page),
					PAGECACHE_TAG_DIRTY);
	spin_unlock_irqrestore(&mapping->tree_lock, flags);
}

>>>>>>> ba451d32
int __init f2fs_init_post_read_processing(void)
{
	bio_post_read_ctx_cache = KMEM_CACHE(bio_post_read_ctx, 0);
	if (!bio_post_read_ctx_cache)
		goto fail;
	bio_post_read_ctx_pool =
		mempool_create_slab_pool(NUM_PREALLOC_POST_READ_CTXS,
					 bio_post_read_ctx_cache);
	if (!bio_post_read_ctx_pool)
		goto fail_free_cache;
	return 0;

fail_free_cache:
	kmem_cache_destroy(bio_post_read_ctx_cache);
fail:
	return -ENOMEM;
}

void __exit f2fs_destroy_post_read_processing(void)
{
	mempool_destroy(bio_post_read_ctx_pool);
	kmem_cache_destroy(bio_post_read_ctx_cache);
}<|MERGE_RESOLUTION|>--- conflicted
+++ resolved
@@ -248,11 +248,7 @@
 	} else {
 		bio->bi_end_io = f2fs_write_end_io;
 		bio->bi_private = sbi;
-<<<<<<< HEAD
-		bio->bi_write_hint = io_type_to_rw_hint(sbi, type, temp);
-=======
 		bio->bi_write_hint = f2fs_io_type_to_rw_hint(sbi, type, temp);
->>>>>>> ba451d32
 	}
 	if (wbc)
 		wbc_init_bio(wbc, bio);
@@ -490,11 +486,7 @@
 		spin_unlock(&io->io_lock);
 	}
 
-<<<<<<< HEAD
-	if (fio->old_blkaddr != NEW_ADDR)
-=======
 	if (is_valid_blkaddr(fio->old_blkaddr))
->>>>>>> ba451d32
 		verify_block_addr(fio, fio->old_blkaddr);
 	verify_block_addr(fio, fio->new_blkaddr);
 
@@ -897,15 +889,9 @@
 	f2fs_get_node_info(sbi, dn->nid, &ni);
 	set_summary(&sum, dn->nid, dn->ofs_in_node, ni.version);
 
-<<<<<<< HEAD
-	allocate_data_block(sbi, NULL, dn->data_blkaddr, &dn->data_blkaddr,
-					&sum, seg_type, NULL, false);
-	set_data_blkaddr(dn);
-=======
 	f2fs_allocate_data_block(sbi, NULL, dn->data_blkaddr, &dn->data_blkaddr,
 					&sum, seg_type, NULL, false);
 	f2fs_set_data_blkaddr(dn);
->>>>>>> ba451d32
 
 	/* update i_size */
 	fofs = f2fs_start_bidx_of_node(ofs_of_node(dn->node_page), dn->inode) +
@@ -946,11 +932,7 @@
 	map.m_seg_type = NO_CHECK_TYPE;
 
 	if (direct_io) {
-<<<<<<< HEAD
-		map.m_seg_type = rw_hint_to_seg_type(iocb->ki_hint);
-=======
 		map.m_seg_type = f2fs_rw_hint_to_seg_type(iocb->ki_hint);
->>>>>>> ba451d32
 		flag = f2fs_force_buffered_io(inode, WRITE) ?
 					F2FS_GET_BLOCK_PRE_AIO :
 					F2FS_GET_BLOCK_PRE_DIO;
@@ -1048,17 +1030,10 @@
 			err = 0;
 			if (map->m_next_pgofs)
 				*map->m_next_pgofs =
-<<<<<<< HEAD
-					get_next_page_offset(&dn, pgofs);
-			if (map->m_next_extent)
-				*map->m_next_extent =
-					get_next_page_offset(&dn, pgofs);
-=======
 					f2fs_get_next_page_offset(&dn, pgofs);
 			if (map->m_next_extent)
 				*map->m_next_extent =
 					f2fs_get_next_page_offset(&dn, pgofs);
->>>>>>> ba451d32
 		}
 		goto unlock_out;
 	}
@@ -1263,11 +1238,7 @@
 {
 	return __get_data_block(inode, iblock, bh_result, create,
 						F2FS_GET_BLOCK_DEFAULT, NULL,
-<<<<<<< HEAD
-						rw_hint_to_seg_type(
-=======
 						f2fs_rw_hint_to_seg_type(
->>>>>>> ba451d32
 							inode->i_write_hint));
 }
 
@@ -1312,11 +1283,7 @@
 		if (!page)
 			return -ENOMEM;
 
-<<<<<<< HEAD
-		get_node_info(sbi, inode->i_ino, &ni);
-=======
 		f2fs_get_node_info(sbi, inode->i_ino, &ni);
->>>>>>> ba451d32
 
 		phys = (__u64)blk_to_logical(inode, ni.blk_addr);
 		offset = offsetof(struct f2fs_inode, i_addr) +
@@ -1343,11 +1310,7 @@
 		if (!page)
 			return -ENOMEM;
 
-<<<<<<< HEAD
-		get_node_info(sbi, xnid, &ni);
-=======
 		f2fs_get_node_info(sbi, xnid, &ni);
->>>>>>> ba451d32
 
 		phys = (__u64)blk_to_logical(inode, ni.blk_addr);
 		len = inode->i_sb->s_blocksize;
@@ -1645,83 +1608,10 @@
 
 static inline bool check_inplace_update_policy(struct inode *inode,
 				struct f2fs_io_info *fio)
-<<<<<<< HEAD
 {
 	struct f2fs_sb_info *sbi = F2FS_I_SB(inode);
 	unsigned int policy = SM_I(sbi)->ipu_policy;
 
-	if (policy & (0x1 << F2FS_IPU_FORCE))
-		return true;
-	if (policy & (0x1 << F2FS_IPU_SSR) && need_SSR(sbi))
-		return true;
-	if (policy & (0x1 << F2FS_IPU_UTIL) &&
-			utilization(sbi) > SM_I(sbi)->min_ipu_util)
-		return true;
-	if (policy & (0x1 << F2FS_IPU_SSR_UTIL) && need_SSR(sbi) &&
-			utilization(sbi) > SM_I(sbi)->min_ipu_util)
-		return true;
-
-	/*
-	 * IPU for rewrite async pages
-	 */
-	if (policy & (0x1 << F2FS_IPU_ASYNC) &&
-			fio && fio->op == REQ_OP_WRITE &&
-			!(fio->op_flags & REQ_SYNC) &&
-			!f2fs_encrypted_inode(inode))
-		return true;
-
-	/* this is only set during fdatasync */
-	if (policy & (0x1 << F2FS_IPU_FSYNC) &&
-			is_inode_flag_set(inode, FI_NEED_IPU))
-		return true;
-
-	return false;
-}
-
-bool should_update_inplace(struct inode *inode, struct f2fs_io_info *fio)
-{
-	if (f2fs_is_pinned_file(inode))
-		return true;
-
-	/* if this is cold file, we should overwrite to avoid fragmentation */
-	if (file_is_cold(inode))
-		return true;
-
-	return check_inplace_update_policy(inode, fio);
-}
-
-bool should_update_outplace(struct inode *inode, struct f2fs_io_info *fio)
-{
-	struct f2fs_sb_info *sbi = F2FS_I_SB(inode);
-
-	if (test_opt(sbi, LFS))
-		return true;
-	if (S_ISDIR(inode->i_mode))
-		return true;
-	if (f2fs_is_atomic_file(inode))
-		return true;
-	if (fio) {
-		if (is_cold_data(fio->page))
-			return true;
-		if (IS_ATOMIC_WRITTEN_PAGE(fio->page))
-			return true;
-	}
-	return false;
-}
-
-static inline bool need_inplace_update(struct f2fs_io_info *fio)
-=======
->>>>>>> ba451d32
-{
-	struct f2fs_sb_info *sbi = F2FS_I_SB(inode);
-	unsigned int policy = SM_I(sbi)->ipu_policy;
-
-<<<<<<< HEAD
-	if (should_update_outplace(inode, fio))
-		return false;
-
-	return should_update_inplace(inode, fio);
-=======
 	if (policy & (0x1 << F2FS_IPU_FORCE))
 		return true;
 	if (policy & (0x1 << F2FS_IPU_SSR) && f2fs_need_SSR(sbi))
@@ -1748,7 +1638,6 @@
 		return true;
 
 	return false;
->>>>>>> ba451d32
 }
 
 bool f2fs_should_update_inplace(struct inode *inode, struct f2fs_io_info *fio)
@@ -1912,15 +1801,12 @@
 	/* we should bypass data pages to proceed the kworkder jobs */
 	if (unlikely(f2fs_cp_error(sbi))) {
 		mapping_set_error(page->mapping, -EIO);
-<<<<<<< HEAD
-=======
 		/*
 		 * don't drop any dirty dentry pages for keeping lastest
 		 * directory structure.
 		 */
 		if (S_ISDIR(inode->i_mode))
 			goto redirty_out;
->>>>>>> ba451d32
 		goto out;
 	}
 
@@ -2372,11 +2258,7 @@
 	trace_f2fs_write_begin(inode, pos, len, flags);
 
 	if (f2fs_is_atomic_file(inode) &&
-<<<<<<< HEAD
-			!available_free_memory(sbi, INMEM_PAGES)) {
-=======
 			!f2fs_available_free_memory(sbi, INMEM_PAGES)) {
->>>>>>> ba451d32
 		err = -ENOMEM;
 		drop_atomic = true;
 		goto fail;
@@ -2460,11 +2342,7 @@
 	f2fs_put_page(page, 1);
 	f2fs_write_failed(mapping, pos + len);
 	if (drop_atomic)
-<<<<<<< HEAD
-		drop_inmem_pages_all(sbi);
-=======
 		f2fs_drop_inmem_pages_all(sbi, false);
->>>>>>> ba451d32
 	return err;
 }
 
@@ -2562,21 +2440,13 @@
 	if (rw == WRITE && whint_mode == WHINT_MODE_OFF)
 		iocb->ki_hint = WRITE_LIFE_NOT_SET;
 
-<<<<<<< HEAD
-	if (!down_read_trylock(&F2FS_I(inode)->dio_rwsem[rw])) {
-=======
 	if (!down_read_trylock(&F2FS_I(inode)->i_gc_rwsem[rw])) {
->>>>>>> ba451d32
 		if (iocb->ki_flags & IOCB_NOWAIT) {
 			iocb->ki_hint = hint;
 			err = -EAGAIN;
 			goto out;
 		}
-<<<<<<< HEAD
-		down_read(&F2FS_I(inode)->dio_rwsem[rw]);
-=======
 		down_read(&F2FS_I(inode)->i_gc_rwsem[rw]);
->>>>>>> ba451d32
 	}
 
 	err = blockdev_direct_IO(iocb, inode, iter, get_data_block_dio);
@@ -2674,11 +2544,7 @@
 
 	if (!PageDirty(page)) {
 		__set_page_dirty_nobuffers(page);
-<<<<<<< HEAD
-		update_dirty_page(inode, page);
-=======
 		f2fs_update_dirty_page(inode, page);
->>>>>>> ba451d32
 		return 1;
 	}
 	return 0;
@@ -2774,8 +2640,6 @@
 #endif
 };
 
-<<<<<<< HEAD
-=======
 void f2fs_clear_radix_tree_dirty_tag(struct page *page)
 {
 	struct address_space *mapping = page_mapping(page);
@@ -2787,7 +2651,6 @@
 	spin_unlock_irqrestore(&mapping->tree_lock, flags);
 }
 
->>>>>>> ba451d32
 int __init f2fs_init_post_read_processing(void)
 {
 	bio_post_read_ctx_cache = KMEM_CACHE(bio_post_read_ctx, 0);
