--- conflicted
+++ resolved
@@ -657,14 +657,8 @@
 
 err_out:
 	set_sbi_flag(sbi, SBI_NEED_FSCK);
-<<<<<<< HEAD
-	f2fs_msg(sbi->sb, KERN_WARNING,
-			"%s: orphan failed (ino=%x), run fsck to fix.",
-			__func__, ino);
-=======
 	f2fs_warn(sbi, "%s: orphan failed (ino=%x), run fsck to fix.",
 		  __func__, ino);
->>>>>>> 234de928
 	return err;
 }
 
@@ -825,13 +819,6 @@
 	if (IS_ERR(*cp_page))
 		return PTR_ERR(*cp_page);
 
-<<<<<<< HEAD
-	*cp_page = f2fs_get_meta_page(sbi, cp_addr);
-	if (IS_ERR(*cp_page))
-		return PTR_ERR(*cp_page);
-
-=======
->>>>>>> 234de928
 	*cp_block = (struct f2fs_checkpoint *)page_address(*cp_page);
 
 	crc_offset = le32_to_cpu((*cp_block)->checksum_offset);
@@ -944,12 +931,8 @@
 		sbi->cur_cp_pack = 2;
 
 	/* Sanity checking of checkpoint */
-<<<<<<< HEAD
-	if (f2fs_sanity_check_ckpt(sbi))
-=======
 	if (f2fs_sanity_check_ckpt(sbi)) {
 		err = -EFSCORRUPTED;
->>>>>>> 234de928
 		goto free_fail_no_cp;
 	}
 
@@ -965,15 +948,10 @@
 		unsigned char *ckpt = (unsigned char *)sbi->ckpt;
 
 		cur_page = f2fs_get_meta_page(sbi, cp_blk_no + i);
-<<<<<<< HEAD
-		if (IS_ERR(cur_page))
-			goto free_fail_no_cp;
-=======
 		if (IS_ERR(cur_page)) {
 			err = PTR_ERR(cur_page);
 			goto free_fail_no_cp;
 		}
->>>>>>> 234de928
 		sit_bitmap_ptr = page_address(cur_page);
 		memcpy(ckpt + i * blk_size, sit_bitmap_ptr, blk_size);
 		f2fs_put_page(cur_page, 1);
@@ -988,11 +966,7 @@
 	f2fs_put_page(cp2, 1);
 fail_no_cp:
 	kvfree(sbi->ckpt);
-<<<<<<< HEAD
-	return -EINVAL;
-=======
 	return err;
->>>>>>> 234de928
 }
 
 static void __add_dirty_inode(struct inode *inode, enum inode_type type)
@@ -1159,19 +1133,6 @@
 
 static bool __need_flush_quota(struct f2fs_sb_info *sbi)
 {
-<<<<<<< HEAD
-	if (!is_journalled_quota(sbi))
-		return false;
-	if (is_sbi_flag_set(sbi, SBI_QUOTA_SKIP_FLUSH))
-		return false;
-	if (is_sbi_flag_set(sbi, SBI_QUOTA_NEED_REPAIR))
-		return false;
-	if (is_sbi_flag_set(sbi, SBI_QUOTA_NEED_FLUSH))
-		return true;
-	if (get_pages(sbi, F2FS_DIRTY_QDATA))
-		return true;
-	return false;
-=======
 	bool ret = false;
 
 	if (!is_journalled_quota(sbi))
@@ -1190,7 +1151,6 @@
 	}
 	up_write(&sbi->quota_sem);
 	return ret;
->>>>>>> 234de928
 }
 
 /*
@@ -1209,28 +1169,6 @@
 	blk_start_plug(&plug);
 
 retry_flush_quotas:
-<<<<<<< HEAD
-	if (__need_flush_quota(sbi)) {
-		int locked;
-
-		if (++cnt > DEFAULT_RETRY_QUOTA_FLUSH_COUNT) {
-			set_sbi_flag(sbi, SBI_QUOTA_SKIP_FLUSH);
-			f2fs_lock_all(sbi);
-			goto retry_flush_dents;
-		}
-		clear_sbi_flag(sbi, SBI_QUOTA_NEED_FLUSH);
-
-		/* only failed during mount/umount/freeze/quotactl */
-		locked = down_read_trylock(&sbi->sb->s_umount);
-		f2fs_quota_sync(sbi->sb, -1);
-		if (locked)
-			up_read(&sbi->sb->s_umount);
-	}
-
-	f2fs_lock_all(sbi);
-	if (__need_flush_quota(sbi)) {
-		f2fs_unlock_all(sbi);
-=======
 	f2fs_lock_all(sbi);
 	if (__need_flush_quota(sbi)) {
 		int locked;
@@ -1247,7 +1185,6 @@
 		f2fs_quota_sync(sbi->sb, -1);
 		if (locked)
 			up_read(&sbi->sb->s_umount);
->>>>>>> 234de928
 		cond_resched();
 		goto retry_flush_quotas;
 	}
@@ -1268,12 +1205,6 @@
 	 * until finishing nat/sit flush. inode->i_blocks can be updated.
 	 */
 	down_write(&sbi->node_change);
-
-	if (__need_flush_quota(sbi)) {
-		up_write(&sbi->node_change);
-		f2fs_unlock_all(sbi);
-		goto retry_flush_quotas;
-	}
 
 	if (get_pages(sbi, F2FS_DIRTY_IMETA)) {
 		up_write(&sbi->node_change);
@@ -1386,15 +1317,8 @@
 
 	if (is_sbi_flag_set(sbi, SBI_QUOTA_SKIP_FLUSH))
 		__set_ckpt_flags(ckpt, CP_QUOTA_NEED_FSCK_FLAG);
-<<<<<<< HEAD
-	/*
-	 * TODO: we count on fsck.f2fs to clear this flag until we figure out
-	 * missing cases which clear it incorrectly.
-	 */
-=======
 	else
 		__clear_ckpt_flags(ckpt, CP_QUOTA_NEED_FSCK_FLAG);
->>>>>>> 234de928
 
 	if (is_sbi_flag_set(sbi, SBI_QUOTA_NEED_REPAIR))
 		__set_ckpt_flags(ckpt, CP_QUOTA_NEED_FSCK_FLAG);
@@ -1574,7 +1498,6 @@
 
 	/* wait for previous submitted meta pages writeback */
 	f2fs_wait_on_all_pages_writeback(sbi);
-<<<<<<< HEAD
 
 	/* flush all device cache */
 	err = f2fs_flush_device_cache(sbi);
@@ -1585,18 +1508,6 @@
 	commit_checkpoint(sbi, ckpt, start_blk);
 	f2fs_wait_on_all_pages_writeback(sbi);
 
-=======
-
-	/* flush all device cache */
-	err = f2fs_flush_device_cache(sbi);
-	if (err)
-		return err;
-
-	/* barrier and flush checkpoint cp pack 2 page if it can */
-	commit_checkpoint(sbi, ckpt, start_blk);
-	f2fs_wait_on_all_pages_writeback(sbi);
-
->>>>>>> 234de928
 	/*
 	 * invalidate intermediate page cache borrowed from meta inode
 	 * which are used for migration of encrypted inode's blocks.
@@ -1612,15 +1523,11 @@
 	clear_sbi_flag(sbi, SBI_IS_DIRTY);
 	clear_sbi_flag(sbi, SBI_NEED_CP);
 	clear_sbi_flag(sbi, SBI_QUOTA_SKIP_FLUSH);
-<<<<<<< HEAD
-	sbi->unusable_block_count = 0;
-=======
 
 	spin_lock(&sbi->stat_lock);
 	sbi->unusable_block_count = 0;
 	spin_unlock(&sbi->stat_lock);
 
->>>>>>> 234de928
 	__set_cp_next_pack(sbi);
 
 	/*
@@ -1645,13 +1552,6 @@
 	unsigned long long ckpt_ver;
 	int err = 0;
 
-<<<<<<< HEAD
-	if (unlikely(is_sbi_flag_set(sbi, SBI_CP_DISABLED))) {
-		if (cpc->reason != CP_PAUSE)
-			return 0;
-		f2fs_msg(sbi->sb, KERN_WARNING,
-				"Start checkpoint disabled!");
-=======
 	if (f2fs_readonly(sbi->sb) || f2fs_hw_is_readonly(sbi))
 		return -EROFS;
 
@@ -1659,7 +1559,6 @@
 		if (cpc->reason != CP_PAUSE)
 			return 0;
 		f2fs_warn(sbi, "Start checkpoint disabled!");
->>>>>>> 234de928
 	}
 	mutex_lock(&sbi->cp_mutex);
 
