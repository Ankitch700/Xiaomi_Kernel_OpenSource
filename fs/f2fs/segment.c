--- conflicted
+++ resolved
@@ -185,11 +185,6 @@
 
 void f2fs_register_inmem_page(struct inode *inode, struct page *page)
 {
-<<<<<<< HEAD
-	struct f2fs_sb_info *sbi = F2FS_I_SB(inode);
-	struct f2fs_inode_info *fi = F2FS_I(inode);
-=======
->>>>>>> 234de928
 	struct inmem_pages *new;
 
 	f2fs_trace_pid(page);
@@ -204,16 +199,8 @@
 
 	/* increase reference count with clean state */
 	get_page(page);
-<<<<<<< HEAD
-	list_add_tail(&new->list, &fi->inmem_pages);
-	spin_lock(&sbi->inode_lock[ATOMIC_FILE]);
-	if (list_empty(&fi->inmem_ilist))
-		list_add_tail(&fi->inmem_ilist, &sbi->inode_list[ATOMIC_FILE]);
-	spin_unlock(&sbi->inode_lock[ATOMIC_FILE]);
-=======
 	mutex_lock(&F2FS_I(inode)->inmem_lock);
 	list_add_tail(&new->list, &F2FS_I(inode)->inmem_pages);
->>>>>>> 234de928
 	inc_page_count(F2FS_I_SB(inode), F2FS_INMEM_PAGES);
 	mutex_unlock(&F2FS_I(inode)->inmem_lock);
 
@@ -297,7 +284,6 @@
 }
 
 void f2fs_drop_inmem_pages_all(struct f2fs_sb_info *sbi, bool gc_failure)
-<<<<<<< HEAD
 {
 	struct list_head *head = &sbi->inode_list[ATOMIC_FILE];
 	struct inode *inode;
@@ -331,41 +317,6 @@
 
 void f2fs_drop_inmem_pages(struct inode *inode)
 {
-=======
-{
-	struct list_head *head = &sbi->inode_list[ATOMIC_FILE];
-	struct inode *inode;
-	struct f2fs_inode_info *fi;
-next:
-	spin_lock(&sbi->inode_lock[ATOMIC_FILE]);
-	if (list_empty(head)) {
-		spin_unlock(&sbi->inode_lock[ATOMIC_FILE]);
-		return;
-	}
-	fi = list_first_entry(head, struct f2fs_inode_info, inmem_ilist);
-	inode = igrab(&fi->vfs_inode);
-	spin_unlock(&sbi->inode_lock[ATOMIC_FILE]);
-
-	if (inode) {
-		if (gc_failure) {
-			if (fi->i_gc_failures[GC_FAILURE_ATOMIC])
-				goto drop;
-			goto skip;
-		}
-drop:
-		set_inode_flag(inode, FI_ATOMIC_REVOKE_REQUEST);
-		f2fs_drop_inmem_pages(inode);
-		iput(inode);
-	}
-skip:
-	congestion_wait(BLK_RW_ASYNC, HZ/50);
-	cond_resched();
-	goto next;
-}
-
-void f2fs_drop_inmem_pages(struct inode *inode)
-{
->>>>>>> 234de928
 	struct f2fs_sb_info *sbi = F2FS_I_SB(inode);
 	struct f2fs_inode_info *fi = F2FS_I(inode);
 
@@ -373,16 +324,6 @@
 		mutex_lock(&fi->inmem_lock);
 		__revoke_inmem_pages(inode, &fi->inmem_pages,
 						true, false, true);
-<<<<<<< HEAD
-
-		if (list_empty(&fi->inmem_pages)) {
-			spin_lock(&sbi->inode_lock[ATOMIC_FILE]);
-			if (!list_empty(&fi->inmem_ilist))
-				list_del_init(&fi->inmem_ilist);
-			spin_unlock(&sbi->inode_lock[ATOMIC_FILE]);
-		}
-=======
->>>>>>> 234de928
 		mutex_unlock(&fi->inmem_lock);
 	}
 
@@ -522,14 +463,6 @@
 
 	mutex_lock(&fi->inmem_lock);
 	err = __f2fs_commit_inmem_pages(inode);
-<<<<<<< HEAD
-
-	spin_lock(&sbi->inode_lock[ATOMIC_FILE]);
-	if (!list_empty(&fi->inmem_ilist))
-		list_del_init(&fi->inmem_ilist);
-	spin_unlock(&sbi->inode_lock[ATOMIC_FILE]);
-=======
->>>>>>> 234de928
 	mutex_unlock(&fi->inmem_lock);
 
 	clear_inode_flag(inode, FI_ATOMIC_COMMIT);
@@ -555,11 +488,7 @@
 	if (need && excess_cached_nats(sbi))
 		f2fs_balance_fs_bg(sbi);
 
-<<<<<<< HEAD
-	if (f2fs_is_checkpoint_ready(sbi))
-=======
 	if (!f2fs_is_checkpoint_ready(sbi))
->>>>>>> 234de928
 		return;
 
 	/*
@@ -642,11 +571,7 @@
 	int ret = 0;
 	int i;
 
-<<<<<<< HEAD
-	if (!sbi->s_ndevs)
-=======
 	if (!f2fs_is_multi_device(sbi))
->>>>>>> 234de928
 		return __submit_flush_wait(sbi, sbi->sb->s_bdev);
 
 	for (i = 0; i < sbi->s_ndevs; i++) {
@@ -714,12 +639,8 @@
 		return ret;
 	}
 
-<<<<<<< HEAD
-	if (atomic_inc_return(&fcc->queued_flush) == 1 || sbi->s_ndevs > 1) {
-=======
 	if (atomic_inc_return(&fcc->queued_flush) == 1 ||
 	    f2fs_is_multi_device(sbi)) {
->>>>>>> 234de928
 		ret = submit_flush_wait(sbi, ino);
 		atomic_dec(&fcc->queued_flush);
 
@@ -825,11 +746,7 @@
 {
 	int ret = 0, i;
 
-<<<<<<< HEAD
-	if (!sbi->s_ndevs)
-=======
 	if (!f2fs_is_multi_device(sbi))
->>>>>>> 234de928
 		return 0;
 
 	for (i = 1; i < sbi->s_ndevs; i++) {
@@ -947,13 +864,6 @@
 	mutex_unlock(&dirty_i->seglist_lock);
 }
 
-<<<<<<< HEAD
-int f2fs_disable_cp_again(struct f2fs_sb_info *sbi)
-{
-	struct dirty_seglist_info *dirty_i = DIRTY_I(sbi);
-	block_t ovp = overprovision_segments(sbi) << sbi->log_blocks_per_seg;
-	block_t holes[2] = {0, 0};	/* DATA and NODE */
-=======
 block_t f2fs_get_unusable_blocks(struct f2fs_sb_info *sbi)
 {
 	int ovp_hole_segs =
@@ -962,7 +872,6 @@
 	struct dirty_seglist_info *dirty_i = DIRTY_I(sbi);
 	block_t holes[2] = {0, 0};	/* DATA and NODE */
 	block_t unusable;
->>>>>>> 234de928
 	struct seg_entry *se;
 	unsigned int segno;
 
@@ -976,12 +885,6 @@
 	}
 	mutex_unlock(&dirty_i->seglist_lock);
 
-<<<<<<< HEAD
-	if (holes[DATA] > ovp || holes[NODE] > ovp)
-		return -EAGAIN;
-	if (is_sbi_flag_set(sbi, SBI_CP_DISABLED_QUICK) &&
-		dirty_segments(sbi) > overprovision_segments(sbi))
-=======
 	unusable = holes[DATA] > holes[NODE] ? holes[DATA] : holes[NODE];
 	if (unusable > ovp_holes)
 		return unusable - ovp_holes;
@@ -996,7 +899,6 @@
 		return -EAGAIN;
 	if (is_sbi_flag_set(sbi, SBI_CP_DISABLED_QUICK) &&
 		dirty_segments(sbi) > ovp_hole_segs)
->>>>>>> 234de928
 		return -EAGAIN;
 	return 0;
 }
@@ -1217,26 +1119,16 @@
 
 	if (dc->state != D_PREP)
 		return 0;
-<<<<<<< HEAD
 
 	if (is_sbi_flag_set(sbi, SBI_NEED_FSCK))
 		return 0;
 
 	trace_f2fs_issue_discard(bdev, dc->start, dc->len);
 
-=======
-
-	if (is_sbi_flag_set(sbi, SBI_NEED_FSCK))
-		return 0;
-
-	trace_f2fs_issue_discard(bdev, dc->start, dc->len);
-
->>>>>>> 234de928
 	lstart = dc->lstart;
 	start = dc->start;
 	len = dc->len;
 	total_len = len;
-<<<<<<< HEAD
 
 	dc->len = 0;
 
@@ -1245,16 +1137,6 @@
 		unsigned long flags;
 		bool last = true;
 
-=======
-
-	dc->len = 0;
-
-	while (total_len && *issued < dpolicy->max_requests && !err) {
-		struct bio *bio = NULL;
-		unsigned long flags;
-		bool last = true;
-
->>>>>>> 234de928
 		if (len > max_discard_blocks) {
 			len = max_discard_blocks;
 			last = false;
@@ -1532,7 +1414,6 @@
 		dc = next_dc;
 
 	blk_start_plug(&plug);
-<<<<<<< HEAD
 
 	while (dc) {
 		struct rb_node *node;
@@ -1607,86 +1488,10 @@
 		list_for_each_entry_safe(dc, tmp, pend_list, list) {
 			f2fs_bug_on(sbi, dc->state != D_PREP);
 
-=======
-
-	while (dc) {
-		struct rb_node *node;
-		int err = 0;
-
-		if (dc->state != D_PREP)
-			goto next;
-
-		if (dpolicy->io_aware && !is_idle(sbi, DISCARD_TIME)) {
-			io_interrupted = true;
-			break;
-		}
-
-		dcc->next_pos = dc->lstart + dc->len;
-		err = __submit_discard_cmd(sbi, dpolicy, dc, &issued);
-
-		if (issued >= dpolicy->max_requests)
-			break;
-next:
-		node = rb_next(&dc->rb_node);
-		if (err)
-			__remove_discard_cmd(sbi, dc);
-		dc = rb_entry_safe(node, struct discard_cmd, rb_node);
-	}
-
-	blk_finish_plug(&plug);
-
-	if (!dc)
-		dcc->next_pos = 0;
-
-	mutex_unlock(&dcc->cmd_lock);
-
-	if (!issued && io_interrupted)
-		issued = -1;
-
-	return issued;
-}
-
-static int __issue_discard_cmd(struct f2fs_sb_info *sbi,
-					struct discard_policy *dpolicy)
-{
-	struct discard_cmd_control *dcc = SM_I(sbi)->dcc_info;
-	struct list_head *pend_list;
-	struct discard_cmd *dc, *tmp;
-	struct blk_plug plug;
-	int i, issued = 0;
-	bool io_interrupted = false;
-
-	if (dpolicy->timeout != 0)
-		f2fs_update_time(sbi, dpolicy->timeout);
-
-	for (i = MAX_PLIST_NUM - 1; i >= 0; i--) {
-		if (dpolicy->timeout != 0 &&
-				f2fs_time_over(sbi, dpolicy->timeout))
-			break;
-
-		if (i + 1 < dpolicy->granularity)
-			break;
-
-		if (i < DEFAULT_DISCARD_GRANULARITY && dpolicy->ordered)
-			return __issue_discard_cmd_orderly(sbi, dpolicy);
-
-		pend_list = &dcc->pend_list[i];
-
-		mutex_lock(&dcc->cmd_lock);
-		if (list_empty(pend_list))
-			goto next;
-		if (unlikely(dcc->rbtree_check))
-			f2fs_bug_on(sbi, !f2fs_check_rb_tree_consistence(sbi,
-								&dcc->root));
-		blk_start_plug(&plug);
-		list_for_each_entry_safe(dc, tmp, pend_list, list) {
-			f2fs_bug_on(sbi, dc->state != D_PREP);
-
 			if (dpolicy->timeout != 0 &&
 				f2fs_time_over(sbi, dpolicy->timeout))
 				break;
 
->>>>>>> 234de928
 			if (dpolicy->io_aware && i < dpolicy->io_aware_gran &&
 						!is_idle(sbi, DISCARD_TIME)) {
 				io_interrupted = true;
@@ -1978,12 +1783,7 @@
 		struct block_device *bdev, block_t blkstart, block_t blklen)
 {
 #ifdef CONFIG_BLK_DEV_ZONED
-<<<<<<< HEAD
-	if (f2fs_sb_has_blkzoned(sbi) &&
-				bdev_zoned_model(bdev) != BLK_ZONED_NONE)
-=======
 	if (f2fs_sb_has_blkzoned(sbi) && bdev_is_zoned(bdev))
->>>>>>> 234de928
 		return __f2fs_issue_discard_zone(sbi, bdev, blkstart, blklen);
 #endif
 	return __queue_discard_cmd(sbi, bdev, blkstart, blklen);
@@ -2275,8 +2075,6 @@
 
 	f2fs_stop_discard_thread(sbi);
 
-<<<<<<< HEAD
-=======
 	/*
 	 * Recovery can cache discard commands, so in error path of
 	 * fill_super(), it needs to give a chance to handle them.
@@ -2284,7 +2082,6 @@
 	if (unlikely(atomic_read(&dcc->discard_cmd_cnt)))
 		f2fs_issue_discard_timeout(sbi);
 
->>>>>>> 234de928
 	kvfree(dcc);
 	SM_I(sbi)->dcc_info = NULL;
 }
@@ -2357,17 +2154,11 @@
 		if (!f2fs_test_and_set_bit(offset, se->discard_map))
 			sbi->discard_blks--;
 
-<<<<<<< HEAD
-		/* don't overwrite by SSR to keep node chain */
-		if (IS_NODESEG(se->type) &&
-				!is_sbi_flag_set(sbi, SBI_CP_DISABLED)) {
-=======
 		/*
 		 * SSR should never reuse block which is checkpointed
 		 * or newly invalidated.
 		 */
 		if (!is_sbi_flag_set(sbi, SBI_CP_DISABLED)) {
->>>>>>> 234de928
 			if (!f2fs_test_and_set_bit(offset, se->ckpt_valid_map))
 				se->ckpt_valid_blocks++;
 		}
@@ -2395,16 +2186,11 @@
 			 * before, we must track that to know how much space we
 			 * really have.
 			 */
-<<<<<<< HEAD
-			if (f2fs_test_bit(offset, se->ckpt_valid_map))
-				sbi->unusable_block_count++;
-=======
 			if (f2fs_test_bit(offset, se->ckpt_valid_map)) {
 				spin_lock(&sbi->stat_lock);
 				sbi->unusable_block_count++;
 				spin_unlock(&sbi->stat_lock);
 			}
->>>>>>> 234de928
 		}
 
 		if (f2fs_test_and_clear_bit(offset, se->discard_map))
@@ -2871,8 +2657,6 @@
 	stat_inc_seg_type(sbi, curseg);
 }
 
-<<<<<<< HEAD
-=======
 void allocate_segment_for_resize(struct f2fs_sb_info *sbi, int type,
 					unsigned int start, unsigned int end)
 {
@@ -2906,7 +2690,6 @@
 	up_read(&SM_I(sbi)->curseg_lock);
 }
 
->>>>>>> 234de928
 void f2fs_allocate_new_segments(struct f2fs_sb_info *sbi)
 {
 	struct curseg_info *curseg;
@@ -3039,14 +2822,8 @@
 		goto out;
 
 	if (is_sbi_flag_set(sbi, SBI_NEED_FSCK)) {
-<<<<<<< HEAD
-		f2fs_msg(sbi->sb, KERN_WARNING,
-			"Found FS corruption, run fsck to fix.");
-		return -EIO;
-=======
 		f2fs_warn(sbi, "Found FS corruption, run fsck to fix.");
 		return -EFSCORRUPTED;
->>>>>>> 234de928
 	}
 
 	/* start/end segment number in main_area */
@@ -3347,7 +3124,6 @@
 
 		INIT_LIST_HEAD(&fio->list);
 		fio->in_list = true;
-		fio->retry = false;
 		io = sbi->write_io[fio->type] + fio->temp;
 		spin_lock(&io->io_lock);
 		list_add_tail(&fio->list, &io->io_list);
@@ -3364,11 +3140,7 @@
 	struct f2fs_sb_info *sbi = fio->sbi;
 	unsigned int devidx;
 
-<<<<<<< HEAD
-	if (!sbi->s_ndevs)
-=======
 	if (!f2fs_is_multi_device(sbi))
->>>>>>> 234de928
 		return;
 
 	devidx = f2fs_target_device_index(sbi, fio->new_blkaddr);
@@ -3466,23 +3238,11 @@
 {
 	int err;
 	struct f2fs_sb_info *sbi = fio->sbi;
-<<<<<<< HEAD
-=======
 	unsigned int segno;
->>>>>>> 234de928
 
 	fio->new_blkaddr = fio->old_blkaddr;
 	/* i/o temperature is needed for passing down write hints */
 	__get_segment_type(fio);
-<<<<<<< HEAD
-
-	f2fs_bug_on(sbi, !IS_DATASEG(get_seg_entry(sbi,
-			GET_SEGNO(sbi, fio->new_blkaddr))->type));
-
-	stat_inc_inplace_blocks(fio->sbi);
-
-	err = f2fs_submit_page_bio(fio);
-=======
 
 	segno = GET_SEGNO(sbi, fio->new_blkaddr);
 
@@ -3499,7 +3259,6 @@
 		err = f2fs_merge_page_bio(fio);
 	else
 		err = f2fs_submit_page_bio(fio);
->>>>>>> 234de928
 	if (!err) {
 		update_device_state(fio);
 		f2fs_update_iostat(fio->sbi, fio->io_type, F2FS_BLKSIZE);
@@ -3638,11 +3397,7 @@
 	if (!f2fs_post_read_required(inode))
 		return;
 
-<<<<<<< HEAD
-	if (!is_valid_data_blkaddr(sbi, blkaddr))
-=======
 	if (!__is_valid_data_blkaddr(blkaddr))
->>>>>>> 234de928
 		return;
 
 	cpage = find_lock_page(META_MAPPING(sbi), blkaddr);
@@ -4200,13 +3955,8 @@
 	if (!sit_i->sentries)
 		return -ENOMEM;
 
-<<<<<<< HEAD
-	bitmap_size = f2fs_bitmap_size(MAIN_SEGS(sbi));
-	sit_i->dirty_sentries_bitmap = f2fs_kvzalloc(sbi, bitmap_size,
-=======
 	main_bitmap_size = f2fs_bitmap_size(MAIN_SEGS(sbi));
 	sit_i->dirty_sentries_bitmap = f2fs_kvzalloc(sbi, main_bitmap_size,
->>>>>>> 234de928
 								GFP_KERNEL);
 	if (!sit_i->dirty_sentries_bitmap)
 		return -ENOMEM;
@@ -4223,28 +3973,6 @@
 	bitmap = sit_i->bitmap;
 
 	for (start = 0; start < MAIN_SEGS(sbi); start++) {
-<<<<<<< HEAD
-		sit_i->sentries[start].cur_valid_map
-			= f2fs_kzalloc(sbi, SIT_VBLOCK_MAP_SIZE, GFP_KERNEL);
-		sit_i->sentries[start].ckpt_valid_map
-			= f2fs_kzalloc(sbi, SIT_VBLOCK_MAP_SIZE, GFP_KERNEL);
-		if (!sit_i->sentries[start].cur_valid_map ||
-				!sit_i->sentries[start].ckpt_valid_map)
-			return -ENOMEM;
-
-#ifdef CONFIG_F2FS_CHECK_FS
-		sit_i->sentries[start].cur_valid_map_mir
-			= f2fs_kzalloc(sbi, SIT_VBLOCK_MAP_SIZE, GFP_KERNEL);
-		if (!sit_i->sentries[start].cur_valid_map_mir)
-			return -ENOMEM;
-#endif
-
-		sit_i->sentries[start].discard_map
-			= f2fs_kzalloc(sbi, SIT_VBLOCK_MAP_SIZE,
-							GFP_KERNEL);
-		if (!sit_i->sentries[start].discard_map)
-			return -ENOMEM;
-=======
 		sit_i->sentries[start].cur_valid_map = bitmap;
 		bitmap += SIT_VBLOCK_MAP_SIZE;
 
@@ -4258,7 +3986,6 @@
 
 		sit_i->sentries[start].discard_map = bitmap;
 		bitmap += SIT_VBLOCK_MAP_SIZE;
->>>>>>> 234de928
 	}
 
 	sit_i->tmp_map = f2fs_kzalloc(sbi, SIT_VBLOCK_MAP_SIZE, GFP_KERNEL);
@@ -4774,21 +4501,8 @@
 	if (!sit_i)
 		return;
 
-<<<<<<< HEAD
-	if (sit_i->sentries) {
-		for (start = 0; start < MAIN_SEGS(sbi); start++) {
-			kvfree(sit_i->sentries[start].cur_valid_map);
-#ifdef CONFIG_F2FS_CHECK_FS
-			kvfree(sit_i->sentries[start].cur_valid_map_mir);
-#endif
-			kvfree(sit_i->sentries[start].ckpt_valid_map);
-			kvfree(sit_i->sentries[start].discard_map);
-		}
-	}
-=======
 	if (sit_i->sentries)
 		kvfree(sit_i->bitmap);
->>>>>>> 234de928
 	kvfree(sit_i->tmp_map);
 
 	kvfree(sit_i->sentries);
@@ -4799,10 +4513,7 @@
 	kvfree(sit_i->sit_bitmap);
 #ifdef CONFIG_F2FS_CHECK_FS
 	kvfree(sit_i->sit_bitmap_mir);
-<<<<<<< HEAD
-=======
 	kvfree(sit_i->invalid_segmap);
->>>>>>> 234de928
 #endif
 	kvfree(sit_i);
 }
