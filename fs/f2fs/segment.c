/*
 * fs/f2fs/segment.c
 *
 * Copyright (c) 2012 Samsung Electronics Co., Ltd.
 *             http://www.samsung.com/
 *
 * This program is free software; you can redistribute it and/or modify
 * it under the terms of the GNU General Public License version 2 as
 * published by the Free Software Foundation.
 */
#include <linux/fs.h>
#include <linux/f2fs_fs.h>
#include <linux/bio.h>
#include <linux/blkdev.h>
#include <linux/prefetch.h>
#include <linux/kthread.h>
#include <linux/swap.h>
#include <linux/timer.h>
#include <linux/freezer.h>
#include <linux/sched/signal.h>

#include "f2fs.h"
#include "segment.h"
#include "node.h"
#include "gc.h"
#include "trace.h"
#include <trace/events/f2fs.h>

#define __reverse_ffz(x) __reverse_ffs(~(x))

static struct kmem_cache *discard_entry_slab;
static struct kmem_cache *discard_cmd_slab;
static struct kmem_cache *sit_entry_set_slab;
static struct kmem_cache *inmem_entry_slab;

static unsigned long __reverse_ulong(unsigned char *str)
{
	unsigned long tmp = 0;
	int shift = 24, idx = 0;

#if BITS_PER_LONG == 64
	shift = 56;
#endif
	while (shift >= 0) {
		tmp |= (unsigned long)str[idx++] << shift;
		shift -= BITS_PER_BYTE;
	}
	return tmp;
}

/*
 * __reverse_ffs is copied from include/asm-generic/bitops/__ffs.h since
 * MSB and LSB are reversed in a byte by f2fs_set_bit.
 */
static inline unsigned long __reverse_ffs(unsigned long word)
{
	int num = 0;

#if BITS_PER_LONG == 64
	if ((word & 0xffffffff00000000UL) == 0)
		num += 32;
	else
		word >>= 32;
#endif
	if ((word & 0xffff0000) == 0)
		num += 16;
	else
		word >>= 16;

	if ((word & 0xff00) == 0)
		num += 8;
	else
		word >>= 8;

	if ((word & 0xf0) == 0)
		num += 4;
	else
		word >>= 4;

	if ((word & 0xc) == 0)
		num += 2;
	else
		word >>= 2;

	if ((word & 0x2) == 0)
		num += 1;
	return num;
}

/*
 * __find_rev_next(_zero)_bit is copied from lib/find_next_bit.c because
 * f2fs_set_bit makes MSB and LSB reversed in a byte.
 * @size must be integral times of unsigned long.
 * Example:
 *                             MSB <--> LSB
 *   f2fs_set_bit(0, bitmap) => 1000 0000
 *   f2fs_set_bit(7, bitmap) => 0000 0001
 */
static unsigned long __find_rev_next_bit(const unsigned long *addr,
			unsigned long size, unsigned long offset)
{
	const unsigned long *p = addr + BIT_WORD(offset);
	unsigned long result = size;
	unsigned long tmp;

	if (offset >= size)
		return size;

	size -= (offset & ~(BITS_PER_LONG - 1));
	offset %= BITS_PER_LONG;

	while (1) {
		if (*p == 0)
			goto pass;

		tmp = __reverse_ulong((unsigned char *)p);

		tmp &= ~0UL >> offset;
		if (size < BITS_PER_LONG)
			tmp &= (~0UL << (BITS_PER_LONG - size));
		if (tmp)
			goto found;
pass:
		if (size <= BITS_PER_LONG)
			break;
		size -= BITS_PER_LONG;
		offset = 0;
		p++;
	}
	return result;
found:
	return result - size + __reverse_ffs(tmp);
}

static unsigned long __find_rev_next_zero_bit(const unsigned long *addr,
			unsigned long size, unsigned long offset)
{
	const unsigned long *p = addr + BIT_WORD(offset);
	unsigned long result = size;
	unsigned long tmp;

	if (offset >= size)
		return size;

	size -= (offset & ~(BITS_PER_LONG - 1));
	offset %= BITS_PER_LONG;

	while (1) {
		if (*p == ~0UL)
			goto pass;

		tmp = __reverse_ulong((unsigned char *)p);

		if (offset)
			tmp |= ~0UL << (BITS_PER_LONG - offset);
		if (size < BITS_PER_LONG)
			tmp |= ~0UL >> size;
		if (tmp != ~0UL)
			goto found;
pass:
		if (size <= BITS_PER_LONG)
			break;
		size -= BITS_PER_LONG;
		offset = 0;
		p++;
	}
	return result;
found:
	return result - size + __reverse_ffz(tmp);
}

bool f2fs_need_SSR(struct f2fs_sb_info *sbi)
{
	int node_secs = get_blocktype_secs(sbi, F2FS_DIRTY_NODES);
	int dent_secs = get_blocktype_secs(sbi, F2FS_DIRTY_DENTS);
	int imeta_secs = get_blocktype_secs(sbi, F2FS_DIRTY_IMETA);

	if (test_opt(sbi, LFS))
		return false;
	if (sbi->gc_mode == GC_URGENT)
		return true;

	return free_sections(sbi) <= (node_secs + 2 * dent_secs + imeta_secs +
			SM_I(sbi)->min_ssr_sections + reserved_sections(sbi));
}

void f2fs_register_inmem_page(struct inode *inode, struct page *page)
{
	struct f2fs_sb_info *sbi = F2FS_I_SB(inode);
	struct f2fs_inode_info *fi = F2FS_I(inode);
	struct inmem_pages *new;

	f2fs_trace_pid(page);

	set_page_private(page, (unsigned long)ATOMIC_WRITTEN_PAGE);
	SetPagePrivate(page);

	new = f2fs_kmem_cache_alloc(inmem_entry_slab, GFP_NOFS);

	/* add atomic page indices to the list */
	new->page = page;
	INIT_LIST_HEAD(&new->list);

	/* increase reference count with clean state */
	mutex_lock(&fi->inmem_lock);
	get_page(page);
	list_add_tail(&new->list, &fi->inmem_pages);
	spin_lock(&sbi->inode_lock[ATOMIC_FILE]);
	if (list_empty(&fi->inmem_ilist))
		list_add_tail(&fi->inmem_ilist, &sbi->inode_list[ATOMIC_FILE]);
	spin_unlock(&sbi->inode_lock[ATOMIC_FILE]);
	inc_page_count(F2FS_I_SB(inode), F2FS_INMEM_PAGES);
	mutex_unlock(&fi->inmem_lock);

	trace_f2fs_register_inmem_page(page, INMEM);
}

static int __revoke_inmem_pages(struct inode *inode,
				struct list_head *head, bool drop, bool recover)
{
	struct f2fs_sb_info *sbi = F2FS_I_SB(inode);
	struct inmem_pages *cur, *tmp;
	int err = 0;

	list_for_each_entry_safe(cur, tmp, head, list) {
		struct page *page = cur->page;

		if (drop)
			trace_f2fs_commit_inmem_page(page, INMEM_DROP);

		lock_page(page);

		f2fs_wait_on_page_writeback(page, DATA, true);

		if (recover) {
			struct dnode_of_data dn;
			struct node_info ni;

			trace_f2fs_commit_inmem_page(page, INMEM_REVOKE);
retry:
			set_new_dnode(&dn, inode, NULL, NULL, 0);
			err = f2fs_get_dnode_of_data(&dn, page->index,
								LOOKUP_NODE);
			if (err) {
				if (err == -ENOMEM) {
					congestion_wait(BLK_RW_ASYNC, HZ/50);
					cond_resched();
					goto retry;
				}
				err = -EAGAIN;
				goto next;
			}
<<<<<<< HEAD
			err = f2fs_get_node_info(sbi, dn.nid, &ni);
			if (err) {
				f2fs_put_dnode(&dn);
				return err;
			}
=======
			f2fs_get_node_info(sbi, dn.nid, &ni);
>>>>>>> d44e71e8
			if (cur->old_addr == NEW_ADDR) {
				f2fs_invalidate_blocks(sbi, dn.data_blkaddr);
				f2fs_update_data_blkaddr(&dn, NEW_ADDR);
			} else
				f2fs_replace_block(sbi, &dn, dn.data_blkaddr,
					cur->old_addr, ni.version, true, true);
			f2fs_put_dnode(&dn);
		}
next:
		/* we don't need to invalidate this in the sccessful status */
		if (drop || recover)
			ClearPageUptodate(page);
		set_page_private(page, 0);
		ClearPagePrivate(page);
		f2fs_put_page(page, 1);

		list_del(&cur->list);
		kmem_cache_free(inmem_entry_slab, cur);
		dec_page_count(F2FS_I_SB(inode), F2FS_INMEM_PAGES);
	}
	return err;
}

void f2fs_drop_inmem_pages_all(struct f2fs_sb_info *sbi, bool gc_failure)
<<<<<<< HEAD
{
	struct list_head *head = &sbi->inode_list[ATOMIC_FILE];
	struct inode *inode;
	struct f2fs_inode_info *fi;
next:
	spin_lock(&sbi->inode_lock[ATOMIC_FILE]);
	if (list_empty(head)) {
		spin_unlock(&sbi->inode_lock[ATOMIC_FILE]);
		return;
	}
	fi = list_first_entry(head, struct f2fs_inode_info, inmem_ilist);
	inode = igrab(&fi->vfs_inode);
	spin_unlock(&sbi->inode_lock[ATOMIC_FILE]);

	if (inode) {
		if (gc_failure) {
			if (fi->i_gc_failures[GC_FAILURE_ATOMIC])
				goto drop;
			goto skip;
		}
drop:
		set_inode_flag(inode, FI_ATOMIC_REVOKE_REQUEST);
		f2fs_drop_inmem_pages(inode);
		iput(inode);
	}
skip:
	congestion_wait(BLK_RW_ASYNC, HZ/50);
	cond_resched();
	goto next;
}

void f2fs_drop_inmem_pages(struct inode *inode)
{
=======
{
	struct list_head *head = &sbi->inode_list[ATOMIC_FILE];
	struct inode *inode;
	struct f2fs_inode_info *fi;
next:
	spin_lock(&sbi->inode_lock[ATOMIC_FILE]);
	if (list_empty(head)) {
		spin_unlock(&sbi->inode_lock[ATOMIC_FILE]);
		return;
	}
	fi = list_first_entry(head, struct f2fs_inode_info, inmem_ilist);
	inode = igrab(&fi->vfs_inode);
	spin_unlock(&sbi->inode_lock[ATOMIC_FILE]);

	if (inode) {
		if (gc_failure) {
			if (fi->i_gc_failures[GC_FAILURE_ATOMIC])
				goto drop;
			goto skip;
		}
drop:
		set_inode_flag(inode, FI_ATOMIC_REVOKE_REQUEST);
		f2fs_drop_inmem_pages(inode);
		iput(inode);
	}
skip:
	congestion_wait(BLK_RW_ASYNC, HZ/50);
	cond_resched();
	goto next;
}

void f2fs_drop_inmem_pages(struct inode *inode)
{
>>>>>>> d44e71e8
	struct f2fs_sb_info *sbi = F2FS_I_SB(inode);
	struct f2fs_inode_info *fi = F2FS_I(inode);

	mutex_lock(&fi->inmem_lock);
	__revoke_inmem_pages(inode, &fi->inmem_pages, true, false);
	spin_lock(&sbi->inode_lock[ATOMIC_FILE]);
	if (!list_empty(&fi->inmem_ilist))
		list_del_init(&fi->inmem_ilist);
	spin_unlock(&sbi->inode_lock[ATOMIC_FILE]);
	mutex_unlock(&fi->inmem_lock);

	clear_inode_flag(inode, FI_ATOMIC_FILE);
	fi->i_gc_failures[GC_FAILURE_ATOMIC] = 0;
	stat_dec_atomic_write(inode);
}

void f2fs_drop_inmem_page(struct inode *inode, struct page *page)
{
	struct f2fs_inode_info *fi = F2FS_I(inode);
	struct f2fs_sb_info *sbi = F2FS_I_SB(inode);
	struct list_head *head = &fi->inmem_pages;
	struct inmem_pages *cur = NULL;

	f2fs_bug_on(sbi, !IS_ATOMIC_WRITTEN_PAGE(page));

	mutex_lock(&fi->inmem_lock);
	list_for_each_entry(cur, head, list) {
		if (cur->page == page)
			break;
	}

	f2fs_bug_on(sbi, list_empty(head) || cur->page != page);
	list_del(&cur->list);
	mutex_unlock(&fi->inmem_lock);

	dec_page_count(sbi, F2FS_INMEM_PAGES);
	kmem_cache_free(inmem_entry_slab, cur);

	ClearPageUptodate(page);
	set_page_private(page, 0);
	ClearPagePrivate(page);
	f2fs_put_page(page, 0);

	trace_f2fs_commit_inmem_page(page, INMEM_INVALIDATE);
}

static int __f2fs_commit_inmem_pages(struct inode *inode)
{
	struct f2fs_sb_info *sbi = F2FS_I_SB(inode);
	struct f2fs_inode_info *fi = F2FS_I(inode);
	struct inmem_pages *cur, *tmp;
	struct f2fs_io_info fio = {
		.sbi = sbi,
		.ino = inode->i_ino,
		.type = DATA,
		.op = REQ_OP_WRITE,
		.op_flags = REQ_SYNC | REQ_PRIO,
		.io_type = FS_DATA_IO,
	};
	struct list_head revoke_list;
	pgoff_t last_idx = ULONG_MAX;
	int err = 0;

	INIT_LIST_HEAD(&revoke_list);

	list_for_each_entry_safe(cur, tmp, &fi->inmem_pages, list) {
		struct page *page = cur->page;

		lock_page(page);
		if (page->mapping == inode->i_mapping) {
			trace_f2fs_commit_inmem_page(page, INMEM);

			set_page_dirty(page);
			f2fs_wait_on_page_writeback(page, DATA, true);
			if (clear_page_dirty_for_io(page)) {
				inode_dec_dirty_pages(inode);
				f2fs_remove_dirty_inode(inode);
			}
retry:
			fio.page = page;
			fio.old_blkaddr = NULL_ADDR;
			fio.encrypted_page = NULL;
			fio.need_lock = LOCK_DONE;
			err = f2fs_do_write_data_page(&fio);
			if (err) {
				if (err == -ENOMEM) {
					congestion_wait(BLK_RW_ASYNC, HZ/50);
					cond_resched();
					goto retry;
				}
				unlock_page(page);
				break;
			}
			/* record old blkaddr for revoking */
			cur->old_addr = fio.old_blkaddr;
			last_idx = page->index;
		}
		unlock_page(page);
		list_move_tail(&cur->list, &revoke_list);
	}

	if (last_idx != ULONG_MAX)
		f2fs_submit_merged_write_cond(sbi, inode, 0, last_idx, DATA);

	if (err) {
		/*
		 * try to revoke all committed pages, but still we could fail
		 * due to no memory or other reason, if that happened, EAGAIN
		 * will be returned, which means in such case, transaction is
		 * already not integrity, caller should use journal to do the
		 * recovery or rewrite & commit last transaction. For other
		 * error number, revoking was done by filesystem itself.
		 */
		err = __revoke_inmem_pages(inode, &revoke_list, false, true);

		/* drop all uncommitted pages */
		__revoke_inmem_pages(inode, &fi->inmem_pages, true, false);
	} else {
		__revoke_inmem_pages(inode, &revoke_list, false, false);
	}

	return err;
}

int f2fs_commit_inmem_pages(struct inode *inode)
{
	struct f2fs_sb_info *sbi = F2FS_I_SB(inode);
	struct f2fs_inode_info *fi = F2FS_I(inode);
	int err;

	f2fs_balance_fs(sbi, true);

	down_write(&fi->i_gc_rwsem[WRITE]);

	f2fs_lock_op(sbi);
	set_inode_flag(inode, FI_ATOMIC_COMMIT);

	mutex_lock(&fi->inmem_lock);
	err = __f2fs_commit_inmem_pages(inode);

	spin_lock(&sbi->inode_lock[ATOMIC_FILE]);
	if (!list_empty(&fi->inmem_ilist))
		list_del_init(&fi->inmem_ilist);
	spin_unlock(&sbi->inode_lock[ATOMIC_FILE]);
	mutex_unlock(&fi->inmem_lock);

	clear_inode_flag(inode, FI_ATOMIC_COMMIT);

	f2fs_unlock_op(sbi);
	up_write(&fi->i_gc_rwsem[WRITE]);

	return err;
}

/*
 * This function balances dirty node and dentry pages.
 * In addition, it controls garbage collection.
 */
void f2fs_balance_fs(struct f2fs_sb_info *sbi, bool need)
{
	if (time_to_inject(sbi, FAULT_CHECKPOINT)) {
		f2fs_show_injection_info(FAULT_CHECKPOINT);
		f2fs_stop_checkpoint(sbi, false);
	}

	/* balance_fs_bg is able to be pending */
	if (need && excess_cached_nats(sbi))
		f2fs_balance_fs_bg(sbi);

	/*
	 * We should do GC or end up with checkpoint, if there are so many dirty
	 * dir/node pages without enough free segments.
	 */
	if (has_not_enough_free_secs(sbi, 0, 0)) {
		mutex_lock(&sbi->gc_mutex);
		f2fs_gc(sbi, false, false, NULL_SEGNO);
	}
}

void f2fs_balance_fs_bg(struct f2fs_sb_info *sbi)
{
	if (unlikely(is_sbi_flag_set(sbi, SBI_POR_DOING)))
		return;

	/* try to shrink extent cache when there is no enough memory */
	if (!f2fs_available_free_memory(sbi, EXTENT_CACHE))
		f2fs_shrink_extent_tree(sbi, EXTENT_CACHE_SHRINK_NUMBER);

	/* check the # of cached NAT entries */
	if (!f2fs_available_free_memory(sbi, NAT_ENTRIES))
		f2fs_try_to_free_nats(sbi, NAT_ENTRY_PER_BLOCK);

	if (!f2fs_available_free_memory(sbi, FREE_NIDS))
		f2fs_try_to_free_nids(sbi, MAX_FREE_NIDS);
	else
		f2fs_build_free_nids(sbi, false, false);

	if (!is_idle(sbi) &&
		(!excess_dirty_nats(sbi) && !excess_dirty_nodes(sbi)))
		return;

	/* checkpoint is the only way to shrink partial cached entries */
	if (!f2fs_available_free_memory(sbi, NAT_ENTRIES) ||
			!f2fs_available_free_memory(sbi, INO_ENTRIES) ||
			excess_prefree_segs(sbi) ||
			excess_dirty_nats(sbi) ||
			excess_dirty_nodes(sbi) ||
			f2fs_time_over(sbi, CP_TIME)) {
		if (test_opt(sbi, DATA_FLUSH)) {
			struct blk_plug plug;

			blk_start_plug(&plug);
			f2fs_sync_dirty_inodes(sbi, FILE_INODE);
			blk_finish_plug(&plug);
		}
		f2fs_sync_fs(sbi->sb, true);
		stat_inc_bg_cp_count(sbi->stat_info);
	}
}

static int __submit_flush_wait(struct f2fs_sb_info *sbi,
				struct block_device *bdev)
{
	struct bio *bio = f2fs_bio_alloc(sbi, 0, true);
	int ret;

	bio->bi_opf = REQ_OP_WRITE | REQ_SYNC | REQ_PREFLUSH;
	bio_set_dev(bio, bdev);
	ret = submit_bio_wait(bio);
	bio_put(bio);

	trace_f2fs_issue_flush(bdev, test_opt(sbi, NOBARRIER),
				test_opt(sbi, FLUSH_MERGE), ret);
	return ret;
}

static int submit_flush_wait(struct f2fs_sb_info *sbi, nid_t ino)
{
	int ret = 0;
	int i;

	if (!sbi->s_ndevs)
		return __submit_flush_wait(sbi, sbi->sb->s_bdev);

	for (i = 0; i < sbi->s_ndevs; i++) {
		if (!f2fs_is_dirty_device(sbi, ino, i, FLUSH_INO))
			continue;
		ret = __submit_flush_wait(sbi, FDEV(i).bdev);
		if (ret)
			break;
	}
	return ret;
}

static int issue_flush_thread(void *data)
{
	struct f2fs_sb_info *sbi = data;
	struct flush_cmd_control *fcc = SM_I(sbi)->fcc_info;
	wait_queue_head_t *q = &fcc->flush_wait_queue;
repeat:
	if (kthread_should_stop())
		return 0;

	sb_start_intwrite(sbi->sb);

	if (!llist_empty(&fcc->issue_list)) {
		struct flush_cmd *cmd, *next;
		int ret;

		fcc->dispatch_list = llist_del_all(&fcc->issue_list);
		fcc->dispatch_list = llist_reverse_order(fcc->dispatch_list);

		cmd = llist_entry(fcc->dispatch_list, struct flush_cmd, llnode);

		ret = submit_flush_wait(sbi, cmd->ino);
		atomic_inc(&fcc->issued_flush);

		llist_for_each_entry_safe(cmd, next,
					  fcc->dispatch_list, llnode) {
			cmd->ret = ret;
			complete(&cmd->wait);
		}
		fcc->dispatch_list = NULL;
	}

	sb_end_intwrite(sbi->sb);

	wait_event_interruptible(*q,
		kthread_should_stop() || !llist_empty(&fcc->issue_list));
	goto repeat;
}

int f2fs_issue_flush(struct f2fs_sb_info *sbi, nid_t ino)
{
	struct flush_cmd_control *fcc = SM_I(sbi)->fcc_info;
	struct flush_cmd cmd;
	int ret;

	if (test_opt(sbi, NOBARRIER))
		return 0;

	if (!test_opt(sbi, FLUSH_MERGE)) {
		ret = submit_flush_wait(sbi, ino);
		atomic_inc(&fcc->issued_flush);
		return ret;
	}

	if (atomic_inc_return(&fcc->issing_flush) == 1 || sbi->s_ndevs > 1) {
		ret = submit_flush_wait(sbi, ino);
		atomic_dec(&fcc->issing_flush);

		atomic_inc(&fcc->issued_flush);
		return ret;
	}

	cmd.ino = ino;
	init_completion(&cmd.wait);

	llist_add(&cmd.llnode, &fcc->issue_list);

	/* update issue_list before we wake up issue_flush thread */
	smp_mb();

	if (waitqueue_active(&fcc->flush_wait_queue))
		wake_up(&fcc->flush_wait_queue);

	if (fcc->f2fs_issue_flush) {
		wait_for_completion(&cmd.wait);
		atomic_dec(&fcc->issing_flush);
	} else {
		struct llist_node *list;

		list = llist_del_all(&fcc->issue_list);
		if (!list) {
			wait_for_completion(&cmd.wait);
			atomic_dec(&fcc->issing_flush);
		} else {
			struct flush_cmd *tmp, *next;

			ret = submit_flush_wait(sbi, ino);

			llist_for_each_entry_safe(tmp, next, list, llnode) {
				if (tmp == &cmd) {
					cmd.ret = ret;
					atomic_dec(&fcc->issing_flush);
					continue;
				}
				tmp->ret = ret;
				complete(&tmp->wait);
			}
		}
	}

	return cmd.ret;
}

int f2fs_create_flush_cmd_control(struct f2fs_sb_info *sbi)
{
	dev_t dev = sbi->sb->s_bdev->bd_dev;
	struct flush_cmd_control *fcc;
	int err = 0;

	if (SM_I(sbi)->fcc_info) {
		fcc = SM_I(sbi)->fcc_info;
		if (fcc->f2fs_issue_flush)
			return err;
		goto init_thread;
	}

	fcc = f2fs_kzalloc(sbi, sizeof(struct flush_cmd_control), GFP_KERNEL);
	if (!fcc)
		return -ENOMEM;
	atomic_set(&fcc->issued_flush, 0);
	atomic_set(&fcc->issing_flush, 0);
	init_waitqueue_head(&fcc->flush_wait_queue);
	init_llist_head(&fcc->issue_list);
	SM_I(sbi)->fcc_info = fcc;
	if (!test_opt(sbi, FLUSH_MERGE))
		return err;

init_thread:
	fcc->f2fs_issue_flush = kthread_run(issue_flush_thread, sbi,
				"f2fs_flush-%u:%u", MAJOR(dev), MINOR(dev));
	if (IS_ERR(fcc->f2fs_issue_flush)) {
		err = PTR_ERR(fcc->f2fs_issue_flush);
		kfree(fcc);
		SM_I(sbi)->fcc_info = NULL;
		return err;
	}

	return err;
}

void f2fs_destroy_flush_cmd_control(struct f2fs_sb_info *sbi, bool free)
{
	struct flush_cmd_control *fcc = SM_I(sbi)->fcc_info;

	if (fcc && fcc->f2fs_issue_flush) {
		struct task_struct *flush_thread = fcc->f2fs_issue_flush;

		fcc->f2fs_issue_flush = NULL;
		kthread_stop(flush_thread);
	}
	if (free) {
		kfree(fcc);
		SM_I(sbi)->fcc_info = NULL;
	}
}

int f2fs_flush_device_cache(struct f2fs_sb_info *sbi)
{
	int ret = 0, i;

	if (!sbi->s_ndevs)
		return 0;

	for (i = 1; i < sbi->s_ndevs; i++) {
		if (!f2fs_test_bit(i, (char *)&sbi->dirty_device))
			continue;
		ret = __submit_flush_wait(sbi, FDEV(i).bdev);
		if (ret)
			break;

		spin_lock(&sbi->dev_lock);
		f2fs_clear_bit(i, (char *)&sbi->dirty_device);
		spin_unlock(&sbi->dev_lock);
	}

	return ret;
}

static void __locate_dirty_segment(struct f2fs_sb_info *sbi, unsigned int segno,
		enum dirty_type dirty_type)
{
	struct dirty_seglist_info *dirty_i = DIRTY_I(sbi);

	/* need not be added */
	if (IS_CURSEG(sbi, segno))
		return;

	if (!test_and_set_bit(segno, dirty_i->dirty_segmap[dirty_type]))
		dirty_i->nr_dirty[dirty_type]++;

	if (dirty_type == DIRTY) {
		struct seg_entry *sentry = get_seg_entry(sbi, segno);
		enum dirty_type t = sentry->type;

		if (unlikely(t >= DIRTY)) {
			f2fs_bug_on(sbi, 1);
			return;
		}
		if (!test_and_set_bit(segno, dirty_i->dirty_segmap[t]))
			dirty_i->nr_dirty[t]++;
	}
}

static void __remove_dirty_segment(struct f2fs_sb_info *sbi, unsigned int segno,
		enum dirty_type dirty_type)
{
	struct dirty_seglist_info *dirty_i = DIRTY_I(sbi);

	if (test_and_clear_bit(segno, dirty_i->dirty_segmap[dirty_type]))
		dirty_i->nr_dirty[dirty_type]--;

	if (dirty_type == DIRTY) {
		struct seg_entry *sentry = get_seg_entry(sbi, segno);
		enum dirty_type t = sentry->type;

		if (test_and_clear_bit(segno, dirty_i->dirty_segmap[t]))
			dirty_i->nr_dirty[t]--;

		if (get_valid_blocks(sbi, segno, true) == 0)
			clear_bit(GET_SEC_FROM_SEG(sbi, segno),
						dirty_i->victim_secmap);
	}
}

/*
 * Should not occur error such as -ENOMEM.
 * Adding dirty entry into seglist is not critical operation.
 * If a given segment is one of current working segments, it won't be added.
 */
static void locate_dirty_segment(struct f2fs_sb_info *sbi, unsigned int segno)
{
	struct dirty_seglist_info *dirty_i = DIRTY_I(sbi);
	unsigned short valid_blocks;

	if (segno == NULL_SEGNO || IS_CURSEG(sbi, segno))
		return;

	mutex_lock(&dirty_i->seglist_lock);

	valid_blocks = get_valid_blocks(sbi, segno, false);

	if (valid_blocks == 0) {
		__locate_dirty_segment(sbi, segno, PRE);
		__remove_dirty_segment(sbi, segno, DIRTY);
	} else if (valid_blocks < sbi->blocks_per_seg) {
		__locate_dirty_segment(sbi, segno, DIRTY);
	} else {
		/* Recovery routine with SSR needs this */
		__remove_dirty_segment(sbi, segno, DIRTY);
	}

	mutex_unlock(&dirty_i->seglist_lock);
}

static struct discard_cmd *__create_discard_cmd(struct f2fs_sb_info *sbi,
		struct block_device *bdev, block_t lstart,
		block_t start, block_t len)
{
	struct discard_cmd_control *dcc = SM_I(sbi)->dcc_info;
	struct list_head *pend_list;
	struct discard_cmd *dc;

	f2fs_bug_on(sbi, !len);

	pend_list = &dcc->pend_list[plist_idx(len)];

	dc = f2fs_kmem_cache_alloc(discard_cmd_slab, GFP_NOFS);
	INIT_LIST_HEAD(&dc->list);
	dc->bdev = bdev;
	dc->lstart = lstart;
	dc->start = start;
	dc->len = len;
	dc->ref = 0;
	dc->state = D_PREP;
	dc->issuing = 0;
	dc->error = 0;
	init_completion(&dc->wait);
	list_add_tail(&dc->list, pend_list);
	spin_lock_init(&dc->lock);
	dc->bio_ref = 0;
	atomic_inc(&dcc->discard_cmd_cnt);
	dcc->undiscard_blks += len;

	return dc;
}

static struct discard_cmd *__attach_discard_cmd(struct f2fs_sb_info *sbi,
				struct block_device *bdev, block_t lstart,
				block_t start, block_t len,
				struct rb_node *parent, struct rb_node **p)
{
	struct discard_cmd_control *dcc = SM_I(sbi)->dcc_info;
	struct discard_cmd *dc;

	dc = __create_discard_cmd(sbi, bdev, lstart, start, len);

	rb_link_node(&dc->rb_node, parent, p);
	rb_insert_color(&dc->rb_node, &dcc->root);

	return dc;
}

static void __detach_discard_cmd(struct discard_cmd_control *dcc,
							struct discard_cmd *dc)
{
	if (dc->state == D_DONE)
		atomic_sub(dc->issuing, &dcc->issing_discard);

	list_del(&dc->list);
	rb_erase(&dc->rb_node, &dcc->root);
	dcc->undiscard_blks -= dc->len;

	kmem_cache_free(discard_cmd_slab, dc);

	atomic_dec(&dcc->discard_cmd_cnt);
}

static void __remove_discard_cmd(struct f2fs_sb_info *sbi,
							struct discard_cmd *dc)
{
	struct discard_cmd_control *dcc = SM_I(sbi)->dcc_info;
	unsigned long flags;

	trace_f2fs_remove_discard(dc->bdev, dc->start, dc->len);

	spin_lock_irqsave(&dc->lock, flags);
	if (dc->bio_ref) {
		spin_unlock_irqrestore(&dc->lock, flags);
		return;
	}
	spin_unlock_irqrestore(&dc->lock, flags);

	trace_f2fs_remove_discard(dc->bdev, dc->start, dc->len);

	f2fs_bug_on(sbi, dc->ref);

	if (dc->error == -EOPNOTSUPP)
		dc->error = 0;

	if (dc->error)
		f2fs_msg(sbi->sb, KERN_INFO,
			"Issue discard(%u, %u, %u) failed, ret: %d",
			dc->lstart, dc->start, dc->len, dc->error);
	__detach_discard_cmd(dcc, dc);
}

static void f2fs_submit_discard_endio(struct bio *bio)
{
	struct discard_cmd *dc = (struct discard_cmd *)bio->bi_private;
	unsigned long flags;

	dc->error = blk_status_to_errno(bio->bi_status);

	spin_lock_irqsave(&dc->lock, flags);
	dc->bio_ref--;
	if (!dc->bio_ref && dc->state == D_SUBMIT) {
		dc->state = D_DONE;
		complete_all(&dc->wait);
	}
	spin_unlock_irqrestore(&dc->lock, flags);
	bio_put(bio);
}

static void __check_sit_bitmap(struct f2fs_sb_info *sbi,
				block_t start, block_t end)
{
#ifdef CONFIG_F2FS_CHECK_FS
	struct seg_entry *sentry;
	unsigned int segno;
	block_t blk = start;
	unsigned long offset, size, max_blocks = sbi->blocks_per_seg;
	unsigned long *map;

	while (blk < end) {
		segno = GET_SEGNO(sbi, blk);
		sentry = get_seg_entry(sbi, segno);
		offset = GET_BLKOFF_FROM_SEG0(sbi, blk);

		if (end < START_BLOCK(sbi, segno + 1))
			size = GET_BLKOFF_FROM_SEG0(sbi, end);
		else
			size = max_blocks;
		map = (unsigned long *)(sentry->cur_valid_map);
		offset = __find_rev_next_bit(map, size, offset);
		f2fs_bug_on(sbi, offset != size);
		blk = START_BLOCK(sbi, segno + 1);
	}
#endif
}

static void __init_discard_policy(struct f2fs_sb_info *sbi,
				struct discard_policy *dpolicy,
				int discard_type, unsigned int granularity)
{
	/* common policy */
	dpolicy->type = discard_type;
	dpolicy->sync = true;
<<<<<<< HEAD
=======
	dpolicy->ordered = false;
>>>>>>> d44e71e8
	dpolicy->granularity = granularity;

	dpolicy->max_requests = DEF_MAX_DISCARD_REQUEST;
	dpolicy->io_aware_gran = MAX_PLIST_NUM;

	if (discard_type == DPOLICY_BG) {
		dpolicy->min_interval = DEF_MIN_DISCARD_ISSUE_TIME;
		dpolicy->mid_interval = DEF_MID_DISCARD_ISSUE_TIME;
		dpolicy->max_interval = DEF_MAX_DISCARD_ISSUE_TIME;
		dpolicy->io_aware = true;
		dpolicy->sync = false;
<<<<<<< HEAD
=======
		dpolicy->ordered = true;
>>>>>>> d44e71e8
		if (utilization(sbi) > DEF_DISCARD_URGENT_UTIL) {
			dpolicy->granularity = 1;
			dpolicy->max_interval = DEF_MIN_DISCARD_ISSUE_TIME;
		}
	} else if (discard_type == DPOLICY_FORCE) {
		dpolicy->min_interval = DEF_MIN_DISCARD_ISSUE_TIME;
		dpolicy->mid_interval = DEF_MID_DISCARD_ISSUE_TIME;
		dpolicy->max_interval = DEF_MAX_DISCARD_ISSUE_TIME;
		dpolicy->io_aware = false;
	} else if (discard_type == DPOLICY_FSTRIM) {
		dpolicy->io_aware = false;
	} else if (discard_type == DPOLICY_UMOUNT) {
		dpolicy->max_requests = UINT_MAX;
		dpolicy->io_aware = false;
	}
}

<<<<<<< HEAD

/* this function is copied from blkdev_issue_discard from block/blk-lib.c */
static void __submit_discard_cmd(struct f2fs_sb_info *sbi,
						struct discard_policy *dpolicy,
						struct discard_cmd *dc)
{
	struct discard_cmd_control *dcc = SM_I(sbi)->dcc_info;
	struct list_head *wait_list = (dpolicy->type == DPOLICY_FSTRIM) ?
					&(dcc->fstrim_list) : &(dcc->wait_list);
	struct bio *bio = NULL;
	int flag = dpolicy->sync ? REQ_SYNC : 0;
=======
static void __update_discard_tree_range(struct f2fs_sb_info *sbi,
				struct block_device *bdev, block_t lstart,
				block_t start, block_t len);
/* this function is copied from blkdev_issue_discard from block/blk-lib.c */
static int __submit_discard_cmd(struct f2fs_sb_info *sbi,
						struct discard_policy *dpolicy,
						struct discard_cmd *dc,
						unsigned int *issued)
{
	struct block_device *bdev = dc->bdev;
	struct request_queue *q = bdev_get_queue(bdev);
	unsigned int max_discard_blocks =
			SECTOR_TO_BLOCK(q->limits.max_discard_sectors);
	struct discard_cmd_control *dcc = SM_I(sbi)->dcc_info;
	struct list_head *wait_list = (dpolicy->type == DPOLICY_FSTRIM) ?
					&(dcc->fstrim_list) : &(dcc->wait_list);
	int flag = dpolicy->sync ? REQ_SYNC : 0;
	block_t lstart, start, len, total_len;
	int err = 0;
>>>>>>> d44e71e8

	if (dc->state != D_PREP)
		return 0;

	if (is_sbi_flag_set(sbi, SBI_NEED_FSCK))
<<<<<<< HEAD
		return;

	trace_f2fs_issue_discard(dc->bdev, dc->start, dc->len);

	dc->error = __blkdev_issue_discard(dc->bdev,
				SECTOR_FROM_BLOCK(dc->start),
				SECTOR_FROM_BLOCK(dc->len),
				GFP_NOFS, 0, &bio);
	if (!dc->error) {
		/* should keep before submission to avoid D_DONE right away */
		dc->state = D_SUBMIT;
		atomic_inc(&dcc->issued_discard);
		atomic_inc(&dcc->issing_discard);
		if (bio) {
			bio->bi_private = dc;
			bio->bi_end_io = f2fs_submit_discard_endio;
			bio->bi_opf |= flag;
			submit_bio(bio);
			list_move_tail(&dc->list, wait_list);
			__check_sit_bitmap(sbi, dc->start, dc->start + dc->len);

			f2fs_update_iostat(sbi, FS_DISCARD, 1);
=======
		return 0;

	trace_f2fs_issue_discard(bdev, dc->start, dc->len);

	lstart = dc->lstart;
	start = dc->start;
	len = dc->len;
	total_len = len;

	dc->len = 0;

	while (total_len && *issued < dpolicy->max_requests && !err) {
		struct bio *bio = NULL;
		unsigned long flags;
		bool last = true;

		if (len > max_discard_blocks) {
			len = max_discard_blocks;
			last = false;
>>>>>>> d44e71e8
		}

		(*issued)++;
		if (*issued == dpolicy->max_requests)
			last = true;

		dc->len += len;

		if (time_to_inject(sbi, FAULT_DISCARD)) {
			f2fs_show_injection_info(FAULT_DISCARD);
			err = -EIO;
			goto submit;
		}
		err = __blkdev_issue_discard(bdev,
					SECTOR_FROM_BLOCK(start),
					SECTOR_FROM_BLOCK(len),
					GFP_NOFS, 0, &bio);
submit:
		if (err) {
			spin_lock_irqsave(&dc->lock, flags);
			if (dc->state == D_PARTIAL)
				dc->state = D_SUBMIT;
			spin_unlock_irqrestore(&dc->lock, flags);

			break;
		}

		f2fs_bug_on(sbi, !bio);

		/*
		 * should keep before submission to avoid D_DONE
		 * right away
		 */
		spin_lock_irqsave(&dc->lock, flags);
		if (last)
			dc->state = D_SUBMIT;
		else
			dc->state = D_PARTIAL;
		dc->bio_ref++;
		spin_unlock_irqrestore(&dc->lock, flags);

		atomic_inc(&dcc->issing_discard);
		dc->issuing++;
		list_move_tail(&dc->list, wait_list);

		/* sanity check on discard range */
		__check_sit_bitmap(sbi, start, start + len);

		bio->bi_private = dc;
		bio->bi_end_io = f2fs_submit_discard_endio;
		bio->bi_opf |= flag;
		submit_bio(bio);

		atomic_inc(&dcc->issued_discard);

		f2fs_update_iostat(sbi, FS_DISCARD, 1);

		lstart += len;
		start += len;
		total_len -= len;
		len = total_len;
	}

	if (!err && len)
		__update_discard_tree_range(sbi, bdev, lstart, start, len);
	return err;
}

static struct discard_cmd *__insert_discard_tree(struct f2fs_sb_info *sbi,
				struct block_device *bdev, block_t lstart,
				block_t start, block_t len,
				struct rb_node **insert_p,
				struct rb_node *insert_parent)
{
	struct discard_cmd_control *dcc = SM_I(sbi)->dcc_info;
	struct rb_node **p;
	struct rb_node *parent = NULL;
	struct discard_cmd *dc = NULL;

	if (insert_p && insert_parent) {
		parent = insert_parent;
		p = insert_p;
		goto do_insert;
	}

	p = f2fs_lookup_rb_tree_for_insert(sbi, &dcc->root, &parent, lstart);
do_insert:
	dc = __attach_discard_cmd(sbi, bdev, lstart, start, len, parent, p);
	if (!dc)
		return NULL;

	return dc;
}

static void __relocate_discard_cmd(struct discard_cmd_control *dcc,
						struct discard_cmd *dc)
{
	list_move_tail(&dc->list, &dcc->pend_list[plist_idx(dc->len)]);
}

static void __punch_discard_cmd(struct f2fs_sb_info *sbi,
				struct discard_cmd *dc, block_t blkaddr)
{
	struct discard_cmd_control *dcc = SM_I(sbi)->dcc_info;
	struct discard_info di = dc->di;
	bool modified = false;

	if (dc->state == D_DONE || dc->len == 1) {
		__remove_discard_cmd(sbi, dc);
		return;
	}

	dcc->undiscard_blks -= di.len;

	if (blkaddr > di.lstart) {
		dc->len = blkaddr - dc->lstart;
		dcc->undiscard_blks += dc->len;
		__relocate_discard_cmd(dcc, dc);
		modified = true;
	}

	if (blkaddr < di.lstart + di.len - 1) {
		if (modified) {
			__insert_discard_tree(sbi, dc->bdev, blkaddr + 1,
					di.start + blkaddr + 1 - di.lstart,
					di.lstart + di.len - 1 - blkaddr,
					NULL, NULL);
		} else {
			dc->lstart++;
			dc->len--;
			dc->start++;
			dcc->undiscard_blks += dc->len;
			__relocate_discard_cmd(dcc, dc);
		}
	}
}

static void __update_discard_tree_range(struct f2fs_sb_info *sbi,
				struct block_device *bdev, block_t lstart,
				block_t start, block_t len)
{
	struct discard_cmd_control *dcc = SM_I(sbi)->dcc_info;
	struct discard_cmd *prev_dc = NULL, *next_dc = NULL;
	struct discard_cmd *dc;
	struct discard_info di = {0};
	struct rb_node **insert_p = NULL, *insert_parent = NULL;
	struct request_queue *q = bdev_get_queue(bdev);
	unsigned int max_discard_blocks =
			SECTOR_TO_BLOCK(q->limits.max_discard_sectors);
	block_t end = lstart + len;

<<<<<<< HEAD
	mutex_lock(&dcc->cmd_lock);

=======
>>>>>>> d44e71e8
	dc = (struct discard_cmd *)f2fs_lookup_rb_tree_ret(&dcc->root,
					NULL, lstart,
					(struct rb_entry **)&prev_dc,
					(struct rb_entry **)&next_dc,
					&insert_p, &insert_parent, true);
	if (dc)
		prev_dc = dc;

	if (!prev_dc) {
		di.lstart = lstart;
		di.len = next_dc ? next_dc->lstart - lstart : len;
		di.len = min(di.len, len);
		di.start = start;
	}

	while (1) {
		struct rb_node *node;
		bool merged = false;
		struct discard_cmd *tdc = NULL;

		if (prev_dc) {
			di.lstart = prev_dc->lstart + prev_dc->len;
			if (di.lstart < lstart)
				di.lstart = lstart;
			if (di.lstart >= end)
				break;

			if (!next_dc || next_dc->lstart > end)
				di.len = end - di.lstart;
			else
				di.len = next_dc->lstart - di.lstart;
			di.start = start + di.lstart - lstart;
		}

		if (!di.len)
			goto next;

		if (prev_dc && prev_dc->state == D_PREP &&
			prev_dc->bdev == bdev &&
			__is_discard_back_mergeable(&di, &prev_dc->di,
							max_discard_blocks)) {
			prev_dc->di.len += di.len;
			dcc->undiscard_blks += di.len;
			__relocate_discard_cmd(dcc, prev_dc);
			di = prev_dc->di;
			tdc = prev_dc;
			merged = true;
		}

		if (next_dc && next_dc->state == D_PREP &&
			next_dc->bdev == bdev &&
			__is_discard_front_mergeable(&di, &next_dc->di,
							max_discard_blocks)) {
			next_dc->di.lstart = di.lstart;
			next_dc->di.len += di.len;
			next_dc->di.start = di.start;
			dcc->undiscard_blks += di.len;
			__relocate_discard_cmd(dcc, next_dc);
			if (tdc)
				__remove_discard_cmd(sbi, tdc);
			merged = true;
		}

		if (!merged) {
			__insert_discard_tree(sbi, bdev, di.lstart, di.start,
							di.len, NULL, NULL);
		}
 next:
		prev_dc = next_dc;
		if (!prev_dc)
			break;

		node = rb_next(&prev_dc->rb_node);
		next_dc = rb_entry_safe(node, struct discard_cmd, rb_node);
	}
}

static int __queue_discard_cmd(struct f2fs_sb_info *sbi,
		struct block_device *bdev, block_t blkstart, block_t blklen)
{
	block_t lblkstart = blkstart;

	trace_f2fs_queue_discard(bdev, blkstart, blklen);

	if (sbi->s_ndevs) {
		int devi = f2fs_target_device_index(sbi, blkstart);

		blkstart -= FDEV(devi).start_blk;
	}
	mutex_lock(&SM_I(sbi)->dcc_info->cmd_lock);
	__update_discard_tree_range(sbi, bdev, lblkstart, blkstart, blklen);
	mutex_unlock(&SM_I(sbi)->dcc_info->cmd_lock);
	return 0;
}

<<<<<<< HEAD
static int __issue_discard_cmd(struct f2fs_sb_info *sbi,
=======
static unsigned int __issue_discard_cmd_orderly(struct f2fs_sb_info *sbi,
>>>>>>> d44e71e8
					struct discard_policy *dpolicy)
{
	struct discard_cmd_control *dcc = SM_I(sbi)->dcc_info;
	struct discard_cmd *prev_dc = NULL, *next_dc = NULL;
	struct rb_node **insert_p = NULL, *insert_parent = NULL;
	struct discard_cmd *dc;
	struct blk_plug plug;
<<<<<<< HEAD
	int i, iter = 0, issued = 0;
	bool io_interrupted = false;

	for (i = MAX_PLIST_NUM - 1; i >= 0; i--) {
		if (i + 1 < dpolicy->granularity)
			break;
		pend_list = &dcc->pend_list[i];

		mutex_lock(&dcc->cmd_lock);
		if (list_empty(pend_list))
			goto next;
		f2fs_bug_on(sbi,
			!f2fs_check_rb_tree_consistence(sbi, &dcc->root));
		blk_start_plug(&plug);
		list_for_each_entry_safe(dc, tmp, pend_list, list) {
			f2fs_bug_on(sbi, dc->state != D_PREP);

			if (dpolicy->io_aware && i < dpolicy->io_aware_gran &&
								!is_idle(sbi)) {
				io_interrupted = true;
				goto skip;
			}

			__submit_discard_cmd(sbi, dpolicy, dc);
			issued++;
skip:
			if (++iter >= dpolicy->max_requests)
=======
	unsigned int pos = dcc->next_pos;
	unsigned int issued = 0;
	bool io_interrupted = false;

	mutex_lock(&dcc->cmd_lock);
	dc = (struct discard_cmd *)f2fs_lookup_rb_tree_ret(&dcc->root,
					NULL, pos,
					(struct rb_entry **)&prev_dc,
					(struct rb_entry **)&next_dc,
					&insert_p, &insert_parent, true);
	if (!dc)
		dc = next_dc;

	blk_start_plug(&plug);

	while (dc) {
		struct rb_node *node;
		int err = 0;

		if (dc->state != D_PREP)
			goto next;

		if (dpolicy->io_aware && !is_idle(sbi)) {
			io_interrupted = true;
			break;
		}

		dcc->next_pos = dc->lstart + dc->len;
		err = __submit_discard_cmd(sbi, dpolicy, dc, &issued);

		if (issued >= dpolicy->max_requests)
			break;
next:
		node = rb_next(&dc->rb_node);
		if (err)
			__remove_discard_cmd(sbi, dc);
		dc = rb_entry_safe(node, struct discard_cmd, rb_node);
	}

	blk_finish_plug(&plug);

	if (!dc)
		dcc->next_pos = 0;

	mutex_unlock(&dcc->cmd_lock);

	if (!issued && io_interrupted)
		issued = -1;

	return issued;
}

static int __issue_discard_cmd(struct f2fs_sb_info *sbi,
					struct discard_policy *dpolicy)
{
	struct discard_cmd_control *dcc = SM_I(sbi)->dcc_info;
	struct list_head *pend_list;
	struct discard_cmd *dc, *tmp;
	struct blk_plug plug;
	int i, issued = 0;
	bool io_interrupted = false;

	for (i = MAX_PLIST_NUM - 1; i >= 0; i--) {
		if (i + 1 < dpolicy->granularity)
			break;

		if (i < DEFAULT_DISCARD_GRANULARITY && dpolicy->ordered)
			return __issue_discard_cmd_orderly(sbi, dpolicy);

		pend_list = &dcc->pend_list[i];

		mutex_lock(&dcc->cmd_lock);
		if (list_empty(pend_list))
			goto next;
		if (unlikely(dcc->rbtree_check))
			f2fs_bug_on(sbi, !f2fs_check_rb_tree_consistence(sbi,
								&dcc->root));
		blk_start_plug(&plug);
		list_for_each_entry_safe(dc, tmp, pend_list, list) {
			f2fs_bug_on(sbi, dc->state != D_PREP);

			if (dpolicy->io_aware && i < dpolicy->io_aware_gran &&
								!is_idle(sbi)) {
				io_interrupted = true;
				break;
			}

			__submit_discard_cmd(sbi, dpolicy, dc, &issued);

			if (issued >= dpolicy->max_requests)
>>>>>>> d44e71e8
				break;
		}
		blk_finish_plug(&plug);
next:
		mutex_unlock(&dcc->cmd_lock);

<<<<<<< HEAD
		if (iter >= dpolicy->max_requests)
=======
		if (issued >= dpolicy->max_requests || io_interrupted)
>>>>>>> d44e71e8
			break;
	}

	if (!issued && io_interrupted)
		issued = -1;

	return issued;
}

static bool __drop_discard_cmd(struct f2fs_sb_info *sbi)
{
	struct discard_cmd_control *dcc = SM_I(sbi)->dcc_info;
	struct list_head *pend_list;
	struct discard_cmd *dc, *tmp;
	int i;
	bool dropped = false;

	mutex_lock(&dcc->cmd_lock);
	for (i = MAX_PLIST_NUM - 1; i >= 0; i--) {
		pend_list = &dcc->pend_list[i];
		list_for_each_entry_safe(dc, tmp, pend_list, list) {
			f2fs_bug_on(sbi, dc->state != D_PREP);
			__remove_discard_cmd(sbi, dc);
			dropped = true;
		}
	}
	mutex_unlock(&dcc->cmd_lock);

	return dropped;
}

void f2fs_drop_discard_cmd(struct f2fs_sb_info *sbi)
{
	__drop_discard_cmd(sbi);
}

static unsigned int __wait_one_discard_bio(struct f2fs_sb_info *sbi,
							struct discard_cmd *dc)
{
	struct discard_cmd_control *dcc = SM_I(sbi)->dcc_info;
	unsigned int len = 0;

	wait_for_completion_io(&dc->wait);
	mutex_lock(&dcc->cmd_lock);
	f2fs_bug_on(sbi, dc->state != D_DONE);
	dc->ref--;
	if (!dc->ref) {
		if (!dc->error)
			len = dc->len;
		__remove_discard_cmd(sbi, dc);
	}
	mutex_unlock(&dcc->cmd_lock);

	return len;
}

static unsigned int __wait_discard_cmd_range(struct f2fs_sb_info *sbi,
						struct discard_policy *dpolicy,
						block_t start, block_t end)
{
	struct discard_cmd_control *dcc = SM_I(sbi)->dcc_info;
	struct list_head *wait_list = (dpolicy->type == DPOLICY_FSTRIM) ?
					&(dcc->fstrim_list) : &(dcc->wait_list);
	struct discard_cmd *dc, *tmp;
	bool need_wait;
	unsigned int trimmed = 0;

next:
	need_wait = false;

	mutex_lock(&dcc->cmd_lock);
	list_for_each_entry_safe(dc, tmp, wait_list, list) {
		if (dc->lstart + dc->len <= start || end <= dc->lstart)
			continue;
		if (dc->len < dpolicy->granularity)
			continue;
		if (dc->state == D_DONE && !dc->ref) {
			wait_for_completion_io(&dc->wait);
			if (!dc->error)
				trimmed += dc->len;
			__remove_discard_cmd(sbi, dc);
		} else {
			dc->ref++;
			need_wait = true;
			break;
		}
	}
	mutex_unlock(&dcc->cmd_lock);

	if (need_wait) {
		trimmed += __wait_one_discard_bio(sbi, dc);
		goto next;
	}

	return trimmed;
}

<<<<<<< HEAD
static void __wait_all_discard_cmd(struct f2fs_sb_info *sbi,
						struct discard_policy *dpolicy)
{
	struct discard_policy dp;

	if (dpolicy) {
		__wait_discard_cmd_range(sbi, dpolicy, 0, UINT_MAX);
		return;
	}

	/* wait all */
	__init_discard_policy(sbi, &dp, DPOLICY_FSTRIM, 1);
	__wait_discard_cmd_range(sbi, &dp, 0, UINT_MAX);
	__init_discard_policy(sbi, &dp, DPOLICY_UMOUNT, 1);
	__wait_discard_cmd_range(sbi, &dp, 0, UINT_MAX);
=======
static unsigned int __wait_all_discard_cmd(struct f2fs_sb_info *sbi,
						struct discard_policy *dpolicy)
{
	struct discard_policy dp;
	unsigned int discard_blks;

	if (dpolicy)
		return __wait_discard_cmd_range(sbi, dpolicy, 0, UINT_MAX);

	/* wait all */
	__init_discard_policy(sbi, &dp, DPOLICY_FSTRIM, 1);
	discard_blks = __wait_discard_cmd_range(sbi, &dp, 0, UINT_MAX);
	__init_discard_policy(sbi, &dp, DPOLICY_UMOUNT, 1);
	discard_blks += __wait_discard_cmd_range(sbi, &dp, 0, UINT_MAX);

	return discard_blks;
>>>>>>> d44e71e8
}

/* This should be covered by global mutex, &sit_i->sentry_lock */
static void f2fs_wait_discard_bio(struct f2fs_sb_info *sbi, block_t blkaddr)
{
	struct discard_cmd_control *dcc = SM_I(sbi)->dcc_info;
	struct discard_cmd *dc;
	bool need_wait = false;

	mutex_lock(&dcc->cmd_lock);
	dc = (struct discard_cmd *)f2fs_lookup_rb_tree(&dcc->root,
							NULL, blkaddr);
	if (dc) {
		if (dc->state == D_PREP) {
			__punch_discard_cmd(sbi, dc, blkaddr);
		} else {
			dc->ref++;
			need_wait = true;
		}
	}
	mutex_unlock(&dcc->cmd_lock);

	if (need_wait)
		__wait_one_discard_bio(sbi, dc);
}

void f2fs_stop_discard_thread(struct f2fs_sb_info *sbi)
{
	struct discard_cmd_control *dcc = SM_I(sbi)->dcc_info;

	if (dcc && dcc->f2fs_issue_discard) {
		struct task_struct *discard_thread = dcc->f2fs_issue_discard;

		dcc->f2fs_issue_discard = NULL;
		kthread_stop(discard_thread);
	}
}

/* This comes from f2fs_put_super */
bool f2fs_wait_discard_bios(struct f2fs_sb_info *sbi)
{
	struct discard_cmd_control *dcc = SM_I(sbi)->dcc_info;
	struct discard_policy dpolicy;
	bool dropped;

	__init_discard_policy(sbi, &dpolicy, DPOLICY_UMOUNT,
					dcc->discard_granularity);
	__issue_discard_cmd(sbi, &dpolicy);
	dropped = __drop_discard_cmd(sbi);

	/* just to make sure there is no pending discard commands */
	__wait_all_discard_cmd(sbi, NULL);
<<<<<<< HEAD
=======

	f2fs_bug_on(sbi, atomic_read(&dcc->discard_cmd_cnt));
>>>>>>> d44e71e8
	return dropped;
}

static int issue_discard_thread(void *data)
{
	struct f2fs_sb_info *sbi = data;
	struct discard_cmd_control *dcc = SM_I(sbi)->dcc_info;
	wait_queue_head_t *q = &dcc->discard_wait_queue;
	struct discard_policy dpolicy;
	unsigned int wait_ms = DEF_MIN_DISCARD_ISSUE_TIME;
	int issued;
	unsigned long interval = sbi->interval_time[REQ_TIME] * HZ;
	long delta;

	set_freezable();

	do {
		__init_discard_policy(sbi, &dpolicy, DPOLICY_BG,
					dcc->discard_granularity);

		wait_event_interruptible_timeout(*q,
				kthread_should_stop() || freezing(current) ||
				dcc->discard_wake,
				msecs_to_jiffies(wait_ms));

		if (dcc->discard_wake)
			dcc->discard_wake = 0;

		if (try_to_freeze())
			continue;
		if (f2fs_readonly(sbi->sb))
			continue;
		if (kthread_should_stop())
			return 0;
		if (is_sbi_flag_set(sbi, SBI_NEED_FSCK)) {
			wait_ms = dpolicy.max_interval;
			continue;
		}

		if (sbi->gc_mode == GC_URGENT)
			__init_discard_policy(sbi, &dpolicy, DPOLICY_FORCE, 1);

		sb_start_intwrite(sbi->sb);

		issued = __issue_discard_cmd(sbi, &dpolicy);
		if (issued > 0) {
			__wait_all_discard_cmd(sbi, &dpolicy);
			wait_ms = dpolicy.min_interval;
		} else if (issued == -1){
<<<<<<< HEAD
			delta = (sbi->last_time[REQ_TIME] + interval) - jiffies;
			if (delta > 0)
				wait_ms = jiffies_to_msecs(delta);
			else
				wait_ms = dpolicy.mid_interval;
=======
			wait_ms = dpolicy.mid_interval;
>>>>>>> d44e71e8
		} else {
			wait_ms = dpolicy.max_interval;
		}

		sb_end_intwrite(sbi->sb);

	} while (!kthread_should_stop());
	return 0;
}

#ifdef CONFIG_BLK_DEV_ZONED
static int __f2fs_issue_discard_zone(struct f2fs_sb_info *sbi,
		struct block_device *bdev, block_t blkstart, block_t blklen)
{
	sector_t sector, nr_sects;
	block_t lblkstart = blkstart;
	int devi = 0;

	if (sbi->s_ndevs) {
		devi = f2fs_target_device_index(sbi, blkstart);
		blkstart -= FDEV(devi).start_blk;
	}

	/*
	 * We need to know the type of the zone: for conventional zones,
	 * use regular discard if the drive supports it. For sequential
	 * zones, reset the zone write pointer.
	 */
	switch (get_blkz_type(sbi, bdev, blkstart)) {

	case BLK_ZONE_TYPE_CONVENTIONAL:
		if (!blk_queue_discard(bdev_get_queue(bdev)))
			return 0;
		return __queue_discard_cmd(sbi, bdev, lblkstart, blklen);
	case BLK_ZONE_TYPE_SEQWRITE_REQ:
	case BLK_ZONE_TYPE_SEQWRITE_PREF:
		sector = SECTOR_FROM_BLOCK(blkstart);
		nr_sects = SECTOR_FROM_BLOCK(blklen);

		if (sector & (bdev_zone_sectors(bdev) - 1) ||
				nr_sects != bdev_zone_sectors(bdev)) {
			f2fs_msg(sbi->sb, KERN_INFO,
				"(%d) %s: Unaligned discard attempted (block %x + %x)",
				devi, sbi->s_ndevs ? FDEV(devi).path: "",
				blkstart, blklen);
			return -EIO;
		}
		trace_f2fs_issue_reset_zone(bdev, blkstart);
		return blkdev_reset_zones(bdev, sector,
					  nr_sects, GFP_NOFS);
	default:
		/* Unknown zone type: broken device ? */
		return -EIO;
	}
}
#endif

static int __issue_discard_async(struct f2fs_sb_info *sbi,
		struct block_device *bdev, block_t blkstart, block_t blklen)
{
#ifdef CONFIG_BLK_DEV_ZONED
	if (f2fs_sb_has_blkzoned(sbi->sb) &&
				bdev_zoned_model(bdev) != BLK_ZONED_NONE)
		return __f2fs_issue_discard_zone(sbi, bdev, blkstart, blklen);
#endif
	return __queue_discard_cmd(sbi, bdev, blkstart, blklen);
}

static int f2fs_issue_discard(struct f2fs_sb_info *sbi,
				block_t blkstart, block_t blklen)
{
	sector_t start = blkstart, len = 0;
	struct block_device *bdev;
	struct seg_entry *se;
	unsigned int offset;
	block_t i;
	int err = 0;

	bdev = f2fs_target_device(sbi, blkstart, NULL);

	for (i = blkstart; i < blkstart + blklen; i++, len++) {
		if (i != start) {
			struct block_device *bdev2 =
				f2fs_target_device(sbi, i, NULL);

			if (bdev2 != bdev) {
				err = __issue_discard_async(sbi, bdev,
						start, len);
				if (err)
					return err;
				bdev = bdev2;
				start = i;
				len = 0;
			}
		}

		se = get_seg_entry(sbi, GET_SEGNO(sbi, i));
		offset = GET_BLKOFF_FROM_SEG0(sbi, i);

		if (!f2fs_test_and_set_bit(offset, se->discard_map))
			sbi->discard_blks--;
	}

	if (len)
		err = __issue_discard_async(sbi, bdev, start, len);
	return err;
}

static bool add_discard_addrs(struct f2fs_sb_info *sbi, struct cp_control *cpc,
							bool check_only)
{
	int entries = SIT_VBLOCK_MAP_SIZE / sizeof(unsigned long);
	int max_blocks = sbi->blocks_per_seg;
	struct seg_entry *se = get_seg_entry(sbi, cpc->trim_start);
	unsigned long *cur_map = (unsigned long *)se->cur_valid_map;
	unsigned long *ckpt_map = (unsigned long *)se->ckpt_valid_map;
	unsigned long *discard_map = (unsigned long *)se->discard_map;
	unsigned long *dmap = SIT_I(sbi)->tmp_map;
	unsigned int start = 0, end = -1;
	bool force = (cpc->reason & CP_DISCARD);
	struct discard_entry *de = NULL;
	struct list_head *head = &SM_I(sbi)->dcc_info->entry_list;
	int i;

	if (se->valid_blocks == max_blocks || !f2fs_discard_en(sbi))
		return false;

	if (!force) {
		if (!test_opt(sbi, DISCARD) || !se->valid_blocks ||
			SM_I(sbi)->dcc_info->nr_discards >=
				SM_I(sbi)->dcc_info->max_discards)
			return false;
	}

	/* SIT_VBLOCK_MAP_SIZE should be multiple of sizeof(unsigned long) */
	for (i = 0; i < entries; i++)
		dmap[i] = force ? ~ckpt_map[i] & ~discard_map[i] :
				(cur_map[i] ^ ckpt_map[i]) & ckpt_map[i];

	while (force || SM_I(sbi)->dcc_info->nr_discards <=
				SM_I(sbi)->dcc_info->max_discards) {
		start = __find_rev_next_bit(dmap, max_blocks, end + 1);
		if (start >= max_blocks)
			break;

		end = __find_rev_next_zero_bit(dmap, max_blocks, start + 1);
		if (force && start && end != max_blocks
					&& (end - start) < cpc->trim_minlen)
			continue;

		if (check_only)
			return true;

		if (!de) {
			de = f2fs_kmem_cache_alloc(discard_entry_slab,
								GFP_F2FS_ZERO);
			de->start_blkaddr = START_BLOCK(sbi, cpc->trim_start);
			list_add_tail(&de->list, head);
		}

		for (i = start; i < end; i++)
			__set_bit_le(i, (void *)de->discard_map);

		SM_I(sbi)->dcc_info->nr_discards += end - start;
	}
	return false;
}

static void release_discard_addr(struct discard_entry *entry)
{
	list_del(&entry->list);
	kmem_cache_free(discard_entry_slab, entry);
}

void f2fs_release_discard_addrs(struct f2fs_sb_info *sbi)
{
	struct list_head *head = &(SM_I(sbi)->dcc_info->entry_list);
	struct discard_entry *entry, *this;

	/* drop caches */
	list_for_each_entry_safe(entry, this, head, list)
		release_discard_addr(entry);
}

/*
 * Should call f2fs_clear_prefree_segments after checkpoint is done.
 */
static void set_prefree_as_free_segments(struct f2fs_sb_info *sbi)
{
	struct dirty_seglist_info *dirty_i = DIRTY_I(sbi);
	unsigned int segno;

	mutex_lock(&dirty_i->seglist_lock);
	for_each_set_bit(segno, dirty_i->dirty_segmap[PRE], MAIN_SEGS(sbi))
		__set_test_and_free(sbi, segno);
	mutex_unlock(&dirty_i->seglist_lock);
}

void f2fs_clear_prefree_segments(struct f2fs_sb_info *sbi,
						struct cp_control *cpc)
{
	struct discard_cmd_control *dcc = SM_I(sbi)->dcc_info;
	struct list_head *head = &dcc->entry_list;
	struct discard_entry *entry, *this;
	struct dirty_seglist_info *dirty_i = DIRTY_I(sbi);
	unsigned long *prefree_map = dirty_i->dirty_segmap[PRE];
	unsigned int start = 0, end = -1;
	unsigned int secno, start_segno;
	bool force = (cpc->reason & CP_DISCARD);
	bool need_align = test_opt(sbi, LFS) && sbi->segs_per_sec > 1;

	mutex_lock(&dirty_i->seglist_lock);

	while (1) {
		int i;

		if (need_align && end != -1)
			end--;
		start = find_next_bit(prefree_map, MAIN_SEGS(sbi), end + 1);
		if (start >= MAIN_SEGS(sbi))
			break;
		end = find_next_zero_bit(prefree_map, MAIN_SEGS(sbi),
								start + 1);

		if (need_align) {
			start = rounddown(start, sbi->segs_per_sec);
			end = roundup(end, sbi->segs_per_sec);
		}

		for (i = start; i < end; i++) {
			if (test_and_clear_bit(i, prefree_map))
				dirty_i->nr_dirty[PRE]--;
		}

		if (!test_opt(sbi, DISCARD))
			continue;

		if (force && start >= cpc->trim_start &&
					(end - 1) <= cpc->trim_end)
				continue;

		if (!test_opt(sbi, LFS) || sbi->segs_per_sec == 1) {
			f2fs_issue_discard(sbi, START_BLOCK(sbi, start),
				(end - start) << sbi->log_blocks_per_seg);
			continue;
		}
next:
		secno = GET_SEC_FROM_SEG(sbi, start);
		start_segno = GET_SEG_FROM_SEC(sbi, secno);
		if (!IS_CURSEC(sbi, secno) &&
			!get_valid_blocks(sbi, start, true))
			f2fs_issue_discard(sbi, START_BLOCK(sbi, start_segno),
				sbi->segs_per_sec << sbi->log_blocks_per_seg);

		start = start_segno + sbi->segs_per_sec;
		if (start < end)
			goto next;
		else
			end = start - 1;
	}
	mutex_unlock(&dirty_i->seglist_lock);

	/* send small discards */
	list_for_each_entry_safe(entry, this, head, list) {
		unsigned int cur_pos = 0, next_pos, len, total_len = 0;
		bool is_valid = test_bit_le(0, entry->discard_map);

find_next:
		if (is_valid) {
			next_pos = find_next_zero_bit_le(entry->discard_map,
					sbi->blocks_per_seg, cur_pos);
			len = next_pos - cur_pos;

			if (f2fs_sb_has_blkzoned(sbi->sb) ||
			    (force && len < cpc->trim_minlen))
				goto skip;

			f2fs_issue_discard(sbi, entry->start_blkaddr + cur_pos,
									len);
			total_len += len;
		} else {
			next_pos = find_next_bit_le(entry->discard_map,
					sbi->blocks_per_seg, cur_pos);
		}
skip:
		cur_pos = next_pos;
		is_valid = !is_valid;

		if (cur_pos < sbi->blocks_per_seg)
			goto find_next;

		release_discard_addr(entry);
		dcc->nr_discards -= total_len;
	}

	wake_up_discard_thread(sbi, false);
}

static int create_discard_cmd_control(struct f2fs_sb_info *sbi)
{
	dev_t dev = sbi->sb->s_bdev->bd_dev;
	struct discard_cmd_control *dcc;
	int err = 0, i;

	if (SM_I(sbi)->dcc_info) {
		dcc = SM_I(sbi)->dcc_info;
		goto init_thread;
	}

	dcc = f2fs_kzalloc(sbi, sizeof(struct discard_cmd_control), GFP_KERNEL);
	if (!dcc)
		return -ENOMEM;

	dcc->discard_granularity = DEFAULT_DISCARD_GRANULARITY;
	INIT_LIST_HEAD(&dcc->entry_list);
	for (i = 0; i < MAX_PLIST_NUM; i++)
		INIT_LIST_HEAD(&dcc->pend_list[i]);
	INIT_LIST_HEAD(&dcc->wait_list);
	INIT_LIST_HEAD(&dcc->fstrim_list);
	mutex_init(&dcc->cmd_lock);
	atomic_set(&dcc->issued_discard, 0);
	atomic_set(&dcc->issing_discard, 0);
	atomic_set(&dcc->discard_cmd_cnt, 0);
	dcc->nr_discards = 0;
	dcc->max_discards = MAIN_SEGS(sbi) << sbi->log_blocks_per_seg;
	dcc->undiscard_blks = 0;
	dcc->next_pos = 0;
	dcc->root = RB_ROOT;
	dcc->rbtree_check = false;

	init_waitqueue_head(&dcc->discard_wait_queue);
	SM_I(sbi)->dcc_info = dcc;
init_thread:
	dcc->f2fs_issue_discard = kthread_run(issue_discard_thread, sbi,
				"f2fs_discard-%u:%u", MAJOR(dev), MINOR(dev));
	if (IS_ERR(dcc->f2fs_issue_discard)) {
		err = PTR_ERR(dcc->f2fs_issue_discard);
		kfree(dcc);
		SM_I(sbi)->dcc_info = NULL;
		return err;
	}

	return err;
}

static void destroy_discard_cmd_control(struct f2fs_sb_info *sbi)
{
	struct discard_cmd_control *dcc = SM_I(sbi)->dcc_info;

	if (!dcc)
		return;

	f2fs_stop_discard_thread(sbi);

	kfree(dcc);
	SM_I(sbi)->dcc_info = NULL;
}

static bool __mark_sit_entry_dirty(struct f2fs_sb_info *sbi, unsigned int segno)
{
	struct sit_info *sit_i = SIT_I(sbi);

	if (!__test_and_set_bit(segno, sit_i->dirty_sentries_bitmap)) {
		sit_i->dirty_sentries++;
		return false;
	}

	return true;
}

static void __set_sit_entry_type(struct f2fs_sb_info *sbi, int type,
					unsigned int segno, int modified)
{
	struct seg_entry *se = get_seg_entry(sbi, segno);
	se->type = type;
	if (modified)
		__mark_sit_entry_dirty(sbi, segno);
}

static void update_sit_entry(struct f2fs_sb_info *sbi, block_t blkaddr, int del)
{
	struct seg_entry *se;
	unsigned int segno, offset;
	long int new_vblocks;
	bool exist;
#ifdef CONFIG_F2FS_CHECK_FS
	bool mir_exist;
#endif

	segno = GET_SEGNO(sbi, blkaddr);

	se = get_seg_entry(sbi, segno);
	new_vblocks = se->valid_blocks + del;
	offset = GET_BLKOFF_FROM_SEG0(sbi, blkaddr);

	f2fs_bug_on(sbi, (new_vblocks >> (sizeof(unsigned short) << 3) ||
				(new_vblocks > sbi->blocks_per_seg)));

	se->valid_blocks = new_vblocks;
	se->mtime = get_mtime(sbi, false);
	if (se->mtime > SIT_I(sbi)->max_mtime)
		SIT_I(sbi)->max_mtime = se->mtime;

	/* Update valid block bitmap */
	if (del > 0) {
		exist = f2fs_test_and_set_bit(offset, se->cur_valid_map);
#ifdef CONFIG_F2FS_CHECK_FS
		mir_exist = f2fs_test_and_set_bit(offset,
						se->cur_valid_map_mir);
		if (unlikely(exist != mir_exist)) {
			f2fs_msg(sbi->sb, KERN_ERR, "Inconsistent error "
				"when setting bitmap, blk:%u, old bit:%d",
				blkaddr, exist);
			f2fs_bug_on(sbi, 1);
		}
#endif
		if (unlikely(exist)) {
			f2fs_msg(sbi->sb, KERN_ERR,
				"Bitmap was wrongly set, blk:%u", blkaddr);
			f2fs_bug_on(sbi, 1);
			se->valid_blocks--;
			del = 0;
		}

		if (f2fs_discard_en(sbi) &&
			!f2fs_test_and_set_bit(offset, se->discard_map))
			sbi->discard_blks--;

		/* don't overwrite by SSR to keep node chain */
		if (IS_NODESEG(se->type)) {
			if (!f2fs_test_and_set_bit(offset, se->ckpt_valid_map))
				se->ckpt_valid_blocks++;
		}
	} else {
		exist = f2fs_test_and_clear_bit(offset, se->cur_valid_map);
#ifdef CONFIG_F2FS_CHECK_FS
		mir_exist = f2fs_test_and_clear_bit(offset,
						se->cur_valid_map_mir);
		if (unlikely(exist != mir_exist)) {
			f2fs_msg(sbi->sb, KERN_ERR, "Inconsistent error "
				"when clearing bitmap, blk:%u, old bit:%d",
				blkaddr, exist);
			f2fs_bug_on(sbi, 1);
		}
#endif
		if (unlikely(!exist)) {
			f2fs_msg(sbi->sb, KERN_ERR,
				"Bitmap was wrongly cleared, blk:%u", blkaddr);
			f2fs_bug_on(sbi, 1);
			se->valid_blocks++;
			del = 0;
		}

		if (f2fs_discard_en(sbi) &&
			f2fs_test_and_clear_bit(offset, se->discard_map))
			sbi->discard_blks++;
	}
	if (!f2fs_test_bit(offset, se->ckpt_valid_map))
		se->ckpt_valid_blocks += del;

	__mark_sit_entry_dirty(sbi, segno);

	/* update total number of valid blocks to be written in ckpt area */
	SIT_I(sbi)->written_valid_blocks += del;

	if (sbi->segs_per_sec > 1)
		get_sec_entry(sbi, segno)->valid_blocks += del;
}

void f2fs_invalidate_blocks(struct f2fs_sb_info *sbi, block_t addr)
{
	unsigned int segno = GET_SEGNO(sbi, addr);
	struct sit_info *sit_i = SIT_I(sbi);

	f2fs_bug_on(sbi, addr == NULL_ADDR);
	if (addr == NEW_ADDR)
		return;

	invalidate_mapping_pages(META_MAPPING(sbi), addr, addr);

	/* add it into sit main buffer */
	down_write(&sit_i->sentry_lock);

	update_sit_entry(sbi, addr, -1);

	/* add it into dirty seglist */
	locate_dirty_segment(sbi, segno);

	up_write(&sit_i->sentry_lock);
}

bool f2fs_is_checkpointed_data(struct f2fs_sb_info *sbi, block_t blkaddr)
{
	struct sit_info *sit_i = SIT_I(sbi);
	unsigned int segno, offset;
	struct seg_entry *se;
	bool is_cp = false;

	if (!is_valid_data_blkaddr(sbi, blkaddr))
		return true;

	down_read(&sit_i->sentry_lock);

	segno = GET_SEGNO(sbi, blkaddr);
	se = get_seg_entry(sbi, segno);
	offset = GET_BLKOFF_FROM_SEG0(sbi, blkaddr);

	if (f2fs_test_bit(offset, se->ckpt_valid_map))
		is_cp = true;

	up_read(&sit_i->sentry_lock);

	return is_cp;
}

/*
 * This function should be resided under the curseg_mutex lock
 */
static void __add_sum_entry(struct f2fs_sb_info *sbi, int type,
					struct f2fs_summary *sum)
{
	struct curseg_info *curseg = CURSEG_I(sbi, type);
	void *addr = curseg->sum_blk;
	addr += curseg->next_blkoff * sizeof(struct f2fs_summary);
	memcpy(addr, sum, sizeof(struct f2fs_summary));
}

/*
 * Calculate the number of current summary pages for writing
 */
int f2fs_npages_for_summary_flush(struct f2fs_sb_info *sbi, bool for_ra)
{
	int valid_sum_count = 0;
	int i, sum_in_page;

	for (i = CURSEG_HOT_DATA; i <= CURSEG_COLD_DATA; i++) {
		if (sbi->ckpt->alloc_type[i] == SSR)
			valid_sum_count += sbi->blocks_per_seg;
		else {
			if (for_ra)
				valid_sum_count += le16_to_cpu(
					F2FS_CKPT(sbi)->cur_data_blkoff[i]);
			else
				valid_sum_count += curseg_blkoff(sbi, i);
		}
	}

	sum_in_page = (PAGE_SIZE - 2 * SUM_JOURNAL_SIZE -
			SUM_FOOTER_SIZE) / SUMMARY_SIZE;
	if (valid_sum_count <= sum_in_page)
		return 1;
	else if ((valid_sum_count - sum_in_page) <=
		(PAGE_SIZE - SUM_FOOTER_SIZE) / SUMMARY_SIZE)
		return 2;
	return 3;
}

/*
 * Caller should put this summary page
 */
struct page *f2fs_get_sum_page(struct f2fs_sb_info *sbi, unsigned int segno)
{
<<<<<<< HEAD
	return f2fs_get_meta_page_nofail(sbi, GET_SUM_BLOCK(sbi, segno));
=======
	return f2fs_get_meta_page(sbi, GET_SUM_BLOCK(sbi, segno));
>>>>>>> d44e71e8
}

void f2fs_update_meta_page(struct f2fs_sb_info *sbi,
					void *src, block_t blk_addr)
{
	struct page *page = f2fs_grab_meta_page(sbi, blk_addr);

	memcpy(page_address(page), src, PAGE_SIZE);
	set_page_dirty(page);
	f2fs_put_page(page, 1);
}

static void write_sum_page(struct f2fs_sb_info *sbi,
			struct f2fs_summary_block *sum_blk, block_t blk_addr)
{
	f2fs_update_meta_page(sbi, (void *)sum_blk, blk_addr);
}

static void write_current_sum_page(struct f2fs_sb_info *sbi,
						int type, block_t blk_addr)
{
	struct curseg_info *curseg = CURSEG_I(sbi, type);
	struct page *page = f2fs_grab_meta_page(sbi, blk_addr);
	struct f2fs_summary_block *src = curseg->sum_blk;
	struct f2fs_summary_block *dst;

	dst = (struct f2fs_summary_block *)page_address(page);
	memset(dst, 0, PAGE_SIZE);

	mutex_lock(&curseg->curseg_mutex);

	down_read(&curseg->journal_rwsem);
	memcpy(&dst->journal, curseg->journal, SUM_JOURNAL_SIZE);
	up_read(&curseg->journal_rwsem);

	memcpy(dst->entries, src->entries, SUM_ENTRY_SIZE);
	memcpy(&dst->footer, &src->footer, SUM_FOOTER_SIZE);

	mutex_unlock(&curseg->curseg_mutex);

	set_page_dirty(page);
	f2fs_put_page(page, 1);
}

static int is_next_segment_free(struct f2fs_sb_info *sbi, int type)
{
	struct curseg_info *curseg = CURSEG_I(sbi, type);
	unsigned int segno = curseg->segno + 1;
	struct free_segmap_info *free_i = FREE_I(sbi);

	if (segno < MAIN_SEGS(sbi) && segno % sbi->segs_per_sec)
		return !test_bit(segno, free_i->free_segmap);
	return 0;
}

/*
 * Find a new segment from the free segments bitmap to right order
 * This function should be returned with success, otherwise BUG
 */
static void get_new_segment(struct f2fs_sb_info *sbi,
			unsigned int *newseg, bool new_sec, int dir)
{
	struct free_segmap_info *free_i = FREE_I(sbi);
	unsigned int segno, secno, zoneno;
	unsigned int total_zones = MAIN_SECS(sbi) / sbi->secs_per_zone;
	unsigned int hint = GET_SEC_FROM_SEG(sbi, *newseg);
	unsigned int old_zoneno = GET_ZONE_FROM_SEG(sbi, *newseg);
	unsigned int left_start = hint;
	bool init = true;
	int go_left = 0;
	int i;

	spin_lock(&free_i->segmap_lock);

	if (!new_sec && ((*newseg + 1) % sbi->segs_per_sec)) {
		segno = find_next_zero_bit(free_i->free_segmap,
			GET_SEG_FROM_SEC(sbi, hint + 1), *newseg + 1);
		if (segno < GET_SEG_FROM_SEC(sbi, hint + 1))
			goto got_it;
	}
find_other_zone:
	secno = find_next_zero_bit(free_i->free_secmap, MAIN_SECS(sbi), hint);
	if (secno >= MAIN_SECS(sbi)) {
		if (dir == ALLOC_RIGHT) {
			secno = find_next_zero_bit(free_i->free_secmap,
							MAIN_SECS(sbi), 0);
			f2fs_bug_on(sbi, secno >= MAIN_SECS(sbi));
		} else {
			go_left = 1;
			left_start = hint - 1;
		}
	}
	if (go_left == 0)
		goto skip_left;

	while (test_bit(left_start, free_i->free_secmap)) {
		if (left_start > 0) {
			left_start--;
			continue;
		}
		left_start = find_next_zero_bit(free_i->free_secmap,
							MAIN_SECS(sbi), 0);
		f2fs_bug_on(sbi, left_start >= MAIN_SECS(sbi));
		break;
	}
	secno = left_start;
skip_left:
	segno = GET_SEG_FROM_SEC(sbi, secno);
	zoneno = GET_ZONE_FROM_SEC(sbi, secno);

	/* give up on finding another zone */
	if (!init)
		goto got_it;
	if (sbi->secs_per_zone == 1)
		goto got_it;
	if (zoneno == old_zoneno)
		goto got_it;
	if (dir == ALLOC_LEFT) {
		if (!go_left && zoneno + 1 >= total_zones)
			goto got_it;
		if (go_left && zoneno == 0)
			goto got_it;
	}
	for (i = 0; i < NR_CURSEG_TYPE; i++)
		if (CURSEG_I(sbi, i)->zone == zoneno)
			break;

	if (i < NR_CURSEG_TYPE) {
		/* zone is in user, try another */
		if (go_left)
			hint = zoneno * sbi->secs_per_zone - 1;
		else if (zoneno + 1 >= total_zones)
			hint = 0;
		else
			hint = (zoneno + 1) * sbi->secs_per_zone;
		init = false;
		goto find_other_zone;
	}
got_it:
	/* set it as dirty segment in free segmap */
	f2fs_bug_on(sbi, test_bit(segno, free_i->free_segmap));
	__set_inuse(sbi, segno);
	*newseg = segno;
	spin_unlock(&free_i->segmap_lock);
}

static void reset_curseg(struct f2fs_sb_info *sbi, int type, int modified)
{
	struct curseg_info *curseg = CURSEG_I(sbi, type);
	struct summary_footer *sum_footer;

	curseg->segno = curseg->next_segno;
	curseg->zone = GET_ZONE_FROM_SEG(sbi, curseg->segno);
	curseg->next_blkoff = 0;
	curseg->next_segno = NULL_SEGNO;

	sum_footer = &(curseg->sum_blk->footer);
	memset(sum_footer, 0, sizeof(struct summary_footer));
	if (IS_DATASEG(type))
		SET_SUM_TYPE(sum_footer, SUM_TYPE_DATA);
	if (IS_NODESEG(type))
		SET_SUM_TYPE(sum_footer, SUM_TYPE_NODE);
	__set_sit_entry_type(sbi, type, curseg->segno, modified);
}

static unsigned int __get_next_segno(struct f2fs_sb_info *sbi, int type)
{
	/* if segs_per_sec is large than 1, we need to keep original policy. */
	if (sbi->segs_per_sec != 1)
		return CURSEG_I(sbi, type)->segno;

	if (test_opt(sbi, NOHEAP) &&
		(type == CURSEG_HOT_DATA || IS_NODESEG(type)))
		return 0;

	if (SIT_I(sbi)->last_victim[ALLOC_NEXT])
		return SIT_I(sbi)->last_victim[ALLOC_NEXT];

	/* find segments from 0 to reuse freed segments */
	if (F2FS_OPTION(sbi).alloc_mode == ALLOC_MODE_REUSE)
		return 0;

	return CURSEG_I(sbi, type)->segno;
}

/*
 * Allocate a current working segment.
 * This function always allocates a free segment in LFS manner.
 */
static void new_curseg(struct f2fs_sb_info *sbi, int type, bool new_sec)
{
	struct curseg_info *curseg = CURSEG_I(sbi, type);
	unsigned int segno = curseg->segno;
	int dir = ALLOC_LEFT;

	write_sum_page(sbi, curseg->sum_blk,
				GET_SUM_BLOCK(sbi, segno));
	if (type == CURSEG_WARM_DATA || type == CURSEG_COLD_DATA)
		dir = ALLOC_RIGHT;

	if (test_opt(sbi, NOHEAP))
		dir = ALLOC_RIGHT;

	segno = __get_next_segno(sbi, type);
	get_new_segment(sbi, &segno, new_sec, dir);
	curseg->next_segno = segno;
	reset_curseg(sbi, type, 1);
	curseg->alloc_type = LFS;
}

static void __next_free_blkoff(struct f2fs_sb_info *sbi,
			struct curseg_info *seg, block_t start)
{
	struct seg_entry *se = get_seg_entry(sbi, seg->segno);
	int entries = SIT_VBLOCK_MAP_SIZE / sizeof(unsigned long);
	unsigned long *target_map = SIT_I(sbi)->tmp_map;
	unsigned long *ckpt_map = (unsigned long *)se->ckpt_valid_map;
	unsigned long *cur_map = (unsigned long *)se->cur_valid_map;
	int i, pos;

	for (i = 0; i < entries; i++)
		target_map[i] = ckpt_map[i] | cur_map[i];

	pos = __find_rev_next_zero_bit(target_map, sbi->blocks_per_seg, start);

	seg->next_blkoff = pos;
}

/*
 * If a segment is written by LFS manner, next block offset is just obtained
 * by increasing the current block offset. However, if a segment is written by
 * SSR manner, next block offset obtained by calling __next_free_blkoff
 */
static void __refresh_next_blkoff(struct f2fs_sb_info *sbi,
				struct curseg_info *seg)
{
	if (seg->alloc_type == SSR)
		__next_free_blkoff(sbi, seg, seg->next_blkoff + 1);
	else
		seg->next_blkoff++;
}

/*
 * This function always allocates a used segment(from dirty seglist) by SSR
 * manner, so it should recover the existing segment information of valid blocks
 */
static void change_curseg(struct f2fs_sb_info *sbi, int type)
{
	struct dirty_seglist_info *dirty_i = DIRTY_I(sbi);
	struct curseg_info *curseg = CURSEG_I(sbi, type);
	unsigned int new_segno = curseg->next_segno;
	struct f2fs_summary_block *sum_node;
	struct page *sum_page;

	write_sum_page(sbi, curseg->sum_blk,
				GET_SUM_BLOCK(sbi, curseg->segno));
	__set_test_and_inuse(sbi, new_segno);

	mutex_lock(&dirty_i->seglist_lock);
	__remove_dirty_segment(sbi, new_segno, PRE);
	__remove_dirty_segment(sbi, new_segno, DIRTY);
	mutex_unlock(&dirty_i->seglist_lock);

	reset_curseg(sbi, type, 1);
	curseg->alloc_type = SSR;
	__next_free_blkoff(sbi, curseg, 0);

	sum_page = f2fs_get_sum_page(sbi, new_segno);
<<<<<<< HEAD
	f2fs_bug_on(sbi, IS_ERR(sum_page));
=======
>>>>>>> d44e71e8
	sum_node = (struct f2fs_summary_block *)page_address(sum_page);
	memcpy(curseg->sum_blk, sum_node, SUM_ENTRY_SIZE);
	f2fs_put_page(sum_page, 1);
}

static int get_ssr_segment(struct f2fs_sb_info *sbi, int type)
{
	struct curseg_info *curseg = CURSEG_I(sbi, type);
	const struct victim_selection *v_ops = DIRTY_I(sbi)->v_ops;
	unsigned segno = NULL_SEGNO;
	int i, cnt;
	bool reversed = false;

	/* f2fs_need_SSR() already forces to do this */
	if (v_ops->get_victim(sbi, &segno, BG_GC, type, SSR)) {
		curseg->next_segno = segno;
		return 1;
	}

	/* For node segments, let's do SSR more intensively */
	if (IS_NODESEG(type)) {
		if (type >= CURSEG_WARM_NODE) {
			reversed = true;
			i = CURSEG_COLD_NODE;
		} else {
			i = CURSEG_HOT_NODE;
		}
		cnt = NR_CURSEG_NODE_TYPE;
	} else {
		if (type >= CURSEG_WARM_DATA) {
			reversed = true;
			i = CURSEG_COLD_DATA;
		} else {
			i = CURSEG_HOT_DATA;
		}
		cnt = NR_CURSEG_DATA_TYPE;
	}

	for (; cnt-- > 0; reversed ? i-- : i++) {
		if (i == type)
			continue;
		if (v_ops->get_victim(sbi, &segno, BG_GC, i, SSR)) {
			curseg->next_segno = segno;
			return 1;
		}
	}
	return 0;
}

/*
 * flush out current segment and replace it with new segment
 * This function should be returned with success, otherwise BUG
 */
static void allocate_segment_by_default(struct f2fs_sb_info *sbi,
						int type, bool force)
{
	struct curseg_info *curseg = CURSEG_I(sbi, type);

	if (force)
		new_curseg(sbi, type, true);
	else if (!is_set_ckpt_flags(sbi, CP_CRC_RECOVERY_FLAG) &&
					type == CURSEG_WARM_NODE)
		new_curseg(sbi, type, false);
	else if (curseg->alloc_type == LFS && is_next_segment_free(sbi, type))
		new_curseg(sbi, type, false);
	else if (f2fs_need_SSR(sbi) && get_ssr_segment(sbi, type))
		change_curseg(sbi, type);
	else
		new_curseg(sbi, type, false);

	stat_inc_seg_type(sbi, curseg);
}

void f2fs_allocate_new_segments(struct f2fs_sb_info *sbi)
{
	struct curseg_info *curseg;
	unsigned int old_segno;
	int i;

	down_write(&SIT_I(sbi)->sentry_lock);

	for (i = CURSEG_HOT_DATA; i <= CURSEG_COLD_DATA; i++) {
		curseg = CURSEG_I(sbi, i);
		old_segno = curseg->segno;
		SIT_I(sbi)->s_ops->allocate_segment(sbi, i, true);
		locate_dirty_segment(sbi, old_segno);
	}

	up_write(&SIT_I(sbi)->sentry_lock);
}

static const struct segment_allocation default_salloc_ops = {
	.allocate_segment = allocate_segment_by_default,
};

bool f2fs_exist_trim_candidates(struct f2fs_sb_info *sbi,
						struct cp_control *cpc)
{
	__u64 trim_start = cpc->trim_start;
	bool has_candidate = false;

	down_write(&SIT_I(sbi)->sentry_lock);
	for (; cpc->trim_start <= cpc->trim_end; cpc->trim_start++) {
		if (add_discard_addrs(sbi, cpc, true)) {
			has_candidate = true;
			break;
		}
	}
	up_write(&SIT_I(sbi)->sentry_lock);

	cpc->trim_start = trim_start;
	return has_candidate;
}

<<<<<<< HEAD
static void __issue_discard_cmd_range(struct f2fs_sb_info *sbi,
=======
static unsigned int __issue_discard_cmd_range(struct f2fs_sb_info *sbi,
>>>>>>> d44e71e8
					struct discard_policy *dpolicy,
					unsigned int start, unsigned int end)
{
	struct discard_cmd_control *dcc = SM_I(sbi)->dcc_info;
	struct discard_cmd *prev_dc = NULL, *next_dc = NULL;
	struct rb_node **insert_p = NULL, *insert_parent = NULL;
	struct discard_cmd *dc;
	struct blk_plug plug;
	int issued;
<<<<<<< HEAD
=======
	unsigned int trimmed = 0;
>>>>>>> d44e71e8

next:
	issued = 0;

	mutex_lock(&dcc->cmd_lock);
<<<<<<< HEAD
	f2fs_bug_on(sbi, !f2fs_check_rb_tree_consistence(sbi, &dcc->root));
=======
	if (unlikely(dcc->rbtree_check))
		f2fs_bug_on(sbi, !f2fs_check_rb_tree_consistence(sbi,
								&dcc->root));
>>>>>>> d44e71e8

	dc = (struct discard_cmd *)f2fs_lookup_rb_tree_ret(&dcc->root,
					NULL, start,
					(struct rb_entry **)&prev_dc,
					(struct rb_entry **)&next_dc,
					&insert_p, &insert_parent, true);
	if (!dc)
		dc = next_dc;

	blk_start_plug(&plug);

	while (dc && dc->lstart <= end) {
		struct rb_node *node;
<<<<<<< HEAD
=======
		int err = 0;
>>>>>>> d44e71e8

		if (dc->len < dpolicy->granularity)
			goto skip;

		if (dc->state != D_PREP) {
			list_move_tail(&dc->list, &dcc->fstrim_list);
			goto skip;
		}

<<<<<<< HEAD
		__submit_discard_cmd(sbi, dpolicy, dc);

		if (++issued >= dpolicy->max_requests) {
			start = dc->lstart + dc->len;

			blk_finish_plug(&plug);
			mutex_unlock(&dcc->cmd_lock);
			__wait_all_discard_cmd(sbi, NULL);
=======
		err = __submit_discard_cmd(sbi, dpolicy, dc, &issued);

		if (issued >= dpolicy->max_requests) {
			start = dc->lstart + dc->len;

			if (err)
				__remove_discard_cmd(sbi, dc);

			blk_finish_plug(&plug);
			mutex_unlock(&dcc->cmd_lock);
			trimmed += __wait_all_discard_cmd(sbi, NULL);
>>>>>>> d44e71e8
			congestion_wait(BLK_RW_ASYNC, HZ/50);
			goto next;
		}
skip:
		node = rb_next(&dc->rb_node);
<<<<<<< HEAD
=======
		if (err)
			__remove_discard_cmd(sbi, dc);
>>>>>>> d44e71e8
		dc = rb_entry_safe(node, struct discard_cmd, rb_node);

		if (fatal_signal_pending(current))
			break;
	}

	blk_finish_plug(&plug);
	mutex_unlock(&dcc->cmd_lock);
<<<<<<< HEAD
=======

	return trimmed;
>>>>>>> d44e71e8
}

int f2fs_trim_fs(struct f2fs_sb_info *sbi, struct fstrim_range *range)
{
	__u64 start = F2FS_BYTES_TO_BLK(range->start);
	__u64 end = start + F2FS_BYTES_TO_BLK(range->len) - 1;
	unsigned int start_segno, end_segno;
	block_t start_block, end_block;
	struct cp_control cpc;
	struct discard_policy dpolicy;
	unsigned long long trimmed = 0;
	int err = 0;
	bool need_align = test_opt(sbi, LFS) && sbi->segs_per_sec > 1;

	if (start >= MAX_BLKADDR(sbi) || range->len < sbi->blocksize)
		return -EINVAL;

<<<<<<< HEAD
	if (end <= MAIN_BLKADDR(sbi))
		return -EINVAL;
=======
	if (end < MAIN_BLKADDR(sbi))
		goto out;
>>>>>>> d44e71e8

	if (is_sbi_flag_set(sbi, SBI_NEED_FSCK)) {
		f2fs_msg(sbi->sb, KERN_WARNING,
			"Found FS corruption, run fsck to fix.");
		return -EIO;
	}

	/* start/end segment number in main_area */
	start_segno = (start <= MAIN_BLKADDR(sbi)) ? 0 : GET_SEGNO(sbi, start);
	end_segno = (end >= MAX_BLKADDR(sbi)) ? MAIN_SEGS(sbi) - 1 :
						GET_SEGNO(sbi, end);
<<<<<<< HEAD
=======
	if (need_align) {
		start_segno = rounddown(start_segno, sbi->segs_per_sec);
		end_segno = roundup(end_segno + 1, sbi->segs_per_sec) - 1;
	}
>>>>>>> d44e71e8

	cpc.reason = CP_DISCARD;
	cpc.trim_minlen = max_t(__u64, 1, F2FS_BYTES_TO_BLK(range->minlen));
	cpc.trim_start = start_segno;
	cpc.trim_end = end_segno;

	if (sbi->discard_blks == 0)
		goto out;

	mutex_lock(&sbi->gc_mutex);
	err = f2fs_write_checkpoint(sbi, &cpc);
	mutex_unlock(&sbi->gc_mutex);
	if (err)
		goto out;

	/*
	 * We filed discard candidates, but actually we don't need to wait for
	 * all of them, since they'll be issued in idle time along with runtime
	 * discard option. User configuration looks like using runtime discard
	 * or periodic fstrim instead of it.
	 */
	if (test_opt(sbi, DISCARD))
		goto out;

	start_block = START_BLOCK(sbi, start_segno);
	end_block = START_BLOCK(sbi, end_segno + 1);

	__init_discard_policy(sbi, &dpolicy, DPOLICY_FSTRIM, cpc.trim_minlen);
<<<<<<< HEAD
	__issue_discard_cmd_range(sbi, &dpolicy, start_block, end_block);

	trimmed = __wait_discard_cmd_range(sbi, &dpolicy,
					start_block, end_block);
	range->len = F2FS_BLK_TO_BYTES(trimmed);
out:
=======
	trimmed = __issue_discard_cmd_range(sbi, &dpolicy,
					start_block, end_block);

	trimmed += __wait_discard_cmd_range(sbi, &dpolicy,
					start_block, end_block);
out:
	if (!err)
		range->len = F2FS_BLK_TO_BYTES(trimmed);
>>>>>>> d44e71e8
	return err;
}

static bool __has_curseg_space(struct f2fs_sb_info *sbi, int type)
{
	struct curseg_info *curseg = CURSEG_I(sbi, type);
	if (curseg->next_blkoff < sbi->blocks_per_seg)
		return true;
	return false;
}

int f2fs_rw_hint_to_seg_type(enum rw_hint hint)
{
	switch (hint) {
	case WRITE_LIFE_SHORT:
		return CURSEG_HOT_DATA;
	case WRITE_LIFE_EXTREME:
		return CURSEG_COLD_DATA;
	default:
		return CURSEG_WARM_DATA;
	}
}

/* This returns write hints for each segment type. This hints will be
 * passed down to block layer. There are mapping tables which depend on
 * the mount option 'whint_mode'.
 *
 * 1) whint_mode=off. F2FS only passes down WRITE_LIFE_NOT_SET.
 *
 * 2) whint_mode=user-based. F2FS tries to pass down hints given by users.
 *
 * User                  F2FS                     Block
 * ----                  ----                     -----
 *                       META                     WRITE_LIFE_NOT_SET
 *                       HOT_NODE                 "
 *                       WARM_NODE                "
 *                       COLD_NODE                "
 * ioctl(COLD)           COLD_DATA                WRITE_LIFE_EXTREME
 * extension list        "                        "
 *
 * -- buffered io
 * WRITE_LIFE_EXTREME    COLD_DATA                WRITE_LIFE_EXTREME
 * WRITE_LIFE_SHORT      HOT_DATA                 WRITE_LIFE_SHORT
 * WRITE_LIFE_NOT_SET    WARM_DATA                WRITE_LIFE_NOT_SET
 * WRITE_LIFE_NONE       "                        "
 * WRITE_LIFE_MEDIUM     "                        "
 * WRITE_LIFE_LONG       "                        "
 *
 * -- direct io
 * WRITE_LIFE_EXTREME    COLD_DATA                WRITE_LIFE_EXTREME
 * WRITE_LIFE_SHORT      HOT_DATA                 WRITE_LIFE_SHORT
 * WRITE_LIFE_NOT_SET    WARM_DATA                WRITE_LIFE_NOT_SET
 * WRITE_LIFE_NONE       "                        WRITE_LIFE_NONE
 * WRITE_LIFE_MEDIUM     "                        WRITE_LIFE_MEDIUM
 * WRITE_LIFE_LONG       "                        WRITE_LIFE_LONG
 *
 * 3) whint_mode=fs-based. F2FS passes down hints with its policy.
 *
 * User                  F2FS                     Block
 * ----                  ----                     -----
 *                       META                     WRITE_LIFE_MEDIUM;
 *                       HOT_NODE                 WRITE_LIFE_NOT_SET
 *                       WARM_NODE                "
 *                       COLD_NODE                WRITE_LIFE_NONE
 * ioctl(COLD)           COLD_DATA                WRITE_LIFE_EXTREME
 * extension list        "                        "
 *
 * -- buffered io
 * WRITE_LIFE_EXTREME    COLD_DATA                WRITE_LIFE_EXTREME
 * WRITE_LIFE_SHORT      HOT_DATA                 WRITE_LIFE_SHORT
 * WRITE_LIFE_NOT_SET    WARM_DATA                WRITE_LIFE_LONG
 * WRITE_LIFE_NONE       "                        "
 * WRITE_LIFE_MEDIUM     "                        "
 * WRITE_LIFE_LONG       "                        "
 *
 * -- direct io
 * WRITE_LIFE_EXTREME    COLD_DATA                WRITE_LIFE_EXTREME
 * WRITE_LIFE_SHORT      HOT_DATA                 WRITE_LIFE_SHORT
 * WRITE_LIFE_NOT_SET    WARM_DATA                WRITE_LIFE_NOT_SET
 * WRITE_LIFE_NONE       "                        WRITE_LIFE_NONE
 * WRITE_LIFE_MEDIUM     "                        WRITE_LIFE_MEDIUM
 * WRITE_LIFE_LONG       "                        WRITE_LIFE_LONG
 */

enum rw_hint f2fs_io_type_to_rw_hint(struct f2fs_sb_info *sbi,
				enum page_type type, enum temp_type temp)
{
	if (F2FS_OPTION(sbi).whint_mode == WHINT_MODE_USER) {
		if (type == DATA) {
			if (temp == WARM)
				return WRITE_LIFE_NOT_SET;
			else if (temp == HOT)
				return WRITE_LIFE_SHORT;
			else if (temp == COLD)
				return WRITE_LIFE_EXTREME;
		} else {
			return WRITE_LIFE_NOT_SET;
		}
	} else if (F2FS_OPTION(sbi).whint_mode == WHINT_MODE_FS) {
		if (type == DATA) {
			if (temp == WARM)
				return WRITE_LIFE_LONG;
			else if (temp == HOT)
				return WRITE_LIFE_SHORT;
			else if (temp == COLD)
				return WRITE_LIFE_EXTREME;
		} else if (type == NODE) {
			if (temp == WARM || temp == HOT)
				return WRITE_LIFE_NOT_SET;
			else if (temp == COLD)
				return WRITE_LIFE_NONE;
		} else if (type == META) {
			return WRITE_LIFE_MEDIUM;
		}
	}
	return WRITE_LIFE_NOT_SET;
}

static int __get_segment_type_2(struct f2fs_io_info *fio)
{
	if (fio->type == DATA)
		return CURSEG_HOT_DATA;
	else
		return CURSEG_HOT_NODE;
}

static int __get_segment_type_4(struct f2fs_io_info *fio)
{
	if (fio->type == DATA) {
		struct inode *inode = fio->page->mapping->host;

		if (S_ISDIR(inode->i_mode))
			return CURSEG_HOT_DATA;
		else
			return CURSEG_COLD_DATA;
	} else {
		if (IS_DNODE(fio->page) && is_cold_node(fio->page))
			return CURSEG_WARM_NODE;
		else
			return CURSEG_COLD_NODE;
	}
}

static int __get_segment_type_6(struct f2fs_io_info *fio)
{
	if (fio->type == DATA) {
		struct inode *inode = fio->page->mapping->host;

		if (is_cold_data(fio->page) || file_is_cold(inode))
			return CURSEG_COLD_DATA;
		if (file_is_hot(inode) ||
				is_inode_flag_set(inode, FI_HOT_DATA) ||
<<<<<<< HEAD
				is_inode_flag_set(inode, FI_ATOMIC_FILE) ||
				is_inode_flag_set(inode, FI_VOLATILE_FILE))
=======
				f2fs_is_atomic_file(inode) ||
				f2fs_is_volatile_file(inode))
>>>>>>> d44e71e8
			return CURSEG_HOT_DATA;
		return f2fs_rw_hint_to_seg_type(inode->i_write_hint);
	} else {
		if (IS_DNODE(fio->page))
			return is_cold_node(fio->page) ? CURSEG_WARM_NODE :
						CURSEG_HOT_NODE;
		return CURSEG_COLD_NODE;
	}
}

static int __get_segment_type(struct f2fs_io_info *fio)
{
	int type = 0;

	switch (F2FS_OPTION(fio->sbi).active_logs) {
	case 2:
		type = __get_segment_type_2(fio);
		break;
	case 4:
		type = __get_segment_type_4(fio);
		break;
	case 6:
		type = __get_segment_type_6(fio);
		break;
	default:
		f2fs_bug_on(fio->sbi, true);
	}

	if (IS_HOT(type))
		fio->temp = HOT;
	else if (IS_WARM(type))
		fio->temp = WARM;
	else
		fio->temp = COLD;
	return type;
}

void f2fs_allocate_data_block(struct f2fs_sb_info *sbi, struct page *page,
		block_t old_blkaddr, block_t *new_blkaddr,
		struct f2fs_summary *sum, int type,
		struct f2fs_io_info *fio, bool add_list)
{
	struct sit_info *sit_i = SIT_I(sbi);
	struct curseg_info *curseg = CURSEG_I(sbi, type);

	down_read(&SM_I(sbi)->curseg_lock);

	mutex_lock(&curseg->curseg_mutex);
	down_write(&sit_i->sentry_lock);

	*new_blkaddr = NEXT_FREE_BLKADDR(sbi, curseg);

	f2fs_wait_discard_bio(sbi, *new_blkaddr);

	/*
	 * __add_sum_entry should be resided under the curseg_mutex
	 * because, this function updates a summary entry in the
	 * current summary block.
	 */
	__add_sum_entry(sbi, type, sum);

	__refresh_next_blkoff(sbi, curseg);

	stat_inc_block_count(sbi, curseg);

	/*
	 * SIT information should be updated before segment allocation,
	 * since SSR needs latest valid block information.
	 */
	update_sit_entry(sbi, *new_blkaddr, 1);
	if (GET_SEGNO(sbi, old_blkaddr) != NULL_SEGNO)
		update_sit_entry(sbi, old_blkaddr, -1);

	if (!__has_curseg_space(sbi, type))
		sit_i->s_ops->allocate_segment(sbi, type, false);

	/*
	 * segment dirty status should be updated after segment allocation,
	 * so we just need to update status only one time after previous
	 * segment being closed.
	 */
	locate_dirty_segment(sbi, GET_SEGNO(sbi, old_blkaddr));
	locate_dirty_segment(sbi, GET_SEGNO(sbi, *new_blkaddr));

	up_write(&sit_i->sentry_lock);

	if (page && IS_NODESEG(type)) {
		fill_node_footer_blkaddr(page, NEXT_FREE_BLKADDR(sbi, curseg));

		f2fs_inode_chksum_set(sbi, page);
	}

	if (add_list) {
		struct f2fs_bio_info *io;

		INIT_LIST_HEAD(&fio->list);
		fio->in_list = true;
		fio->retry = false;
		io = sbi->write_io[fio->type] + fio->temp;
		spin_lock(&io->io_lock);
		list_add_tail(&fio->list, &io->io_list);
		spin_unlock(&io->io_lock);
	}

	mutex_unlock(&curseg->curseg_mutex);

	up_read(&SM_I(sbi)->curseg_lock);
}

static void update_device_state(struct f2fs_io_info *fio)
{
	struct f2fs_sb_info *sbi = fio->sbi;
	unsigned int devidx;

	if (!sbi->s_ndevs)
		return;

	devidx = f2fs_target_device_index(sbi, fio->new_blkaddr);

	/* update device state for fsync */
	f2fs_set_dirty_device(sbi, fio->ino, devidx, FLUSH_INO);

	/* update device state for checkpoint */
	if (!f2fs_test_bit(devidx, (char *)&sbi->dirty_device)) {
		spin_lock(&sbi->dev_lock);
		f2fs_set_bit(devidx, (char *)&sbi->dirty_device);
		spin_unlock(&sbi->dev_lock);
	}
}

static void do_write_page(struct f2fs_summary *sum, struct f2fs_io_info *fio)
{
	int type = __get_segment_type(fio);
	bool keep_order = (test_opt(fio->sbi, LFS) && type == CURSEG_COLD_DATA);

	if (keep_order)
		down_read(&fio->sbi->io_order_lock);
reallocate:
	f2fs_allocate_data_block(fio->sbi, fio->page, fio->old_blkaddr,
			&fio->new_blkaddr, sum, type, fio, true);
	if (GET_SEGNO(fio->sbi, fio->old_blkaddr) != NULL_SEGNO)
		invalidate_mapping_pages(META_MAPPING(fio->sbi),
					fio->old_blkaddr, fio->old_blkaddr);

	/* writeout dirty page into bdev */
	f2fs_submit_page_write(fio);
	if (fio->retry) {
		fio->old_blkaddr = fio->new_blkaddr;
		goto reallocate;
	}

	update_device_state(fio);

	if (keep_order)
		up_read(&fio->sbi->io_order_lock);
}

void f2fs_do_write_meta_page(struct f2fs_sb_info *sbi, struct page *page,
					enum iostat_type io_type)
{
	struct f2fs_io_info fio = {
		.sbi = sbi,
		.type = META,
		.temp = HOT,
		.op = REQ_OP_WRITE,
		.op_flags = REQ_SYNC | REQ_META | REQ_PRIO,
		.old_blkaddr = page->index,
		.new_blkaddr = page->index,
		.page = page,
		.encrypted_page = NULL,
		.in_list = false,
	};

	if (unlikely(page->index >= MAIN_BLKADDR(sbi)))
		fio.op_flags &= ~REQ_META;

	set_page_writeback(page);
	ClearPageError(page);
	f2fs_submit_page_write(&fio);

	f2fs_update_iostat(sbi, io_type, F2FS_BLKSIZE);
}

void f2fs_do_write_node_page(unsigned int nid, struct f2fs_io_info *fio)
{
	struct f2fs_summary sum;

	set_summary(&sum, nid, 0, 0);
	do_write_page(&sum, fio);

	f2fs_update_iostat(fio->sbi, fio->io_type, F2FS_BLKSIZE);
}

void f2fs_outplace_write_data(struct dnode_of_data *dn,
					struct f2fs_io_info *fio)
{
	struct f2fs_sb_info *sbi = fio->sbi;
	struct f2fs_summary sum;

	f2fs_bug_on(sbi, dn->data_blkaddr == NULL_ADDR);
<<<<<<< HEAD
	set_summary(&sum, dn->nid, dn->ofs_in_node, fio->version);
=======
	f2fs_get_node_info(sbi, dn->nid, &ni);
	set_summary(&sum, dn->nid, dn->ofs_in_node, ni.version);
>>>>>>> d44e71e8
	do_write_page(&sum, fio);
	f2fs_update_data_blkaddr(dn, fio->new_blkaddr);

	f2fs_update_iostat(sbi, fio->io_type, F2FS_BLKSIZE);
}

int f2fs_inplace_write_data(struct f2fs_io_info *fio)
{
	int err;
	struct f2fs_sb_info *sbi = fio->sbi;

	fio->new_blkaddr = fio->old_blkaddr;
	/* i/o temperature is needed for passing down write hints */
	__get_segment_type(fio);

	f2fs_bug_on(sbi, !IS_DATASEG(get_seg_entry(sbi,
			GET_SEGNO(sbi, fio->new_blkaddr))->type));

	stat_inc_inplace_blocks(fio->sbi);

	err = f2fs_submit_page_bio(fio);
	if (!err)
		update_device_state(fio);

	f2fs_update_iostat(fio->sbi, fio->io_type, F2FS_BLKSIZE);

	return err;
}

static inline int __f2fs_get_curseg(struct f2fs_sb_info *sbi,
						unsigned int segno)
{
	int i;

	for (i = CURSEG_HOT_DATA; i < NO_CHECK_TYPE; i++) {
		if (CURSEG_I(sbi, i)->segno == segno)
			break;
	}
	return i;
}

void f2fs_do_replace_block(struct f2fs_sb_info *sbi, struct f2fs_summary *sum,
				block_t old_blkaddr, block_t new_blkaddr,
				bool recover_curseg, bool recover_newaddr)
{
	struct sit_info *sit_i = SIT_I(sbi);
	struct curseg_info *curseg;
	unsigned int segno, old_cursegno;
	struct seg_entry *se;
	int type;
	unsigned short old_blkoff;

	segno = GET_SEGNO(sbi, new_blkaddr);
	se = get_seg_entry(sbi, segno);
	type = se->type;

	down_write(&SM_I(sbi)->curseg_lock);

	if (!recover_curseg) {
		/* for recovery flow */
		if (se->valid_blocks == 0 && !IS_CURSEG(sbi, segno)) {
			if (old_blkaddr == NULL_ADDR)
				type = CURSEG_COLD_DATA;
			else
				type = CURSEG_WARM_DATA;
		}
	} else {
		if (IS_CURSEG(sbi, segno)) {
			/* se->type is volatile as SSR allocation */
			type = __f2fs_get_curseg(sbi, segno);
			f2fs_bug_on(sbi, type == NO_CHECK_TYPE);
		} else {
			type = CURSEG_WARM_DATA;
		}
	}

	f2fs_bug_on(sbi, !IS_DATASEG(type));
	curseg = CURSEG_I(sbi, type);

	mutex_lock(&curseg->curseg_mutex);
	down_write(&sit_i->sentry_lock);

	old_cursegno = curseg->segno;
	old_blkoff = curseg->next_blkoff;

	/* change the current segment */
	if (segno != curseg->segno) {
		curseg->next_segno = segno;
		change_curseg(sbi, type);
	}

	curseg->next_blkoff = GET_BLKOFF_FROM_SEG0(sbi, new_blkaddr);
	__add_sum_entry(sbi, type, sum);

	if (!recover_curseg || recover_newaddr)
		update_sit_entry(sbi, new_blkaddr, 1);
	if (GET_SEGNO(sbi, old_blkaddr) != NULL_SEGNO) {
		invalidate_mapping_pages(META_MAPPING(sbi),
					old_blkaddr, old_blkaddr);
		update_sit_entry(sbi, old_blkaddr, -1);
	}

	locate_dirty_segment(sbi, GET_SEGNO(sbi, old_blkaddr));
	locate_dirty_segment(sbi, GET_SEGNO(sbi, new_blkaddr));

	locate_dirty_segment(sbi, old_cursegno);

	if (recover_curseg) {
		if (old_cursegno != curseg->segno) {
			curseg->next_segno = old_cursegno;
			change_curseg(sbi, type);
		}
		curseg->next_blkoff = old_blkoff;
	}

	up_write(&sit_i->sentry_lock);
	mutex_unlock(&curseg->curseg_mutex);
	up_write(&SM_I(sbi)->curseg_lock);
}

void f2fs_replace_block(struct f2fs_sb_info *sbi, struct dnode_of_data *dn,
				block_t old_addr, block_t new_addr,
				unsigned char version, bool recover_curseg,
				bool recover_newaddr)
{
	struct f2fs_summary sum;

	set_summary(&sum, dn->nid, dn->ofs_in_node, version);

	f2fs_do_replace_block(sbi, &sum, old_addr, new_addr,
					recover_curseg, recover_newaddr);

	f2fs_update_data_blkaddr(dn, new_addr);
}

void f2fs_wait_on_page_writeback(struct page *page,
				enum page_type type, bool ordered)
{
	if (PageWriteback(page)) {
		struct f2fs_sb_info *sbi = F2FS_P_SB(page);

		f2fs_submit_merged_write_cond(sbi, page->mapping->host,
						0, page->index, type);
		if (ordered)
			wait_on_page_writeback(page);
		else
			wait_for_stable_page(page);
	}
}

void f2fs_wait_on_block_writeback(struct inode *inode, block_t blkaddr)
{
	struct f2fs_sb_info *sbi = F2FS_I_SB(inode);
	struct page *cpage;

<<<<<<< HEAD
	if (!f2fs_post_read_required(inode))
		return;

=======
>>>>>>> d44e71e8
	if (!is_valid_data_blkaddr(sbi, blkaddr))
		return;

	cpage = find_lock_page(META_MAPPING(sbi), blkaddr);
	if (cpage) {
		f2fs_wait_on_page_writeback(cpage, DATA, true);
		f2fs_put_page(cpage, 1);
	}
}

static void read_compacted_summaries(struct f2fs_sb_info *sbi)
{
	struct f2fs_checkpoint *ckpt = F2FS_CKPT(sbi);
	struct curseg_info *seg_i;
	unsigned char *kaddr;
	struct page *page;
	block_t start;
	int i, j, offset;

	start = start_sum_block(sbi);

	page = f2fs_get_meta_page(sbi, start++);
<<<<<<< HEAD
	if (IS_ERR(page))
		return PTR_ERR(page);
=======
>>>>>>> d44e71e8
	kaddr = (unsigned char *)page_address(page);

	/* Step 1: restore nat cache */
	seg_i = CURSEG_I(sbi, CURSEG_HOT_DATA);
	memcpy(seg_i->journal, kaddr, SUM_JOURNAL_SIZE);

	/* Step 2: restore sit cache */
	seg_i = CURSEG_I(sbi, CURSEG_COLD_DATA);
	memcpy(seg_i->journal, kaddr + SUM_JOURNAL_SIZE, SUM_JOURNAL_SIZE);
	offset = 2 * SUM_JOURNAL_SIZE;

	/* Step 3: restore summary entries */
	for (i = CURSEG_HOT_DATA; i <= CURSEG_COLD_DATA; i++) {
		unsigned short blk_off;
		unsigned int segno;

		seg_i = CURSEG_I(sbi, i);
		segno = le32_to_cpu(ckpt->cur_data_segno[i]);
		blk_off = le16_to_cpu(ckpt->cur_data_blkoff[i]);
		seg_i->next_segno = segno;
		reset_curseg(sbi, i, 0);
		seg_i->alloc_type = ckpt->alloc_type[i];
		seg_i->next_blkoff = blk_off;

		if (seg_i->alloc_type == SSR)
			blk_off = sbi->blocks_per_seg;

		for (j = 0; j < blk_off; j++) {
			struct f2fs_summary *s;
			s = (struct f2fs_summary *)(kaddr + offset);
			seg_i->sum_blk->entries[j] = *s;
			offset += SUMMARY_SIZE;
			if (offset + SUMMARY_SIZE <= PAGE_SIZE -
						SUM_FOOTER_SIZE)
				continue;

			f2fs_put_page(page, 1);
			page = NULL;

			page = f2fs_get_meta_page(sbi, start++);
<<<<<<< HEAD
			if (IS_ERR(page))
				return PTR_ERR(page);
=======
>>>>>>> d44e71e8
			kaddr = (unsigned char *)page_address(page);
			offset = 0;
		}
	}
	f2fs_put_page(page, 1);
}

static int read_normal_summaries(struct f2fs_sb_info *sbi, int type)
{
	struct f2fs_checkpoint *ckpt = F2FS_CKPT(sbi);
	struct f2fs_summary_block *sum;
	struct curseg_info *curseg;
	struct page *new;
	unsigned short blk_off;
	unsigned int segno = 0;
	block_t blk_addr = 0;
	int err = 0;

	/* get segment number and block addr */
	if (IS_DATASEG(type)) {
		segno = le32_to_cpu(ckpt->cur_data_segno[type]);
		blk_off = le16_to_cpu(ckpt->cur_data_blkoff[type -
							CURSEG_HOT_DATA]);
		if (__exist_node_summaries(sbi))
			blk_addr = sum_blk_addr(sbi, NR_CURSEG_TYPE, type);
		else
			blk_addr = sum_blk_addr(sbi, NR_CURSEG_DATA_TYPE, type);
	} else {
		segno = le32_to_cpu(ckpt->cur_node_segno[type -
							CURSEG_HOT_NODE]);
		blk_off = le16_to_cpu(ckpt->cur_node_blkoff[type -
							CURSEG_HOT_NODE]);
		if (__exist_node_summaries(sbi))
			blk_addr = sum_blk_addr(sbi, NR_CURSEG_NODE_TYPE,
							type - CURSEG_HOT_NODE);
		else
			blk_addr = GET_SUM_BLOCK(sbi, segno);
	}

	new = f2fs_get_meta_page(sbi, blk_addr);
<<<<<<< HEAD
	if (IS_ERR(new))
		return PTR_ERR(new);
=======
>>>>>>> d44e71e8
	sum = (struct f2fs_summary_block *)page_address(new);

	if (IS_NODESEG(type)) {
		if (__exist_node_summaries(sbi)) {
			struct f2fs_summary *ns = &sum->entries[0];
			int i;
			for (i = 0; i < sbi->blocks_per_seg; i++, ns++) {
				ns->version = 0;
				ns->ofs_in_node = 0;
			}
		} else {
<<<<<<< HEAD
			err = f2fs_restore_node_summary(sbi, segno, sum);
			if (err)
				goto out;
=======
			f2fs_restore_node_summary(sbi, segno, sum);
>>>>>>> d44e71e8
		}
	}

	/* set uncompleted segment to curseg */
	curseg = CURSEG_I(sbi, type);
	mutex_lock(&curseg->curseg_mutex);

	/* update journal info */
	down_write(&curseg->journal_rwsem);
	memcpy(curseg->journal, &sum->journal, SUM_JOURNAL_SIZE);
	up_write(&curseg->journal_rwsem);

	memcpy(curseg->sum_blk->entries, sum->entries, SUM_ENTRY_SIZE);
	memcpy(&curseg->sum_blk->footer, &sum->footer, SUM_FOOTER_SIZE);
	curseg->next_segno = segno;
	reset_curseg(sbi, type, 0);
	curseg->alloc_type = ckpt->alloc_type[type];
	curseg->next_blkoff = blk_off;
	mutex_unlock(&curseg->curseg_mutex);
out:
	f2fs_put_page(new, 1);
	return err;
}

static int restore_curseg_summaries(struct f2fs_sb_info *sbi)
{
	struct f2fs_journal *sit_j = CURSEG_I(sbi, CURSEG_COLD_DATA)->journal;
	struct f2fs_journal *nat_j = CURSEG_I(sbi, CURSEG_HOT_DATA)->journal;
	int type = CURSEG_HOT_DATA;
	int err;

	if (is_set_ckpt_flags(sbi, CP_COMPACT_SUM_FLAG)) {
		int npages = f2fs_npages_for_summary_flush(sbi, true);

		if (npages >= 2)
			f2fs_ra_meta_pages(sbi, start_sum_block(sbi), npages,
							META_CP, true);

		/* restore for compacted data summary */
<<<<<<< HEAD
		err = read_compacted_summaries(sbi);
		if (err)
			return err;
=======
		read_compacted_summaries(sbi);
>>>>>>> d44e71e8
		type = CURSEG_HOT_NODE;
	}

	if (__exist_node_summaries(sbi))
		f2fs_ra_meta_pages(sbi, sum_blk_addr(sbi, NR_CURSEG_TYPE, type),
					NR_CURSEG_TYPE - type, META_CP, true);

	for (; type <= CURSEG_COLD_NODE; type++) {
		err = read_normal_summaries(sbi, type);
		if (err)
			return err;
	}

	/* sanity check for summary blocks */
	if (nats_in_cursum(nat_j) > NAT_JOURNAL_ENTRIES ||
			sits_in_cursum(sit_j) > SIT_JOURNAL_ENTRIES)
		return -EINVAL;

	return 0;
}

static void write_compacted_summaries(struct f2fs_sb_info *sbi, block_t blkaddr)
{
	struct page *page;
	unsigned char *kaddr;
	struct f2fs_summary *summary;
	struct curseg_info *seg_i;
	int written_size = 0;
	int i, j;

	page = f2fs_grab_meta_page(sbi, blkaddr++);
	kaddr = (unsigned char *)page_address(page);
	memset(kaddr, 0, PAGE_SIZE);

	/* Step 1: write nat cache */
	seg_i = CURSEG_I(sbi, CURSEG_HOT_DATA);
	memcpy(kaddr, seg_i->journal, SUM_JOURNAL_SIZE);
	written_size += SUM_JOURNAL_SIZE;

	/* Step 2: write sit cache */
	seg_i = CURSEG_I(sbi, CURSEG_COLD_DATA);
	memcpy(kaddr + written_size, seg_i->journal, SUM_JOURNAL_SIZE);
	written_size += SUM_JOURNAL_SIZE;

	/* Step 3: write summary entries */
	for (i = CURSEG_HOT_DATA; i <= CURSEG_COLD_DATA; i++) {
		unsigned short blkoff;
		seg_i = CURSEG_I(sbi, i);
		if (sbi->ckpt->alloc_type[i] == SSR)
			blkoff = sbi->blocks_per_seg;
		else
			blkoff = curseg_blkoff(sbi, i);

		for (j = 0; j < blkoff; j++) {
			if (!page) {
				page = f2fs_grab_meta_page(sbi, blkaddr++);
				kaddr = (unsigned char *)page_address(page);
				memset(kaddr, 0, PAGE_SIZE);
				written_size = 0;
			}
			summary = (struct f2fs_summary *)(kaddr + written_size);
			*summary = seg_i->sum_blk->entries[j];
			written_size += SUMMARY_SIZE;

			if (written_size + SUMMARY_SIZE <= PAGE_SIZE -
							SUM_FOOTER_SIZE)
				continue;

			set_page_dirty(page);
			f2fs_put_page(page, 1);
			page = NULL;
		}
	}
	if (page) {
		set_page_dirty(page);
		f2fs_put_page(page, 1);
	}
}

static void write_normal_summaries(struct f2fs_sb_info *sbi,
					block_t blkaddr, int type)
{
	int i, end;
	if (IS_DATASEG(type))
		end = type + NR_CURSEG_DATA_TYPE;
	else
		end = type + NR_CURSEG_NODE_TYPE;

	for (i = type; i < end; i++)
		write_current_sum_page(sbi, i, blkaddr + (i - type));
}

void f2fs_write_data_summaries(struct f2fs_sb_info *sbi, block_t start_blk)
{
	if (is_set_ckpt_flags(sbi, CP_COMPACT_SUM_FLAG))
		write_compacted_summaries(sbi, start_blk);
	else
		write_normal_summaries(sbi, start_blk, CURSEG_HOT_DATA);
}

void f2fs_write_node_summaries(struct f2fs_sb_info *sbi, block_t start_blk)
{
	write_normal_summaries(sbi, start_blk, CURSEG_HOT_NODE);
}

int f2fs_lookup_journal_in_cursum(struct f2fs_journal *journal, int type,
					unsigned int val, int alloc)
{
	int i;

	if (type == NAT_JOURNAL) {
		for (i = 0; i < nats_in_cursum(journal); i++) {
			if (le32_to_cpu(nid_in_journal(journal, i)) == val)
				return i;
		}
		if (alloc && __has_cursum_space(journal, 1, NAT_JOURNAL))
			return update_nats_in_cursum(journal, 1);
	} else if (type == SIT_JOURNAL) {
		for (i = 0; i < sits_in_cursum(journal); i++)
			if (le32_to_cpu(segno_in_journal(journal, i)) == val)
				return i;
		if (alloc && __has_cursum_space(journal, 1, SIT_JOURNAL))
			return update_sits_in_cursum(journal, 1);
	}
	return -1;
}

static struct page *get_current_sit_page(struct f2fs_sb_info *sbi,
					unsigned int segno)
{
<<<<<<< HEAD
	return f2fs_get_meta_page_nofail(sbi, current_sit_addr(sbi, segno));
=======
	return f2fs_get_meta_page(sbi, current_sit_addr(sbi, segno));
>>>>>>> d44e71e8
}

static struct page *get_next_sit_page(struct f2fs_sb_info *sbi,
					unsigned int start)
{
	struct sit_info *sit_i = SIT_I(sbi);
	struct page *page;
	pgoff_t src_off, dst_off;

	src_off = current_sit_addr(sbi, start);
	dst_off = next_sit_addr(sbi, src_off);

	page = f2fs_grab_meta_page(sbi, dst_off);
	seg_info_to_sit_page(sbi, page, start);

	set_page_dirty(page);
	set_to_next_sit(sit_i, start);

	return page;
}

static struct sit_entry_set *grab_sit_entry_set(void)
{
	struct sit_entry_set *ses =
			f2fs_kmem_cache_alloc(sit_entry_set_slab, GFP_NOFS);

	ses->entry_cnt = 0;
	INIT_LIST_HEAD(&ses->set_list);
	return ses;
}

static void release_sit_entry_set(struct sit_entry_set *ses)
{
	list_del(&ses->set_list);
	kmem_cache_free(sit_entry_set_slab, ses);
}

static void adjust_sit_entry_set(struct sit_entry_set *ses,
						struct list_head *head)
{
	struct sit_entry_set *next = ses;

	if (list_is_last(&ses->set_list, head))
		return;

	list_for_each_entry_continue(next, head, set_list)
		if (ses->entry_cnt <= next->entry_cnt)
			break;

	list_move_tail(&ses->set_list, &next->set_list);
}

static void add_sit_entry(unsigned int segno, struct list_head *head)
{
	struct sit_entry_set *ses;
	unsigned int start_segno = START_SEGNO(segno);

	list_for_each_entry(ses, head, set_list) {
		if (ses->start_segno == start_segno) {
			ses->entry_cnt++;
			adjust_sit_entry_set(ses, head);
			return;
		}
	}

	ses = grab_sit_entry_set();

	ses->start_segno = start_segno;
	ses->entry_cnt++;
	list_add(&ses->set_list, head);
}

static void add_sits_in_set(struct f2fs_sb_info *sbi)
{
	struct f2fs_sm_info *sm_info = SM_I(sbi);
	struct list_head *set_list = &sm_info->sit_entry_set;
	unsigned long *bitmap = SIT_I(sbi)->dirty_sentries_bitmap;
	unsigned int segno;

	for_each_set_bit(segno, bitmap, MAIN_SEGS(sbi))
		add_sit_entry(segno, set_list);
}

static void remove_sits_in_journal(struct f2fs_sb_info *sbi)
{
	struct curseg_info *curseg = CURSEG_I(sbi, CURSEG_COLD_DATA);
	struct f2fs_journal *journal = curseg->journal;
	int i;

	down_write(&curseg->journal_rwsem);
	for (i = 0; i < sits_in_cursum(journal); i++) {
		unsigned int segno;
		bool dirtied;

		segno = le32_to_cpu(segno_in_journal(journal, i));
		dirtied = __mark_sit_entry_dirty(sbi, segno);

		if (!dirtied)
			add_sit_entry(segno, &SM_I(sbi)->sit_entry_set);
	}
	update_sits_in_cursum(journal, -i);
	up_write(&curseg->journal_rwsem);
}

/*
 * CP calls this function, which flushes SIT entries including sit_journal,
 * and moves prefree segs to free segs.
 */
void f2fs_flush_sit_entries(struct f2fs_sb_info *sbi, struct cp_control *cpc)
{
	struct sit_info *sit_i = SIT_I(sbi);
	unsigned long *bitmap = sit_i->dirty_sentries_bitmap;
	struct curseg_info *curseg = CURSEG_I(sbi, CURSEG_COLD_DATA);
	struct f2fs_journal *journal = curseg->journal;
	struct sit_entry_set *ses, *tmp;
	struct list_head *head = &SM_I(sbi)->sit_entry_set;
	bool to_journal = true;
	struct seg_entry *se;

	down_write(&sit_i->sentry_lock);

	if (!sit_i->dirty_sentries)
		goto out;

	/*
	 * add and account sit entries of dirty bitmap in sit entry
	 * set temporarily
	 */
	add_sits_in_set(sbi);

	/*
	 * if there are no enough space in journal to store dirty sit
	 * entries, remove all entries from journal and add and account
	 * them in sit entry set.
	 */
	if (!__has_cursum_space(journal, sit_i->dirty_sentries, SIT_JOURNAL))
		remove_sits_in_journal(sbi);

	/*
	 * there are two steps to flush sit entries:
	 * #1, flush sit entries to journal in current cold data summary block.
	 * #2, flush sit entries to sit page.
	 */
	list_for_each_entry_safe(ses, tmp, head, set_list) {
		struct page *page = NULL;
		struct f2fs_sit_block *raw_sit = NULL;
		unsigned int start_segno = ses->start_segno;
		unsigned int end = min(start_segno + SIT_ENTRY_PER_BLOCK,
						(unsigned long)MAIN_SEGS(sbi));
		unsigned int segno = start_segno;

		if (to_journal &&
			!__has_cursum_space(journal, ses->entry_cnt, SIT_JOURNAL))
			to_journal = false;

		if (to_journal) {
			down_write(&curseg->journal_rwsem);
		} else {
			page = get_next_sit_page(sbi, start_segno);
			raw_sit = page_address(page);
		}

		/* flush dirty sit entries in region of current sit set */
		for_each_set_bit_from(segno, bitmap, end) {
			int offset, sit_offset;

			se = get_seg_entry(sbi, segno);
#ifdef CONFIG_F2FS_CHECK_FS
			if (memcmp(se->cur_valid_map, se->cur_valid_map_mir,
						SIT_VBLOCK_MAP_SIZE))
				f2fs_bug_on(sbi, 1);
#endif

			/* add discard candidates */
			if (!(cpc->reason & CP_DISCARD)) {
				cpc->trim_start = segno;
				add_discard_addrs(sbi, cpc, false);
			}

			if (to_journal) {
				offset = f2fs_lookup_journal_in_cursum(journal,
							SIT_JOURNAL, segno, 1);
				f2fs_bug_on(sbi, offset < 0);
				segno_in_journal(journal, offset) =
							cpu_to_le32(segno);
				seg_info_to_raw_sit(se,
					&sit_in_journal(journal, offset));
				check_block_count(sbi, segno,
					&sit_in_journal(journal, offset));
			} else {
				sit_offset = SIT_ENTRY_OFFSET(sit_i, segno);
				seg_info_to_raw_sit(se,
						&raw_sit->entries[sit_offset]);
				check_block_count(sbi, segno,
						&raw_sit->entries[sit_offset]);
			}

			__clear_bit(segno, bitmap);
			sit_i->dirty_sentries--;
			ses->entry_cnt--;
		}

		if (to_journal)
			up_write(&curseg->journal_rwsem);
		else
			f2fs_put_page(page, 1);

		f2fs_bug_on(sbi, ses->entry_cnt);
		release_sit_entry_set(ses);
	}

	f2fs_bug_on(sbi, !list_empty(head));
	f2fs_bug_on(sbi, sit_i->dirty_sentries);
out:
	if (cpc->reason & CP_DISCARD) {
		__u64 trim_start = cpc->trim_start;

		for (; cpc->trim_start <= cpc->trim_end; cpc->trim_start++)
			add_discard_addrs(sbi, cpc, false);

		cpc->trim_start = trim_start;
	}
	up_write(&sit_i->sentry_lock);

	set_prefree_as_free_segments(sbi);
}

static int build_sit_info(struct f2fs_sb_info *sbi)
{
	struct f2fs_super_block *raw_super = F2FS_RAW_SUPER(sbi);
	struct sit_info *sit_i;
	unsigned int sit_segs, start;
	char *src_bitmap;
	unsigned int bitmap_size;

	/* allocate memory for SIT information */
	sit_i = f2fs_kzalloc(sbi, sizeof(struct sit_info), GFP_KERNEL);
	if (!sit_i)
		return -ENOMEM;

	SM_I(sbi)->sit_info = sit_i;

	sit_i->sentries =
		f2fs_kvzalloc(sbi, array_size(sizeof(struct seg_entry),
					      MAIN_SEGS(sbi)),
			      GFP_KERNEL);
	if (!sit_i->sentries)
		return -ENOMEM;

	bitmap_size = f2fs_bitmap_size(MAIN_SEGS(sbi));
	sit_i->dirty_sentries_bitmap = f2fs_kvzalloc(sbi, bitmap_size,
								GFP_KERNEL);
	if (!sit_i->dirty_sentries_bitmap)
		return -ENOMEM;

	for (start = 0; start < MAIN_SEGS(sbi); start++) {
		sit_i->sentries[start].cur_valid_map
			= f2fs_kzalloc(sbi, SIT_VBLOCK_MAP_SIZE, GFP_KERNEL);
		sit_i->sentries[start].ckpt_valid_map
			= f2fs_kzalloc(sbi, SIT_VBLOCK_MAP_SIZE, GFP_KERNEL);
		if (!sit_i->sentries[start].cur_valid_map ||
				!sit_i->sentries[start].ckpt_valid_map)
			return -ENOMEM;

#ifdef CONFIG_F2FS_CHECK_FS
		sit_i->sentries[start].cur_valid_map_mir
			= f2fs_kzalloc(sbi, SIT_VBLOCK_MAP_SIZE, GFP_KERNEL);
		if (!sit_i->sentries[start].cur_valid_map_mir)
			return -ENOMEM;
#endif

		if (f2fs_discard_en(sbi)) {
			sit_i->sentries[start].discard_map
				= f2fs_kzalloc(sbi, SIT_VBLOCK_MAP_SIZE,
								GFP_KERNEL);
			if (!sit_i->sentries[start].discard_map)
				return -ENOMEM;
		}
	}

	sit_i->tmp_map = f2fs_kzalloc(sbi, SIT_VBLOCK_MAP_SIZE, GFP_KERNEL);
	if (!sit_i->tmp_map)
		return -ENOMEM;

	if (sbi->segs_per_sec > 1) {
		sit_i->sec_entries =
			f2fs_kvzalloc(sbi, array_size(sizeof(struct sec_entry),
						      MAIN_SECS(sbi)),
				      GFP_KERNEL);
		if (!sit_i->sec_entries)
			return -ENOMEM;
	}

	/* get information related with SIT */
	sit_segs = le32_to_cpu(raw_super->segment_count_sit) >> 1;

	/* setup SIT bitmap from ckeckpoint pack */
	bitmap_size = __bitmap_size(sbi, SIT_BITMAP);
	src_bitmap = __bitmap_ptr(sbi, SIT_BITMAP);

	sit_i->sit_bitmap = kmemdup(src_bitmap, bitmap_size, GFP_KERNEL);
	if (!sit_i->sit_bitmap)
		return -ENOMEM;

#ifdef CONFIG_F2FS_CHECK_FS
	sit_i->sit_bitmap_mir = kmemdup(src_bitmap, bitmap_size, GFP_KERNEL);
	if (!sit_i->sit_bitmap_mir)
		return -ENOMEM;
#endif

	/* init SIT information */
	sit_i->s_ops = &default_salloc_ops;

	sit_i->sit_base_addr = le32_to_cpu(raw_super->sit_blkaddr);
	sit_i->sit_blocks = sit_segs << sbi->log_blocks_per_seg;
	sit_i->written_valid_blocks = 0;
	sit_i->bitmap_size = bitmap_size;
	sit_i->dirty_sentries = 0;
	sit_i->sents_per_block = SIT_ENTRY_PER_BLOCK;
	sit_i->elapsed_time = le64_to_cpu(sbi->ckpt->elapsed_time);
	sit_i->mounted_time = ktime_get_real_seconds();
	init_rwsem(&sit_i->sentry_lock);
	return 0;
}

static int build_free_segmap(struct f2fs_sb_info *sbi)
{
	struct free_segmap_info *free_i;
	unsigned int bitmap_size, sec_bitmap_size;

	/* allocate memory for free segmap information */
	free_i = f2fs_kzalloc(sbi, sizeof(struct free_segmap_info), GFP_KERNEL);
	if (!free_i)
		return -ENOMEM;

	SM_I(sbi)->free_info = free_i;

	bitmap_size = f2fs_bitmap_size(MAIN_SEGS(sbi));
	free_i->free_segmap = f2fs_kvmalloc(sbi, bitmap_size, GFP_KERNEL);
	if (!free_i->free_segmap)
		return -ENOMEM;

	sec_bitmap_size = f2fs_bitmap_size(MAIN_SECS(sbi));
	free_i->free_secmap = f2fs_kvmalloc(sbi, sec_bitmap_size, GFP_KERNEL);
	if (!free_i->free_secmap)
		return -ENOMEM;

	/* set all segments as dirty temporarily */
	memset(free_i->free_segmap, 0xff, bitmap_size);
	memset(free_i->free_secmap, 0xff, sec_bitmap_size);

	/* init free segmap information */
	free_i->start_segno = GET_SEGNO_FROM_SEG0(sbi, MAIN_BLKADDR(sbi));
	free_i->free_segments = 0;
	free_i->free_sections = 0;
	spin_lock_init(&free_i->segmap_lock);
	return 0;
}

static int build_curseg(struct f2fs_sb_info *sbi)
{
	struct curseg_info *array;
	int i;

	array = f2fs_kzalloc(sbi, array_size(NR_CURSEG_TYPE, sizeof(*array)),
			     GFP_KERNEL);
	if (!array)
		return -ENOMEM;

	SM_I(sbi)->curseg_array = array;

	for (i = 0; i < NR_CURSEG_TYPE; i++) {
		mutex_init(&array[i].curseg_mutex);
		array[i].sum_blk = f2fs_kzalloc(sbi, PAGE_SIZE, GFP_KERNEL);
		if (!array[i].sum_blk)
			return -ENOMEM;
		init_rwsem(&array[i].journal_rwsem);
		array[i].journal = f2fs_kzalloc(sbi,
				sizeof(struct f2fs_journal), GFP_KERNEL);
		if (!array[i].journal)
			return -ENOMEM;
		array[i].segno = NULL_SEGNO;
		array[i].next_blkoff = 0;
	}
	return restore_curseg_summaries(sbi);
}

static int build_sit_entries(struct f2fs_sb_info *sbi)
{
	struct sit_info *sit_i = SIT_I(sbi);
	struct curseg_info *curseg = CURSEG_I(sbi, CURSEG_COLD_DATA);
	struct f2fs_journal *journal = curseg->journal;
	struct seg_entry *se;
	struct f2fs_sit_entry sit;
	int sit_blk_cnt = SIT_BLK_CNT(sbi);
	unsigned int i, start, end;
	unsigned int readed, start_blk = 0;
	int err = 0;
	block_t total_node_blocks = 0;

	do {
		readed = f2fs_ra_meta_pages(sbi, start_blk, BIO_MAX_PAGES,
							META_SIT, true);

		start = start_blk * sit_i->sents_per_block;
		end = (start_blk + readed) * sit_i->sents_per_block;

		for (; start < end && start < MAIN_SEGS(sbi); start++) {
			struct f2fs_sit_block *sit_blk;
			struct page *page;

			se = &sit_i->sentries[start];
			page = get_current_sit_page(sbi, start);
			if (IS_ERR(page))
				return PTR_ERR(page);
			sit_blk = (struct f2fs_sit_block *)page_address(page);
			sit = sit_blk->entries[SIT_ENTRY_OFFSET(sit_i, start)];
			f2fs_put_page(page, 1);

			err = check_block_count(sbi, start, &sit);
			if (err)
				return err;
			seg_info_from_raw_sit(se, &sit);
			if (IS_NODESEG(se->type))
				total_node_blocks += se->valid_blocks;

			/* build discard map only one time */
			if (f2fs_discard_en(sbi)) {
				if (is_set_ckpt_flags(sbi, CP_TRIMMED_FLAG)) {
					memset(se->discard_map, 0xff,
						SIT_VBLOCK_MAP_SIZE);
				} else {
					memcpy(se->discard_map,
						se->cur_valid_map,
						SIT_VBLOCK_MAP_SIZE);
					sbi->discard_blks +=
						sbi->blocks_per_seg -
						se->valid_blocks;
				}
			}

			if (sbi->segs_per_sec > 1)
				get_sec_entry(sbi, start)->valid_blocks +=
							se->valid_blocks;
		}
		start_blk += readed;
	} while (start_blk < sit_blk_cnt);

	down_read(&curseg->journal_rwsem);
	for (i = 0; i < sits_in_cursum(journal); i++) {
		unsigned int old_valid_blocks;

		start = le32_to_cpu(segno_in_journal(journal, i));
		if (start >= MAIN_SEGS(sbi)) {
			f2fs_msg(sbi->sb, KERN_ERR,
					"Wrong journal entry on segno %u",
					start);
			set_sbi_flag(sbi, SBI_NEED_FSCK);
			err = -EINVAL;
			break;
		}

		se = &sit_i->sentries[start];
		sit = sit_in_journal(journal, i);

		old_valid_blocks = se->valid_blocks;
		if (IS_NODESEG(se->type))
			total_node_blocks -= old_valid_blocks;

		err = check_block_count(sbi, start, &sit);
		if (err)
			break;
		seg_info_from_raw_sit(se, &sit);
		if (IS_NODESEG(se->type))
			total_node_blocks += se->valid_blocks;

		if (f2fs_discard_en(sbi)) {
			if (is_set_ckpt_flags(sbi, CP_TRIMMED_FLAG)) {
				memset(se->discard_map, 0xff,
							SIT_VBLOCK_MAP_SIZE);
			} else {
				memcpy(se->discard_map, se->cur_valid_map,
							SIT_VBLOCK_MAP_SIZE);
				sbi->discard_blks += old_valid_blocks;
				sbi->discard_blks -= se->valid_blocks;
			}
		}

		if (sbi->segs_per_sec > 1) {
			get_sec_entry(sbi, start)->valid_blocks +=
							se->valid_blocks;
			get_sec_entry(sbi, start)->valid_blocks -=
							old_valid_blocks;
		}
	}
	up_read(&curseg->journal_rwsem);

	if (!err && total_node_blocks != valid_node_count(sbi)) {
		f2fs_msg(sbi->sb, KERN_ERR,
			"SIT is corrupted node# %u vs %u",
			total_node_blocks, valid_node_count(sbi));
		set_sbi_flag(sbi, SBI_NEED_FSCK);
		err = -EINVAL;
	}

	return err;
}

static void init_free_segmap(struct f2fs_sb_info *sbi)
{
	unsigned int start;
	int type;

	for (start = 0; start < MAIN_SEGS(sbi); start++) {
		struct seg_entry *sentry = get_seg_entry(sbi, start);
		if (!sentry->valid_blocks)
			__set_free(sbi, start);
		else
			SIT_I(sbi)->written_valid_blocks +=
						sentry->valid_blocks;
	}

	/* set use the current segments */
	for (type = CURSEG_HOT_DATA; type <= CURSEG_COLD_NODE; type++) {
		struct curseg_info *curseg_t = CURSEG_I(sbi, type);
		__set_test_and_inuse(sbi, curseg_t->segno);
	}
}

static void init_dirty_segmap(struct f2fs_sb_info *sbi)
{
	struct dirty_seglist_info *dirty_i = DIRTY_I(sbi);
	struct free_segmap_info *free_i = FREE_I(sbi);
	unsigned int segno = 0, offset = 0;
	unsigned short valid_blocks;

	while (1) {
		/* find dirty segment based on free segmap */
		segno = find_next_inuse(free_i, MAIN_SEGS(sbi), offset);
		if (segno >= MAIN_SEGS(sbi))
			break;
		offset = segno + 1;
		valid_blocks = get_valid_blocks(sbi, segno, false);
		if (valid_blocks == sbi->blocks_per_seg || !valid_blocks)
			continue;
		if (valid_blocks > sbi->blocks_per_seg) {
			f2fs_bug_on(sbi, 1);
			continue;
		}
		mutex_lock(&dirty_i->seglist_lock);
		__locate_dirty_segment(sbi, segno, DIRTY);
		mutex_unlock(&dirty_i->seglist_lock);
	}
}

static int init_victim_secmap(struct f2fs_sb_info *sbi)
{
	struct dirty_seglist_info *dirty_i = DIRTY_I(sbi);
	unsigned int bitmap_size = f2fs_bitmap_size(MAIN_SECS(sbi));

	dirty_i->victim_secmap = f2fs_kvzalloc(sbi, bitmap_size, GFP_KERNEL);
	if (!dirty_i->victim_secmap)
		return -ENOMEM;
	return 0;
}

static int build_dirty_segmap(struct f2fs_sb_info *sbi)
{
	struct dirty_seglist_info *dirty_i;
	unsigned int bitmap_size, i;

	/* allocate memory for dirty segments list information */
	dirty_i = f2fs_kzalloc(sbi, sizeof(struct dirty_seglist_info),
								GFP_KERNEL);
	if (!dirty_i)
		return -ENOMEM;

	SM_I(sbi)->dirty_info = dirty_i;
	mutex_init(&dirty_i->seglist_lock);

	bitmap_size = f2fs_bitmap_size(MAIN_SEGS(sbi));

	for (i = 0; i < NR_DIRTY_TYPE; i++) {
		dirty_i->dirty_segmap[i] = f2fs_kvzalloc(sbi, bitmap_size,
								GFP_KERNEL);
		if (!dirty_i->dirty_segmap[i])
			return -ENOMEM;
	}

	init_dirty_segmap(sbi);
	return init_victim_secmap(sbi);
}

/*
 * Update min, max modified time for cost-benefit GC algorithm
 */
static void init_min_max_mtime(struct f2fs_sb_info *sbi)
{
	struct sit_info *sit_i = SIT_I(sbi);
	unsigned int segno;

	down_write(&sit_i->sentry_lock);

	sit_i->min_mtime = ULLONG_MAX;

	for (segno = 0; segno < MAIN_SEGS(sbi); segno += sbi->segs_per_sec) {
		unsigned int i;
		unsigned long long mtime = 0;

		for (i = 0; i < sbi->segs_per_sec; i++)
			mtime += get_seg_entry(sbi, segno + i)->mtime;

		mtime = div_u64(mtime, sbi->segs_per_sec);

		if (sit_i->min_mtime > mtime)
			sit_i->min_mtime = mtime;
	}
	sit_i->max_mtime = get_mtime(sbi, false);
	up_write(&sit_i->sentry_lock);
}

int f2fs_build_segment_manager(struct f2fs_sb_info *sbi)
{
	struct f2fs_super_block *raw_super = F2FS_RAW_SUPER(sbi);
	struct f2fs_checkpoint *ckpt = F2FS_CKPT(sbi);
	struct f2fs_sm_info *sm_info;
	int err;

	sm_info = f2fs_kzalloc(sbi, sizeof(struct f2fs_sm_info), GFP_KERNEL);
	if (!sm_info)
		return -ENOMEM;

	/* init sm info */
	sbi->sm_info = sm_info;
	sm_info->seg0_blkaddr = le32_to_cpu(raw_super->segment0_blkaddr);
	sm_info->main_blkaddr = le32_to_cpu(raw_super->main_blkaddr);
	sm_info->segment_count = le32_to_cpu(raw_super->segment_count);
	sm_info->reserved_segments = le32_to_cpu(ckpt->rsvd_segment_count);
	sm_info->ovp_segments = le32_to_cpu(ckpt->overprov_segment_count);
	sm_info->main_segments = le32_to_cpu(raw_super->segment_count_main);
	sm_info->ssa_blkaddr = le32_to_cpu(raw_super->ssa_blkaddr);
	sm_info->rec_prefree_segments = sm_info->main_segments *
					DEF_RECLAIM_PREFREE_SEGMENTS / 100;
	if (sm_info->rec_prefree_segments > DEF_MAX_RECLAIM_PREFREE_SEGMENTS)
		sm_info->rec_prefree_segments = DEF_MAX_RECLAIM_PREFREE_SEGMENTS;

	if (!test_opt(sbi, LFS))
		sm_info->ipu_policy = 1 << F2FS_IPU_FSYNC;
	sm_info->min_ipu_util = DEF_MIN_IPU_UTIL;
	sm_info->min_fsync_blocks = DEF_MIN_FSYNC_BLOCKS;
	sm_info->min_seq_blocks = sbi->blocks_per_seg * sbi->segs_per_sec;
	sm_info->min_hot_blocks = DEF_MIN_HOT_BLOCKS;
	sm_info->min_ssr_sections = reserved_sections(sbi);

	INIT_LIST_HEAD(&sm_info->sit_entry_set);

	init_rwsem(&sm_info->curseg_lock);

	if (!f2fs_readonly(sbi->sb)) {
		err = f2fs_create_flush_cmd_control(sbi);
		if (err)
			return err;
	}

	err = create_discard_cmd_control(sbi);
	if (err)
		return err;

	err = build_sit_info(sbi);
	if (err)
		return err;
	err = build_free_segmap(sbi);
	if (err)
		return err;
	err = build_curseg(sbi);
	if (err)
		return err;

	/* reinit free segmap based on SIT */
	err = build_sit_entries(sbi);
	if (err)
		return err;

	init_free_segmap(sbi);
	err = build_dirty_segmap(sbi);
	if (err)
		return err;

	init_min_max_mtime(sbi);
	return 0;
}

static void discard_dirty_segmap(struct f2fs_sb_info *sbi,
		enum dirty_type dirty_type)
{
	struct dirty_seglist_info *dirty_i = DIRTY_I(sbi);

	mutex_lock(&dirty_i->seglist_lock);
	kvfree(dirty_i->dirty_segmap[dirty_type]);
	dirty_i->nr_dirty[dirty_type] = 0;
	mutex_unlock(&dirty_i->seglist_lock);
}

static void destroy_victim_secmap(struct f2fs_sb_info *sbi)
{
	struct dirty_seglist_info *dirty_i = DIRTY_I(sbi);
	kvfree(dirty_i->victim_secmap);
}

static void destroy_dirty_segmap(struct f2fs_sb_info *sbi)
{
	struct dirty_seglist_info *dirty_i = DIRTY_I(sbi);
	int i;

	if (!dirty_i)
		return;

	/* discard pre-free/dirty segments list */
	for (i = 0; i < NR_DIRTY_TYPE; i++)
		discard_dirty_segmap(sbi, i);

	destroy_victim_secmap(sbi);
	SM_I(sbi)->dirty_info = NULL;
	kfree(dirty_i);
}

static void destroy_curseg(struct f2fs_sb_info *sbi)
{
	struct curseg_info *array = SM_I(sbi)->curseg_array;
	int i;

	if (!array)
		return;
	SM_I(sbi)->curseg_array = NULL;
	for (i = 0; i < NR_CURSEG_TYPE; i++) {
		kfree(array[i].sum_blk);
		kfree(array[i].journal);
	}
	kfree(array);
}

static void destroy_free_segmap(struct f2fs_sb_info *sbi)
{
	struct free_segmap_info *free_i = SM_I(sbi)->free_info;
	if (!free_i)
		return;
	SM_I(sbi)->free_info = NULL;
	kvfree(free_i->free_segmap);
	kvfree(free_i->free_secmap);
	kfree(free_i);
}

static void destroy_sit_info(struct f2fs_sb_info *sbi)
{
	struct sit_info *sit_i = SIT_I(sbi);
	unsigned int start;

	if (!sit_i)
		return;

	if (sit_i->sentries) {
		for (start = 0; start < MAIN_SEGS(sbi); start++) {
			kfree(sit_i->sentries[start].cur_valid_map);
#ifdef CONFIG_F2FS_CHECK_FS
			kfree(sit_i->sentries[start].cur_valid_map_mir);
#endif
			kfree(sit_i->sentries[start].ckpt_valid_map);
			kfree(sit_i->sentries[start].discard_map);
		}
	}
	kfree(sit_i->tmp_map);

	kvfree(sit_i->sentries);
	kvfree(sit_i->sec_entries);
	kvfree(sit_i->dirty_sentries_bitmap);

	SM_I(sbi)->sit_info = NULL;
	kfree(sit_i->sit_bitmap);
#ifdef CONFIG_F2FS_CHECK_FS
	kfree(sit_i->sit_bitmap_mir);
#endif
	kfree(sit_i);
}

void f2fs_destroy_segment_manager(struct f2fs_sb_info *sbi)
{
	struct f2fs_sm_info *sm_info = SM_I(sbi);

	if (!sm_info)
		return;
	f2fs_destroy_flush_cmd_control(sbi, true);
	destroy_discard_cmd_control(sbi);
	destroy_dirty_segmap(sbi);
	destroy_curseg(sbi);
	destroy_free_segmap(sbi);
	destroy_sit_info(sbi);
	sbi->sm_info = NULL;
	kfree(sm_info);
}

int __init f2fs_create_segment_manager_caches(void)
{
	discard_entry_slab = f2fs_kmem_cache_create("discard_entry",
			sizeof(struct discard_entry));
	if (!discard_entry_slab)
		goto fail;

	discard_cmd_slab = f2fs_kmem_cache_create("discard_cmd",
			sizeof(struct discard_cmd));
	if (!discard_cmd_slab)
		goto destroy_discard_entry;

	sit_entry_set_slab = f2fs_kmem_cache_create("sit_entry_set",
			sizeof(struct sit_entry_set));
	if (!sit_entry_set_slab)
		goto destroy_discard_cmd;

	inmem_entry_slab = f2fs_kmem_cache_create("inmem_page_entry",
			sizeof(struct inmem_pages));
	if (!inmem_entry_slab)
		goto destroy_sit_entry_set;
	return 0;

destroy_sit_entry_set:
	kmem_cache_destroy(sit_entry_set_slab);
destroy_discard_cmd:
	kmem_cache_destroy(discard_cmd_slab);
destroy_discard_entry:
	kmem_cache_destroy(discard_entry_slab);
fail:
	return -ENOMEM;
}

void f2fs_destroy_segment_manager_caches(void)
{
	kmem_cache_destroy(sit_entry_set_slab);
	kmem_cache_destroy(discard_cmd_slab);
	kmem_cache_destroy(discard_entry_slab);
	kmem_cache_destroy(inmem_entry_slab);
}<|MERGE_RESOLUTION|>--- conflicted
+++ resolved
@@ -250,15 +250,11 @@
 				err = -EAGAIN;
 				goto next;
 			}
-<<<<<<< HEAD
 			err = f2fs_get_node_info(sbi, dn.nid, &ni);
 			if (err) {
 				f2fs_put_dnode(&dn);
 				return err;
 			}
-=======
-			f2fs_get_node_info(sbi, dn.nid, &ni);
->>>>>>> d44e71e8
 			if (cur->old_addr == NEW_ADDR) {
 				f2fs_invalidate_blocks(sbi, dn.data_blkaddr);
 				f2fs_update_data_blkaddr(&dn, NEW_ADDR);
@@ -283,7 +279,6 @@
 }
 
 void f2fs_drop_inmem_pages_all(struct f2fs_sb_info *sbi, bool gc_failure)
-<<<<<<< HEAD
 {
 	struct list_head *head = &sbi->inode_list[ATOMIC_FILE];
 	struct inode *inode;
@@ -317,41 +312,6 @@
 
 void f2fs_drop_inmem_pages(struct inode *inode)
 {
-=======
-{
-	struct list_head *head = &sbi->inode_list[ATOMIC_FILE];
-	struct inode *inode;
-	struct f2fs_inode_info *fi;
-next:
-	spin_lock(&sbi->inode_lock[ATOMIC_FILE]);
-	if (list_empty(head)) {
-		spin_unlock(&sbi->inode_lock[ATOMIC_FILE]);
-		return;
-	}
-	fi = list_first_entry(head, struct f2fs_inode_info, inmem_ilist);
-	inode = igrab(&fi->vfs_inode);
-	spin_unlock(&sbi->inode_lock[ATOMIC_FILE]);
-
-	if (inode) {
-		if (gc_failure) {
-			if (fi->i_gc_failures[GC_FAILURE_ATOMIC])
-				goto drop;
-			goto skip;
-		}
-drop:
-		set_inode_flag(inode, FI_ATOMIC_REVOKE_REQUEST);
-		f2fs_drop_inmem_pages(inode);
-		iput(inode);
-	}
-skip:
-	congestion_wait(BLK_RW_ASYNC, HZ/50);
-	cond_resched();
-	goto next;
-}
-
-void f2fs_drop_inmem_pages(struct inode *inode)
-{
->>>>>>> d44e71e8
 	struct f2fs_sb_info *sbi = F2FS_I_SB(inode);
 	struct f2fs_inode_info *fi = F2FS_I(inode);
 
@@ -937,8 +897,6 @@
 	}
 	spin_unlock_irqrestore(&dc->lock, flags);
 
-	trace_f2fs_remove_discard(dc->bdev, dc->start, dc->len);
-
 	f2fs_bug_on(sbi, dc->ref);
 
 	if (dc->error == -EOPNOTSUPP)
@@ -1002,10 +960,7 @@
 	/* common policy */
 	dpolicy->type = discard_type;
 	dpolicy->sync = true;
-<<<<<<< HEAD
-=======
 	dpolicy->ordered = false;
->>>>>>> d44e71e8
 	dpolicy->granularity = granularity;
 
 	dpolicy->max_requests = DEF_MAX_DISCARD_REQUEST;
@@ -1017,10 +972,7 @@
 		dpolicy->max_interval = DEF_MAX_DISCARD_ISSUE_TIME;
 		dpolicy->io_aware = true;
 		dpolicy->sync = false;
-<<<<<<< HEAD
-=======
 		dpolicy->ordered = true;
->>>>>>> d44e71e8
 		if (utilization(sbi) > DEF_DISCARD_URGENT_UTIL) {
 			dpolicy->granularity = 1;
 			dpolicy->max_interval = DEF_MIN_DISCARD_ISSUE_TIME;
@@ -1038,19 +990,6 @@
 	}
 }
 
-<<<<<<< HEAD
-
-/* this function is copied from blkdev_issue_discard from block/blk-lib.c */
-static void __submit_discard_cmd(struct f2fs_sb_info *sbi,
-						struct discard_policy *dpolicy,
-						struct discard_cmd *dc)
-{
-	struct discard_cmd_control *dcc = SM_I(sbi)->dcc_info;
-	struct list_head *wait_list = (dpolicy->type == DPOLICY_FSTRIM) ?
-					&(dcc->fstrim_list) : &(dcc->wait_list);
-	struct bio *bio = NULL;
-	int flag = dpolicy->sync ? REQ_SYNC : 0;
-=======
 static void __update_discard_tree_range(struct f2fs_sb_info *sbi,
 				struct block_device *bdev, block_t lstart,
 				block_t start, block_t len);
@@ -1070,36 +1009,11 @@
 	int flag = dpolicy->sync ? REQ_SYNC : 0;
 	block_t lstart, start, len, total_len;
 	int err = 0;
->>>>>>> d44e71e8
 
 	if (dc->state != D_PREP)
 		return 0;
 
 	if (is_sbi_flag_set(sbi, SBI_NEED_FSCK))
-<<<<<<< HEAD
-		return;
-
-	trace_f2fs_issue_discard(dc->bdev, dc->start, dc->len);
-
-	dc->error = __blkdev_issue_discard(dc->bdev,
-				SECTOR_FROM_BLOCK(dc->start),
-				SECTOR_FROM_BLOCK(dc->len),
-				GFP_NOFS, 0, &bio);
-	if (!dc->error) {
-		/* should keep before submission to avoid D_DONE right away */
-		dc->state = D_SUBMIT;
-		atomic_inc(&dcc->issued_discard);
-		atomic_inc(&dcc->issing_discard);
-		if (bio) {
-			bio->bi_private = dc;
-			bio->bi_end_io = f2fs_submit_discard_endio;
-			bio->bi_opf |= flag;
-			submit_bio(bio);
-			list_move_tail(&dc->list, wait_list);
-			__check_sit_bitmap(sbi, dc->start, dc->start + dc->len);
-
-			f2fs_update_iostat(sbi, FS_DISCARD, 1);
-=======
 		return 0;
 
 	trace_f2fs_issue_discard(bdev, dc->start, dc->len);
@@ -1119,7 +1033,6 @@
 		if (len > max_discard_blocks) {
 			len = max_discard_blocks;
 			last = false;
->>>>>>> d44e71e8
 		}
 
 		(*issued)++;
@@ -1271,11 +1184,6 @@
 			SECTOR_TO_BLOCK(q->limits.max_discard_sectors);
 	block_t end = lstart + len;
 
-<<<<<<< HEAD
-	mutex_lock(&dcc->cmd_lock);
-
-=======
->>>>>>> d44e71e8
 	dc = (struct discard_cmd *)f2fs_lookup_rb_tree_ret(&dcc->root,
 					NULL, lstart,
 					(struct rb_entry **)&prev_dc,
@@ -1371,11 +1279,7 @@
 	return 0;
 }
 
-<<<<<<< HEAD
-static int __issue_discard_cmd(struct f2fs_sb_info *sbi,
-=======
 static unsigned int __issue_discard_cmd_orderly(struct f2fs_sb_info *sbi,
->>>>>>> d44e71e8
 					struct discard_policy *dpolicy)
 {
 	struct discard_cmd_control *dcc = SM_I(sbi)->dcc_info;
@@ -1383,35 +1287,6 @@
 	struct rb_node **insert_p = NULL, *insert_parent = NULL;
 	struct discard_cmd *dc;
 	struct blk_plug plug;
-<<<<<<< HEAD
-	int i, iter = 0, issued = 0;
-	bool io_interrupted = false;
-
-	for (i = MAX_PLIST_NUM - 1; i >= 0; i--) {
-		if (i + 1 < dpolicy->granularity)
-			break;
-		pend_list = &dcc->pend_list[i];
-
-		mutex_lock(&dcc->cmd_lock);
-		if (list_empty(pend_list))
-			goto next;
-		f2fs_bug_on(sbi,
-			!f2fs_check_rb_tree_consistence(sbi, &dcc->root));
-		blk_start_plug(&plug);
-		list_for_each_entry_safe(dc, tmp, pend_list, list) {
-			f2fs_bug_on(sbi, dc->state != D_PREP);
-
-			if (dpolicy->io_aware && i < dpolicy->io_aware_gran &&
-								!is_idle(sbi)) {
-				io_interrupted = true;
-				goto skip;
-			}
-
-			__submit_discard_cmd(sbi, dpolicy, dc);
-			issued++;
-skip:
-			if (++iter >= dpolicy->max_requests)
-=======
 	unsigned int pos = dcc->next_pos;
 	unsigned int issued = 0;
 	bool io_interrupted = false;
@@ -1502,18 +1377,13 @@
 			__submit_discard_cmd(sbi, dpolicy, dc, &issued);
 
 			if (issued >= dpolicy->max_requests)
->>>>>>> d44e71e8
 				break;
 		}
 		blk_finish_plug(&plug);
 next:
 		mutex_unlock(&dcc->cmd_lock);
 
-<<<<<<< HEAD
-		if (iter >= dpolicy->max_requests)
-=======
 		if (issued >= dpolicy->max_requests || io_interrupted)
->>>>>>> d44e71e8
 			break;
 	}
 
@@ -1611,23 +1481,6 @@
 	return trimmed;
 }
 
-<<<<<<< HEAD
-static void __wait_all_discard_cmd(struct f2fs_sb_info *sbi,
-						struct discard_policy *dpolicy)
-{
-	struct discard_policy dp;
-
-	if (dpolicy) {
-		__wait_discard_cmd_range(sbi, dpolicy, 0, UINT_MAX);
-		return;
-	}
-
-	/* wait all */
-	__init_discard_policy(sbi, &dp, DPOLICY_FSTRIM, 1);
-	__wait_discard_cmd_range(sbi, &dp, 0, UINT_MAX);
-	__init_discard_policy(sbi, &dp, DPOLICY_UMOUNT, 1);
-	__wait_discard_cmd_range(sbi, &dp, 0, UINT_MAX);
-=======
 static unsigned int __wait_all_discard_cmd(struct f2fs_sb_info *sbi,
 						struct discard_policy *dpolicy)
 {
@@ -1644,7 +1497,6 @@
 	discard_blks += __wait_discard_cmd_range(sbi, &dp, 0, UINT_MAX);
 
 	return discard_blks;
->>>>>>> d44e71e8
 }
 
 /* This should be covered by global mutex, &sit_i->sentry_lock */
@@ -1697,11 +1549,8 @@
 
 	/* just to make sure there is no pending discard commands */
 	__wait_all_discard_cmd(sbi, NULL);
-<<<<<<< HEAD
-=======
 
 	f2fs_bug_on(sbi, atomic_read(&dcc->discard_cmd_cnt));
->>>>>>> d44e71e8
 	return dropped;
 }
 
@@ -1751,15 +1600,11 @@
 			__wait_all_discard_cmd(sbi, &dpolicy);
 			wait_ms = dpolicy.min_interval;
 		} else if (issued == -1){
-<<<<<<< HEAD
 			delta = (sbi->last_time[REQ_TIME] + interval) - jiffies;
 			if (delta > 0)
 				wait_ms = jiffies_to_msecs(delta);
 			else
 				wait_ms = dpolicy.mid_interval;
-=======
-			wait_ms = dpolicy.mid_interval;
->>>>>>> d44e71e8
 		} else {
 			wait_ms = dpolicy.max_interval;
 		}
@@ -2322,11 +2167,7 @@
  */
 struct page *f2fs_get_sum_page(struct f2fs_sb_info *sbi, unsigned int segno)
 {
-<<<<<<< HEAD
 	return f2fs_get_meta_page_nofail(sbi, GET_SUM_BLOCK(sbi, segno));
-=======
-	return f2fs_get_meta_page(sbi, GET_SUM_BLOCK(sbi, segno));
->>>>>>> d44e71e8
 }
 
 void f2fs_update_meta_page(struct f2fs_sb_info *sbi,
@@ -2595,10 +2436,7 @@
 	__next_free_blkoff(sbi, curseg, 0);
 
 	sum_page = f2fs_get_sum_page(sbi, new_segno);
-<<<<<<< HEAD
 	f2fs_bug_on(sbi, IS_ERR(sum_page));
-=======
->>>>>>> d44e71e8
 	sum_node = (struct f2fs_summary_block *)page_address(sum_page);
 	memcpy(curseg->sum_blk, sum_node, SUM_ENTRY_SIZE);
 	f2fs_put_page(sum_page, 1);
@@ -2713,11 +2551,7 @@
 	return has_candidate;
 }
 
-<<<<<<< HEAD
-static void __issue_discard_cmd_range(struct f2fs_sb_info *sbi,
-=======
 static unsigned int __issue_discard_cmd_range(struct f2fs_sb_info *sbi,
->>>>>>> d44e71e8
 					struct discard_policy *dpolicy,
 					unsigned int start, unsigned int end)
 {
@@ -2727,22 +2561,15 @@
 	struct discard_cmd *dc;
 	struct blk_plug plug;
 	int issued;
-<<<<<<< HEAD
-=======
 	unsigned int trimmed = 0;
->>>>>>> d44e71e8
 
 next:
 	issued = 0;
 
 	mutex_lock(&dcc->cmd_lock);
-<<<<<<< HEAD
-	f2fs_bug_on(sbi, !f2fs_check_rb_tree_consistence(sbi, &dcc->root));
-=======
 	if (unlikely(dcc->rbtree_check))
 		f2fs_bug_on(sbi, !f2fs_check_rb_tree_consistence(sbi,
 								&dcc->root));
->>>>>>> d44e71e8
 
 	dc = (struct discard_cmd *)f2fs_lookup_rb_tree_ret(&dcc->root,
 					NULL, start,
@@ -2756,10 +2583,7 @@
 
 	while (dc && dc->lstart <= end) {
 		struct rb_node *node;
-<<<<<<< HEAD
-=======
 		int err = 0;
->>>>>>> d44e71e8
 
 		if (dc->len < dpolicy->granularity)
 			goto skip;
@@ -2769,16 +2593,6 @@
 			goto skip;
 		}
 
-<<<<<<< HEAD
-		__submit_discard_cmd(sbi, dpolicy, dc);
-
-		if (++issued >= dpolicy->max_requests) {
-			start = dc->lstart + dc->len;
-
-			blk_finish_plug(&plug);
-			mutex_unlock(&dcc->cmd_lock);
-			__wait_all_discard_cmd(sbi, NULL);
-=======
 		err = __submit_discard_cmd(sbi, dpolicy, dc, &issued);
 
 		if (issued >= dpolicy->max_requests) {
@@ -2790,17 +2604,13 @@
 			blk_finish_plug(&plug);
 			mutex_unlock(&dcc->cmd_lock);
 			trimmed += __wait_all_discard_cmd(sbi, NULL);
->>>>>>> d44e71e8
 			congestion_wait(BLK_RW_ASYNC, HZ/50);
 			goto next;
 		}
 skip:
 		node = rb_next(&dc->rb_node);
-<<<<<<< HEAD
-=======
 		if (err)
 			__remove_discard_cmd(sbi, dc);
->>>>>>> d44e71e8
 		dc = rb_entry_safe(node, struct discard_cmd, rb_node);
 
 		if (fatal_signal_pending(current))
@@ -2809,11 +2619,8 @@
 
 	blk_finish_plug(&plug);
 	mutex_unlock(&dcc->cmd_lock);
-<<<<<<< HEAD
-=======
 
 	return trimmed;
->>>>>>> d44e71e8
 }
 
 int f2fs_trim_fs(struct f2fs_sb_info *sbi, struct fstrim_range *range)
@@ -2831,13 +2638,8 @@
 	if (start >= MAX_BLKADDR(sbi) || range->len < sbi->blocksize)
 		return -EINVAL;
 
-<<<<<<< HEAD
-	if (end <= MAIN_BLKADDR(sbi))
-		return -EINVAL;
-=======
 	if (end < MAIN_BLKADDR(sbi))
 		goto out;
->>>>>>> d44e71e8
 
 	if (is_sbi_flag_set(sbi, SBI_NEED_FSCK)) {
 		f2fs_msg(sbi->sb, KERN_WARNING,
@@ -2849,13 +2651,10 @@
 	start_segno = (start <= MAIN_BLKADDR(sbi)) ? 0 : GET_SEGNO(sbi, start);
 	end_segno = (end >= MAX_BLKADDR(sbi)) ? MAIN_SEGS(sbi) - 1 :
 						GET_SEGNO(sbi, end);
-<<<<<<< HEAD
-=======
 	if (need_align) {
 		start_segno = rounddown(start_segno, sbi->segs_per_sec);
 		end_segno = roundup(end_segno + 1, sbi->segs_per_sec) - 1;
 	}
->>>>>>> d44e71e8
 
 	cpc.reason = CP_DISCARD;
 	cpc.trim_minlen = max_t(__u64, 1, F2FS_BYTES_TO_BLK(range->minlen));
@@ -2884,14 +2683,6 @@
 	end_block = START_BLOCK(sbi, end_segno + 1);
 
 	__init_discard_policy(sbi, &dpolicy, DPOLICY_FSTRIM, cpc.trim_minlen);
-<<<<<<< HEAD
-	__issue_discard_cmd_range(sbi, &dpolicy, start_block, end_block);
-
-	trimmed = __wait_discard_cmd_range(sbi, &dpolicy,
-					start_block, end_block);
-	range->len = F2FS_BLK_TO_BYTES(trimmed);
-out:
-=======
 	trimmed = __issue_discard_cmd_range(sbi, &dpolicy,
 					start_block, end_block);
 
@@ -2900,7 +2691,6 @@
 out:
 	if (!err)
 		range->len = F2FS_BLK_TO_BYTES(trimmed);
->>>>>>> d44e71e8
 	return err;
 }
 
@@ -3053,13 +2843,8 @@
 			return CURSEG_COLD_DATA;
 		if (file_is_hot(inode) ||
 				is_inode_flag_set(inode, FI_HOT_DATA) ||
-<<<<<<< HEAD
-				is_inode_flag_set(inode, FI_ATOMIC_FILE) ||
-				is_inode_flag_set(inode, FI_VOLATILE_FILE))
-=======
 				f2fs_is_atomic_file(inode) ||
 				f2fs_is_volatile_file(inode))
->>>>>>> d44e71e8
 			return CURSEG_HOT_DATA;
 		return f2fs_rw_hint_to_seg_type(inode->i_write_hint);
 	} else {
@@ -3260,12 +3045,7 @@
 	struct f2fs_summary sum;
 
 	f2fs_bug_on(sbi, dn->data_blkaddr == NULL_ADDR);
-<<<<<<< HEAD
 	set_summary(&sum, dn->nid, dn->ofs_in_node, fio->version);
-=======
-	f2fs_get_node_info(sbi, dn->nid, &ni);
-	set_summary(&sum, dn->nid, dn->ofs_in_node, ni.version);
->>>>>>> d44e71e8
 	do_write_page(&sum, fio);
 	f2fs_update_data_blkaddr(dn, fio->new_blkaddr);
 
@@ -3421,12 +3201,9 @@
 	struct f2fs_sb_info *sbi = F2FS_I_SB(inode);
 	struct page *cpage;
 
-<<<<<<< HEAD
 	if (!f2fs_post_read_required(inode))
 		return;
 
-=======
->>>>>>> d44e71e8
 	if (!is_valid_data_blkaddr(sbi, blkaddr))
 		return;
 
@@ -3437,7 +3214,7 @@
 	}
 }
 
-static void read_compacted_summaries(struct f2fs_sb_info *sbi)
+static int read_compacted_summaries(struct f2fs_sb_info *sbi)
 {
 	struct f2fs_checkpoint *ckpt = F2FS_CKPT(sbi);
 	struct curseg_info *seg_i;
@@ -3449,11 +3226,8 @@
 	start = start_sum_block(sbi);
 
 	page = f2fs_get_meta_page(sbi, start++);
-<<<<<<< HEAD
 	if (IS_ERR(page))
 		return PTR_ERR(page);
-=======
->>>>>>> d44e71e8
 	kaddr = (unsigned char *)page_address(page);
 
 	/* Step 1: restore nat cache */
@@ -3494,16 +3268,14 @@
 			page = NULL;
 
 			page = f2fs_get_meta_page(sbi, start++);
-<<<<<<< HEAD
 			if (IS_ERR(page))
 				return PTR_ERR(page);
-=======
->>>>>>> d44e71e8
 			kaddr = (unsigned char *)page_address(page);
 			offset = 0;
 		}
 	}
 	f2fs_put_page(page, 1);
+	return 0;
 }
 
 static int read_normal_summaries(struct f2fs_sb_info *sbi, int type)
@@ -3539,11 +3311,8 @@
 	}
 
 	new = f2fs_get_meta_page(sbi, blk_addr);
-<<<<<<< HEAD
 	if (IS_ERR(new))
 		return PTR_ERR(new);
-=======
->>>>>>> d44e71e8
 	sum = (struct f2fs_summary_block *)page_address(new);
 
 	if (IS_NODESEG(type)) {
@@ -3555,13 +3324,9 @@
 				ns->ofs_in_node = 0;
 			}
 		} else {
-<<<<<<< HEAD
 			err = f2fs_restore_node_summary(sbi, segno, sum);
 			if (err)
 				goto out;
-=======
-			f2fs_restore_node_summary(sbi, segno, sum);
->>>>>>> d44e71e8
 		}
 	}
 
@@ -3601,13 +3366,9 @@
 							META_CP, true);
 
 		/* restore for compacted data summary */
-<<<<<<< HEAD
 		err = read_compacted_summaries(sbi);
 		if (err)
 			return err;
-=======
-		read_compacted_summaries(sbi);
->>>>>>> d44e71e8
 		type = CURSEG_HOT_NODE;
 	}
 
@@ -3738,11 +3499,7 @@
 static struct page *get_current_sit_page(struct f2fs_sb_info *sbi,
 					unsigned int segno)
 {
-<<<<<<< HEAD
 	return f2fs_get_meta_page_nofail(sbi, current_sit_addr(sbi, segno));
-=======
-	return f2fs_get_meta_page(sbi, current_sit_addr(sbi, segno));
->>>>>>> d44e71e8
 }
 
 static struct page *get_next_sit_page(struct f2fs_sb_info *sbi,
