// SPDX-License-Identifier: GPL-2.0
/*
 * fs/f2fs/super.c
 *
 * Copyright (c) 2012 Samsung Electronics Co., Ltd.
 *             http://www.samsung.com/
 */
#include <linux/module.h>
#include <linux/init.h>
#include <linux/fs.h>
#include <linux/statfs.h>
#include <linux/buffer_head.h>
#include <linux/backing-dev.h>
#include <linux/kthread.h>
#include <linux/parser.h>
#include <linux/mount.h>
#include <linux/seq_file.h>
#include <linux/proc_fs.h>
#include <linux/random.h>
#include <linux/exportfs.h>
#include <linux/blkdev.h>
#include <linux/quotaops.h>
#include <linux/f2fs_fs.h>
#include <linux/sysfs.h>
#include <linux/quota.h>

#include "f2fs.h"
#include "node.h"
#include "segment.h"
#include "xattr.h"
#include "gc.h"
#include "trace.h"

#define CREATE_TRACE_POINTS
#include <trace/events/f2fs.h>

static struct kmem_cache *f2fs_inode_cachep;

#ifdef CONFIG_F2FS_FAULT_INJECTION

const char *f2fs_fault_name[FAULT_MAX] = {
	[FAULT_KMALLOC]		= "kmalloc",
	[FAULT_KVMALLOC]	= "kvmalloc",
	[FAULT_PAGE_ALLOC]	= "page alloc",
	[FAULT_PAGE_GET]	= "page get",
	[FAULT_ALLOC_BIO]	= "alloc bio",
	[FAULT_ALLOC_NID]	= "alloc nid",
	[FAULT_ORPHAN]		= "orphan",
	[FAULT_BLOCK]		= "no more block",
	[FAULT_DIR_DEPTH]	= "too big dir depth",
	[FAULT_EVICT_INODE]	= "evict_inode fail",
	[FAULT_TRUNCATE]	= "truncate fail",
	[FAULT_READ_IO]		= "read IO error",
	[FAULT_CHECKPOINT]	= "checkpoint error",
	[FAULT_DISCARD]		= "discard error",
	[FAULT_WRITE_IO]	= "write IO error",
};

void f2fs_build_fault_attr(struct f2fs_sb_info *sbi, unsigned int rate,
							unsigned int type)
{
	struct f2fs_fault_info *ffi = &F2FS_OPTION(sbi).fault_info;

	if (rate) {
		atomic_set(&ffi->inject_ops, 0);
		ffi->inject_rate = rate;
	}

	if (type)
		ffi->inject_type = type;

	if (!rate && !type)
		memset(ffi, 0, sizeof(struct f2fs_fault_info));
}
#endif

/* f2fs-wide shrinker description */
static struct shrinker f2fs_shrinker_info = {
	.scan_objects = f2fs_shrink_scan,
	.count_objects = f2fs_shrink_count,
	.seeks = DEFAULT_SEEKS,
};

enum {
	Opt_gc_background,
	Opt_disable_roll_forward,
	Opt_norecovery,
	Opt_discard,
	Opt_nodiscard,
	Opt_noheap,
	Opt_heap,
	Opt_user_xattr,
	Opt_nouser_xattr,
	Opt_acl,
	Opt_noacl,
	Opt_active_logs,
	Opt_disable_ext_identify,
	Opt_inline_xattr,
	Opt_noinline_xattr,
	Opt_inline_xattr_size,
	Opt_inline_data,
	Opt_inline_dentry,
	Opt_noinline_dentry,
	Opt_flush_merge,
	Opt_noflush_merge,
	Opt_nobarrier,
	Opt_fastboot,
	Opt_extent_cache,
	Opt_noextent_cache,
	Opt_noinline_data,
	Opt_data_flush,
	Opt_reserve_root,
	Opt_resgid,
	Opt_resuid,
	Opt_mode,
	Opt_io_size_bits,
	Opt_fault_injection,
	Opt_fault_type,
	Opt_lazytime,
	Opt_nolazytime,
	Opt_quota,
	Opt_noquota,
	Opt_usrquota,
	Opt_grpquota,
	Opt_prjquota,
	Opt_usrjquota,
	Opt_grpjquota,
	Opt_prjjquota,
	Opt_offusrjquota,
	Opt_offgrpjquota,
	Opt_offprjjquota,
	Opt_jqfmt_vfsold,
	Opt_jqfmt_vfsv0,
	Opt_jqfmt_vfsv1,
	Opt_whint,
	Opt_alloc,
	Opt_fsync,
	Opt_test_dummy_encryption,
	Opt_checkpoint_disable,
	Opt_checkpoint_disable_cap,
	Opt_checkpoint_disable_cap_perc,
	Opt_checkpoint_enable,
	Opt_err,
};

static match_table_t f2fs_tokens = {
	{Opt_gc_background, "background_gc=%s"},
	{Opt_disable_roll_forward, "disable_roll_forward"},
	{Opt_norecovery, "norecovery"},
	{Opt_discard, "discard"},
	{Opt_nodiscard, "nodiscard"},
	{Opt_noheap, "no_heap"},
	{Opt_heap, "heap"},
	{Opt_user_xattr, "user_xattr"},
	{Opt_nouser_xattr, "nouser_xattr"},
	{Opt_acl, "acl"},
	{Opt_noacl, "noacl"},
	{Opt_active_logs, "active_logs=%u"},
	{Opt_disable_ext_identify, "disable_ext_identify"},
	{Opt_inline_xattr, "inline_xattr"},
	{Opt_noinline_xattr, "noinline_xattr"},
	{Opt_inline_xattr_size, "inline_xattr_size=%u"},
	{Opt_inline_data, "inline_data"},
	{Opt_inline_dentry, "inline_dentry"},
	{Opt_noinline_dentry, "noinline_dentry"},
	{Opt_flush_merge, "flush_merge"},
	{Opt_noflush_merge, "noflush_merge"},
	{Opt_nobarrier, "nobarrier"},
	{Opt_fastboot, "fastboot"},
	{Opt_extent_cache, "extent_cache"},
	{Opt_noextent_cache, "noextent_cache"},
	{Opt_noinline_data, "noinline_data"},
	{Opt_data_flush, "data_flush"},
	{Opt_reserve_root, "reserve_root=%u"},
	{Opt_resgid, "resgid=%u"},
	{Opt_resuid, "resuid=%u"},
	{Opt_mode, "mode=%s"},
	{Opt_io_size_bits, "io_bits=%u"},
	{Opt_fault_injection, "fault_injection=%u"},
	{Opt_fault_type, "fault_type=%u"},
	{Opt_lazytime, "lazytime"},
	{Opt_nolazytime, "nolazytime"},
	{Opt_quota, "quota"},
	{Opt_noquota, "noquota"},
	{Opt_usrquota, "usrquota"},
	{Opt_grpquota, "grpquota"},
	{Opt_prjquota, "prjquota"},
	{Opt_usrjquota, "usrjquota=%s"},
	{Opt_grpjquota, "grpjquota=%s"},
	{Opt_prjjquota, "prjjquota=%s"},
	{Opt_offusrjquota, "usrjquota="},
	{Opt_offgrpjquota, "grpjquota="},
	{Opt_offprjjquota, "prjjquota="},
	{Opt_jqfmt_vfsold, "jqfmt=vfsold"},
	{Opt_jqfmt_vfsv0, "jqfmt=vfsv0"},
	{Opt_jqfmt_vfsv1, "jqfmt=vfsv1"},
	{Opt_whint, "whint_mode=%s"},
	{Opt_alloc, "alloc_mode=%s"},
	{Opt_fsync, "fsync_mode=%s"},
	{Opt_test_dummy_encryption, "test_dummy_encryption"},
	{Opt_checkpoint_disable, "checkpoint=disable"},
	{Opt_checkpoint_disable_cap, "checkpoint=disable:%u"},
	{Opt_checkpoint_disable_cap_perc, "checkpoint=disable:%u%%"},
	{Opt_checkpoint_enable, "checkpoint=enable"},
	{Opt_err, NULL},
};

void f2fs_printk(struct f2fs_sb_info *sbi, const char *fmt, ...)
{
	struct va_format vaf;
	va_list args;
	int level;

	va_start(args, fmt);

	level = printk_get_level(fmt);
	vaf.fmt = printk_skip_level(fmt);
	vaf.va = &args;
	printk("%c%cF2FS-fs (%s): %pV\n",
	       KERN_SOH_ASCII, level, sbi->sb->s_id, &vaf);

	va_end(args);
}

static inline void limit_reserve_root(struct f2fs_sb_info *sbi)
{
	block_t limit = min((sbi->user_block_count << 1) / 1000,
			sbi->user_block_count - sbi->reserved_blocks);

	/* limit is 0.2% */
	if (test_opt(sbi, RESERVE_ROOT) &&
			F2FS_OPTION(sbi).root_reserved_blocks > limit) {
		F2FS_OPTION(sbi).root_reserved_blocks = limit;
		f2fs_info(sbi, "Reduce reserved blocks for root = %u",
			  F2FS_OPTION(sbi).root_reserved_blocks);
	}
	if (!test_opt(sbi, RESERVE_ROOT) &&
		(!uid_eq(F2FS_OPTION(sbi).s_resuid,
				make_kuid(&init_user_ns, F2FS_DEF_RESUID)) ||
		!gid_eq(F2FS_OPTION(sbi).s_resgid,
				make_kgid(&init_user_ns, F2FS_DEF_RESGID))))
		f2fs_info(sbi, "Ignore s_resuid=%u, s_resgid=%u w/o reserve_root",
			  from_kuid_munged(&init_user_ns,
					   F2FS_OPTION(sbi).s_resuid),
			  from_kgid_munged(&init_user_ns,
					   F2FS_OPTION(sbi).s_resgid));
}

static void init_once(void *foo)
{
	struct f2fs_inode_info *fi = (struct f2fs_inode_info *) foo;

	inode_init_once(&fi->vfs_inode);
}

#ifdef CONFIG_QUOTA
static const char * const quotatypes[] = INITQFNAMES;
#define QTYPE2NAME(t) (quotatypes[t])
static int f2fs_set_qf_name(struct super_block *sb, int qtype,
							substring_t *args)
{
	struct f2fs_sb_info *sbi = F2FS_SB(sb);
	char *qname;
	int ret = -EINVAL;

	if (sb_any_quota_loaded(sb) && !F2FS_OPTION(sbi).s_qf_names[qtype]) {
		f2fs_err(sbi, "Cannot change journaled quota options when quota turned on");
		return -EINVAL;
	}
	if (f2fs_sb_has_quota_ino(sbi)) {
		f2fs_info(sbi, "QUOTA feature is enabled, so ignore qf_name");
		return 0;
	}

	qname = match_strdup(args);
	if (!qname) {
		f2fs_err(sbi, "Not enough memory for storing quotafile name");
		return -ENOMEM;
	}
	if (F2FS_OPTION(sbi).s_qf_names[qtype]) {
		if (strcmp(F2FS_OPTION(sbi).s_qf_names[qtype], qname) == 0)
			ret = 0;
		else
			f2fs_err(sbi, "%s quota file already specified",
				 QTYPE2NAME(qtype));
		goto errout;
	}
	if (strchr(qname, '/')) {
		f2fs_err(sbi, "quotafile must be on filesystem root");
		goto errout;
	}
	F2FS_OPTION(sbi).s_qf_names[qtype] = qname;
	set_opt(sbi, QUOTA);
	return 0;
errout:
	kvfree(qname);
	return ret;
}

static int f2fs_clear_qf_name(struct super_block *sb, int qtype)
{
	struct f2fs_sb_info *sbi = F2FS_SB(sb);

	if (sb_any_quota_loaded(sb) && F2FS_OPTION(sbi).s_qf_names[qtype]) {
		f2fs_err(sbi, "Cannot change journaled quota options when quota turned on");
		return -EINVAL;
	}
	kvfree(F2FS_OPTION(sbi).s_qf_names[qtype]);
	F2FS_OPTION(sbi).s_qf_names[qtype] = NULL;
	return 0;
}

static int f2fs_check_quota_options(struct f2fs_sb_info *sbi)
{
	/*
	 * We do the test below only for project quotas. 'usrquota' and
	 * 'grpquota' mount options are allowed even without quota feature
	 * to support legacy quotas in quota files.
	 */
	if (test_opt(sbi, PRJQUOTA) && !f2fs_sb_has_project_quota(sbi)) {
		f2fs_err(sbi, "Project quota feature not enabled. Cannot enable project quota enforcement.");
		return -1;
	}
	if (F2FS_OPTION(sbi).s_qf_names[USRQUOTA] ||
			F2FS_OPTION(sbi).s_qf_names[GRPQUOTA] ||
			F2FS_OPTION(sbi).s_qf_names[PRJQUOTA]) {
		if (test_opt(sbi, USRQUOTA) &&
				F2FS_OPTION(sbi).s_qf_names[USRQUOTA])
			clear_opt(sbi, USRQUOTA);

		if (test_opt(sbi, GRPQUOTA) &&
				F2FS_OPTION(sbi).s_qf_names[GRPQUOTA])
			clear_opt(sbi, GRPQUOTA);

		if (test_opt(sbi, PRJQUOTA) &&
				F2FS_OPTION(sbi).s_qf_names[PRJQUOTA])
			clear_opt(sbi, PRJQUOTA);

		if (test_opt(sbi, GRPQUOTA) || test_opt(sbi, USRQUOTA) ||
				test_opt(sbi, PRJQUOTA)) {
			f2fs_err(sbi, "old and new quota format mixing");
			return -1;
		}

		if (!F2FS_OPTION(sbi).s_jquota_fmt) {
			f2fs_err(sbi, "journaled quota format not specified");
			return -1;
		}
	}

	if (f2fs_sb_has_quota_ino(sbi) && F2FS_OPTION(sbi).s_jquota_fmt) {
		f2fs_info(sbi, "QUOTA feature is enabled, so ignore jquota_fmt");
		F2FS_OPTION(sbi).s_jquota_fmt = 0;
	}
	return 0;
}
#endif

static int parse_options(struct super_block *sb, char *options)
{
	struct f2fs_sb_info *sbi = F2FS_SB(sb);
	substring_t args[MAX_OPT_ARGS];
	char *p, *name;
	int arg = 0;
	kuid_t uid;
	kgid_t gid;
#ifdef CONFIG_QUOTA
	int ret;
#endif

	if (!options)
		return 0;

	while ((p = strsep(&options, ",")) != NULL) {
		int token;
		if (!*p)
			continue;
		/*
		 * Initialize args struct so we know whether arg was
		 * found; some options take optional arguments.
		 */
		args[0].to = args[0].from = NULL;
		token = match_token(p, f2fs_tokens, args);

		switch (token) {
		case Opt_gc_background:
			name = match_strdup(&args[0]);

			if (!name)
				return -ENOMEM;
			if (strlen(name) == 2 && !strncmp(name, "on", 2)) {
				set_opt(sbi, BG_GC);
				clear_opt(sbi, FORCE_FG_GC);
			} else if (strlen(name) == 3 && !strncmp(name, "off", 3)) {
				clear_opt(sbi, BG_GC);
				clear_opt(sbi, FORCE_FG_GC);
			} else if (strlen(name) == 4 && !strncmp(name, "sync", 4)) {
				set_opt(sbi, BG_GC);
				set_opt(sbi, FORCE_FG_GC);
			} else {
				kvfree(name);
				return -EINVAL;
			}
			kvfree(name);
			break;
		case Opt_disable_roll_forward:
			set_opt(sbi, DISABLE_ROLL_FORWARD);
			break;
		case Opt_norecovery:
			/* this option mounts f2fs with ro */
			set_opt(sbi, DISABLE_ROLL_FORWARD);
			if (!f2fs_readonly(sb))
				return -EINVAL;
			break;
		case Opt_discard:
			set_opt(sbi, DISCARD);
			break;
		case Opt_nodiscard:
			if (f2fs_sb_has_blkzoned(sbi)) {
				f2fs_warn(sbi, "discard is required for zoned block devices");
				return -EINVAL;
			}
			clear_opt(sbi, DISCARD);
			break;
		case Opt_noheap:
			set_opt(sbi, NOHEAP);
			break;
		case Opt_heap:
			clear_opt(sbi, NOHEAP);
			break;
#ifdef CONFIG_F2FS_FS_XATTR
		case Opt_user_xattr:
			set_opt(sbi, XATTR_USER);
			break;
		case Opt_nouser_xattr:
			clear_opt(sbi, XATTR_USER);
			break;
		case Opt_inline_xattr:
			set_opt(sbi, INLINE_XATTR);
			break;
		case Opt_noinline_xattr:
			clear_opt(sbi, INLINE_XATTR);
			break;
		case Opt_inline_xattr_size:
			if (args->from && match_int(args, &arg))
				return -EINVAL;
			set_opt(sbi, INLINE_XATTR_SIZE);
			F2FS_OPTION(sbi).inline_xattr_size = arg;
			break;
#else
		case Opt_user_xattr:
			f2fs_info(sbi, "user_xattr options not supported");
			break;
		case Opt_nouser_xattr:
			f2fs_info(sbi, "nouser_xattr options not supported");
			break;
		case Opt_inline_xattr:
			f2fs_info(sbi, "inline_xattr options not supported");
			break;
		case Opt_noinline_xattr:
			f2fs_info(sbi, "noinline_xattr options not supported");
			break;
#endif
#ifdef CONFIG_F2FS_FS_POSIX_ACL
		case Opt_acl:
			set_opt(sbi, POSIX_ACL);
			break;
		case Opt_noacl:
			clear_opt(sbi, POSIX_ACL);
			break;
#else
		case Opt_acl:
			f2fs_info(sbi, "acl options not supported");
			break;
		case Opt_noacl:
			f2fs_info(sbi, "noacl options not supported");
			break;
#endif
		case Opt_active_logs:
			if (args->from && match_int(args, &arg))
				return -EINVAL;
			if (arg != 2 && arg != 4 && arg != NR_CURSEG_TYPE)
				return -EINVAL;
			F2FS_OPTION(sbi).active_logs = arg;
			break;
		case Opt_disable_ext_identify:
			set_opt(sbi, DISABLE_EXT_IDENTIFY);
			break;
		case Opt_inline_data:
			set_opt(sbi, INLINE_DATA);
			break;
		case Opt_inline_dentry:
			set_opt(sbi, INLINE_DENTRY);
			break;
		case Opt_noinline_dentry:
			clear_opt(sbi, INLINE_DENTRY);
			break;
		case Opt_flush_merge:
			set_opt(sbi, FLUSH_MERGE);
			break;
		case Opt_noflush_merge:
			clear_opt(sbi, FLUSH_MERGE);
			break;
		case Opt_nobarrier:
			set_opt(sbi, NOBARRIER);
			break;
		case Opt_fastboot:
			set_opt(sbi, FASTBOOT);
			break;
		case Opt_extent_cache:
			set_opt(sbi, EXTENT_CACHE);
			break;
		case Opt_noextent_cache:
			clear_opt(sbi, EXTENT_CACHE);
			break;
		case Opt_noinline_data:
			clear_opt(sbi, INLINE_DATA);
			break;
		case Opt_data_flush:
			set_opt(sbi, DATA_FLUSH);
			break;
		case Opt_reserve_root:
			if (args->from && match_int(args, &arg))
				return -EINVAL;
			if (test_opt(sbi, RESERVE_ROOT)) {
				f2fs_info(sbi, "Preserve previous reserve_root=%u",
					  F2FS_OPTION(sbi).root_reserved_blocks);
			} else {
				F2FS_OPTION(sbi).root_reserved_blocks = arg;
				set_opt(sbi, RESERVE_ROOT);
			}
			break;
		case Opt_resuid:
			if (args->from && match_int(args, &arg))
				return -EINVAL;
			uid = make_kuid(current_user_ns(), arg);
			if (!uid_valid(uid)) {
				f2fs_err(sbi, "Invalid uid value %d", arg);
				return -EINVAL;
			}
			F2FS_OPTION(sbi).s_resuid = uid;
			break;
		case Opt_resgid:
			if (args->from && match_int(args, &arg))
				return -EINVAL;
			gid = make_kgid(current_user_ns(), arg);
			if (!gid_valid(gid)) {
				f2fs_err(sbi, "Invalid gid value %d", arg);
				return -EINVAL;
			}
			F2FS_OPTION(sbi).s_resgid = gid;
			break;
		case Opt_mode:
			name = match_strdup(&args[0]);

			if (!name)
				return -ENOMEM;
			if (strlen(name) == 8 &&
					!strncmp(name, "adaptive", 8)) {
				if (f2fs_sb_has_blkzoned(sbi)) {
					f2fs_warn(sbi, "adaptive mode is not allowed with zoned block device feature");
					kvfree(name);
					return -EINVAL;
				}
				set_opt_mode(sbi, F2FS_MOUNT_ADAPTIVE);
			} else if (strlen(name) == 3 &&
					!strncmp(name, "lfs", 3)) {
				set_opt_mode(sbi, F2FS_MOUNT_LFS);
			} else {
				kvfree(name);
				return -EINVAL;
			}
			kvfree(name);
			break;
		case Opt_io_size_bits:
			if (args->from && match_int(args, &arg))
				return -EINVAL;
			if (arg <= 0 || arg > __ilog2_u32(BIO_MAX_PAGES)) {
				f2fs_warn(sbi, "Not support %d, larger than %d",
					  1 << arg, BIO_MAX_PAGES);
				return -EINVAL;
			}
			F2FS_OPTION(sbi).write_io_size_bits = arg;
			break;
#ifdef CONFIG_F2FS_FAULT_INJECTION
		case Opt_fault_injection:
			if (args->from && match_int(args, &arg))
				return -EINVAL;
			f2fs_build_fault_attr(sbi, arg, F2FS_ALL_FAULT_TYPE);
			set_opt(sbi, FAULT_INJECTION);
			break;

		case Opt_fault_type:
			if (args->from && match_int(args, &arg))
				return -EINVAL;
			f2fs_build_fault_attr(sbi, 0, arg);
			set_opt(sbi, FAULT_INJECTION);
			break;
#else
		case Opt_fault_injection:
			f2fs_info(sbi, "fault_injection options not supported");
<<<<<<< HEAD
			break;

		case Opt_fault_type:
			f2fs_info(sbi, "fault_type options not supported");
			break;
=======
			break;

		case Opt_fault_type:
			f2fs_info(sbi, "fault_type options not supported");
			break;
>>>>>>> 75337a6f
#endif
		case Opt_lazytime:
			sb->s_flags |= SB_LAZYTIME;
			break;
		case Opt_nolazytime:
			sb->s_flags &= ~SB_LAZYTIME;
			break;
#ifdef CONFIG_QUOTA
		case Opt_quota:
		case Opt_usrquota:
			set_opt(sbi, USRQUOTA);
			break;
		case Opt_grpquota:
			set_opt(sbi, GRPQUOTA);
			break;
		case Opt_prjquota:
			set_opt(sbi, PRJQUOTA);
			break;
		case Opt_usrjquota:
			ret = f2fs_set_qf_name(sb, USRQUOTA, &args[0]);
			if (ret)
				return ret;
			break;
		case Opt_grpjquota:
			ret = f2fs_set_qf_name(sb, GRPQUOTA, &args[0]);
			if (ret)
				return ret;
			break;
		case Opt_prjjquota:
			ret = f2fs_set_qf_name(sb, PRJQUOTA, &args[0]);
			if (ret)
				return ret;
			break;
		case Opt_offusrjquota:
			ret = f2fs_clear_qf_name(sb, USRQUOTA);
			if (ret)
				return ret;
			break;
		case Opt_offgrpjquota:
			ret = f2fs_clear_qf_name(sb, GRPQUOTA);
			if (ret)
				return ret;
			break;
		case Opt_offprjjquota:
			ret = f2fs_clear_qf_name(sb, PRJQUOTA);
			if (ret)
				return ret;
			break;
		case Opt_jqfmt_vfsold:
			F2FS_OPTION(sbi).s_jquota_fmt = QFMT_VFS_OLD;
			break;
		case Opt_jqfmt_vfsv0:
			F2FS_OPTION(sbi).s_jquota_fmt = QFMT_VFS_V0;
			break;
		case Opt_jqfmt_vfsv1:
			F2FS_OPTION(sbi).s_jquota_fmt = QFMT_VFS_V1;
			break;
		case Opt_noquota:
			clear_opt(sbi, QUOTA);
			clear_opt(sbi, USRQUOTA);
			clear_opt(sbi, GRPQUOTA);
			clear_opt(sbi, PRJQUOTA);
			break;
#else
		case Opt_quota:
		case Opt_usrquota:
		case Opt_grpquota:
		case Opt_prjquota:
		case Opt_usrjquota:
		case Opt_grpjquota:
		case Opt_prjjquota:
		case Opt_offusrjquota:
		case Opt_offgrpjquota:
		case Opt_offprjjquota:
		case Opt_jqfmt_vfsold:
		case Opt_jqfmt_vfsv0:
		case Opt_jqfmt_vfsv1:
		case Opt_noquota:
			f2fs_info(sbi, "quota operations not supported");
			break;
#endif
		case Opt_whint:
			name = match_strdup(&args[0]);
			if (!name)
				return -ENOMEM;
			if (strlen(name) == 10 &&
					!strncmp(name, "user-based", 10)) {
				F2FS_OPTION(sbi).whint_mode = WHINT_MODE_USER;
			} else if (strlen(name) == 3 &&
					!strncmp(name, "off", 3)) {
				F2FS_OPTION(sbi).whint_mode = WHINT_MODE_OFF;
			} else if (strlen(name) == 8 &&
					!strncmp(name, "fs-based", 8)) {
				F2FS_OPTION(sbi).whint_mode = WHINT_MODE_FS;
			} else {
				kvfree(name);
				return -EINVAL;
			}
			kvfree(name);
			break;
		case Opt_alloc:
			name = match_strdup(&args[0]);
			if (!name)
				return -ENOMEM;

			if (strlen(name) == 7 &&
					!strncmp(name, "default", 7)) {
				F2FS_OPTION(sbi).alloc_mode = ALLOC_MODE_DEFAULT;
			} else if (strlen(name) == 5 &&
					!strncmp(name, "reuse", 5)) {
				F2FS_OPTION(sbi).alloc_mode = ALLOC_MODE_REUSE;
			} else {
				kvfree(name);
				return -EINVAL;
			}
			kvfree(name);
			break;
		case Opt_fsync:
			name = match_strdup(&args[0]);
			if (!name)
				return -ENOMEM;
			if (strlen(name) == 5 &&
					!strncmp(name, "posix", 5)) {
				F2FS_OPTION(sbi).fsync_mode = FSYNC_MODE_POSIX;
			} else if (strlen(name) == 6 &&
					!strncmp(name, "strict", 6)) {
				F2FS_OPTION(sbi).fsync_mode = FSYNC_MODE_STRICT;
			} else if (strlen(name) == 9 &&
					!strncmp(name, "nobarrier", 9)) {
				F2FS_OPTION(sbi).fsync_mode =
							FSYNC_MODE_NOBARRIER;
			} else {
				kvfree(name);
				return -EINVAL;
			}
			kvfree(name);
			break;
		case Opt_test_dummy_encryption:
#ifdef CONFIG_FS_ENCRYPTION
			if (!f2fs_sb_has_encrypt(sbi)) {
				f2fs_err(sbi, "Encrypt feature is off");
				return -EINVAL;
			}

			F2FS_OPTION(sbi).test_dummy_encryption = true;
			f2fs_info(sbi, "Test dummy encryption mode enabled");
#else
			f2fs_info(sbi, "Test dummy encryption mount option ignored");
#endif
			break;
		case Opt_checkpoint_disable_cap_perc:
			if (args->from && match_int(args, &arg))
				return -EINVAL;
			if (arg < 0 || arg > 100)
				return -EINVAL;
			if (arg == 100)
				F2FS_OPTION(sbi).unusable_cap =
					sbi->user_block_count;
			else
				F2FS_OPTION(sbi).unusable_cap =
					(sbi->user_block_count / 100) *	arg;
			set_opt(sbi, DISABLE_CHECKPOINT);
			break;
		case Opt_checkpoint_disable_cap:
			if (args->from && match_int(args, &arg))
				return -EINVAL;
			F2FS_OPTION(sbi).unusable_cap = arg;
			set_opt(sbi, DISABLE_CHECKPOINT);
			break;
		case Opt_checkpoint_disable:
			set_opt(sbi, DISABLE_CHECKPOINT);
			break;
		case Opt_checkpoint_enable:
			clear_opt(sbi, DISABLE_CHECKPOINT);
			break;
		default:
			f2fs_err(sbi, "Unrecognized mount option \"%s\" or missing value",
				 p);
			return -EINVAL;
		}
	}
#ifdef CONFIG_QUOTA
	if (f2fs_check_quota_options(sbi))
		return -EINVAL;
#else
	if (f2fs_sb_has_quota_ino(sbi) && !f2fs_readonly(sbi->sb)) {
		f2fs_info(sbi, "Filesystem with quota feature cannot be mounted RDWR without CONFIG_QUOTA");
		return -EINVAL;
	}
	if (f2fs_sb_has_project_quota(sbi) && !f2fs_readonly(sbi->sb)) {
		f2fs_err(sbi, "Filesystem with project quota feature cannot be mounted RDWR without CONFIG_QUOTA");
		return -EINVAL;
	}
#endif

	if (F2FS_IO_SIZE_BITS(sbi) && !test_opt(sbi, LFS)) {
		f2fs_err(sbi, "Should set mode=lfs with %uKB-sized IO",
			 F2FS_IO_SIZE_KB(sbi));
		return -EINVAL;
	}

	if (test_opt(sbi, INLINE_XATTR_SIZE)) {
		int min_size, max_size;

		if (!f2fs_sb_has_extra_attr(sbi) ||
			!f2fs_sb_has_flexible_inline_xattr(sbi)) {
			f2fs_err(sbi, "extra_attr or flexible_inline_xattr feature is off");
			return -EINVAL;
		}
		if (!test_opt(sbi, INLINE_XATTR)) {
			f2fs_err(sbi, "inline_xattr_size option should be set with inline_xattr option");
			return -EINVAL;
		}

		min_size = sizeof(struct f2fs_xattr_header) / sizeof(__le32);
		max_size = MAX_INLINE_XATTR_SIZE;

		if (F2FS_OPTION(sbi).inline_xattr_size < min_size ||
				F2FS_OPTION(sbi).inline_xattr_size > max_size) {
			f2fs_err(sbi, "inline xattr size is out of range: %d ~ %d",
				 min_size, max_size);
			return -EINVAL;
		}
	}

	if (test_opt(sbi, DISABLE_CHECKPOINT) && test_opt(sbi, LFS)) {
		f2fs_err(sbi, "LFS not compatible with checkpoint=disable\n");
		return -EINVAL;
	}

	/* Not pass down write hints if the number of active logs is lesser
	 * than NR_CURSEG_TYPE.
	 */
	if (F2FS_OPTION(sbi).active_logs != NR_CURSEG_TYPE)
		F2FS_OPTION(sbi).whint_mode = WHINT_MODE_OFF;
	return 0;
}

static struct inode *f2fs_alloc_inode(struct super_block *sb)
{
	struct f2fs_inode_info *fi;

	fi = kmem_cache_alloc(f2fs_inode_cachep, GFP_F2FS_ZERO);
	if (!fi)
		return NULL;

	init_once((void *) fi);

	/* Initialize f2fs-specific inode info */
	atomic_set(&fi->dirty_pages, 0);
	init_rwsem(&fi->i_sem);
	INIT_LIST_HEAD(&fi->dirty_list);
	INIT_LIST_HEAD(&fi->gdirty_list);
	INIT_LIST_HEAD(&fi->inmem_ilist);
	INIT_LIST_HEAD(&fi->inmem_pages);
	mutex_init(&fi->inmem_lock);
	init_rwsem(&fi->i_gc_rwsem[READ]);
	init_rwsem(&fi->i_gc_rwsem[WRITE]);
	init_rwsem(&fi->i_mmap_sem);
	init_rwsem(&fi->i_xattr_sem);

	/* Will be used by directory only */
	fi->i_dir_level = F2FS_SB(sb)->dir_level;

	return &fi->vfs_inode;
}

static int f2fs_drop_inode(struct inode *inode)
{
	int ret;
	/*
	 * This is to avoid a deadlock condition like below.
	 * writeback_single_inode(inode)
	 *  - f2fs_write_data_page
	 *    - f2fs_gc -> iput -> evict
	 *       - inode_wait_for_writeback(inode)
	 */
	if ((!inode_unhashed(inode) && inode->i_state & I_SYNC)) {
		if (!inode->i_nlink && !is_bad_inode(inode)) {
			/* to avoid evict_inode call simultaneously */
			atomic_inc(&inode->i_count);
			spin_unlock(&inode->i_lock);

			/* some remained atomic pages should discarded */
			if (f2fs_is_atomic_file(inode))
				f2fs_drop_inmem_pages(inode);

			/* should remain fi->extent_tree for writepage */
			f2fs_destroy_extent_node(inode);

			sb_start_intwrite(inode->i_sb);
			f2fs_i_size_write(inode, 0);

			f2fs_submit_merged_write_cond(F2FS_I_SB(inode),
					inode, NULL, 0, DATA);
			truncate_inode_pages_final(inode->i_mapping);

			if (F2FS_HAS_BLOCKS(inode))
				f2fs_truncate(inode);

			sb_end_intwrite(inode->i_sb);

			spin_lock(&inode->i_lock);
			atomic_dec(&inode->i_count);
		}
		trace_f2fs_drop_inode(inode, 0);
		return 0;
	}
	ret = generic_drop_inode(inode);
	trace_f2fs_drop_inode(inode, ret);
	return ret;
}

int f2fs_inode_dirtied(struct inode *inode, bool sync)
{
	struct f2fs_sb_info *sbi = F2FS_I_SB(inode);
	int ret = 0;

	spin_lock(&sbi->inode_lock[DIRTY_META]);
	if (is_inode_flag_set(inode, FI_DIRTY_INODE)) {
		ret = 1;
	} else {
		set_inode_flag(inode, FI_DIRTY_INODE);
		stat_inc_dirty_inode(sbi, DIRTY_META);
	}
	if (sync && list_empty(&F2FS_I(inode)->gdirty_list)) {
		list_add_tail(&F2FS_I(inode)->gdirty_list,
				&sbi->inode_list[DIRTY_META]);
		inc_page_count(sbi, F2FS_DIRTY_IMETA);
	}
	spin_unlock(&sbi->inode_lock[DIRTY_META]);
	return ret;
}

void f2fs_inode_synced(struct inode *inode)
{
	struct f2fs_sb_info *sbi = F2FS_I_SB(inode);

	spin_lock(&sbi->inode_lock[DIRTY_META]);
	if (!is_inode_flag_set(inode, FI_DIRTY_INODE)) {
		spin_unlock(&sbi->inode_lock[DIRTY_META]);
		return;
	}
	if (!list_empty(&F2FS_I(inode)->gdirty_list)) {
		list_del_init(&F2FS_I(inode)->gdirty_list);
		dec_page_count(sbi, F2FS_DIRTY_IMETA);
	}
	clear_inode_flag(inode, FI_DIRTY_INODE);
	clear_inode_flag(inode, FI_AUTO_RECOVER);
	stat_dec_dirty_inode(F2FS_I_SB(inode), DIRTY_META);
	spin_unlock(&sbi->inode_lock[DIRTY_META]);
}

/*
 * f2fs_dirty_inode() is called from __mark_inode_dirty()
 *
 * We should call set_dirty_inode to write the dirty inode through write_inode.
 */
static void f2fs_dirty_inode(struct inode *inode, int flags)
{
	struct f2fs_sb_info *sbi = F2FS_I_SB(inode);

	if (inode->i_ino == F2FS_NODE_INO(sbi) ||
			inode->i_ino == F2FS_META_INO(sbi))
		return;

	if (flags == I_DIRTY_TIME)
		return;

	if (is_inode_flag_set(inode, FI_AUTO_RECOVER))
		clear_inode_flag(inode, FI_AUTO_RECOVER);

	f2fs_inode_dirtied(inode, false);
}

static void f2fs_i_callback(struct rcu_head *head)
{
	struct inode *inode = container_of(head, struct inode, i_rcu);

	fscrypt_free_inode(inode);

	kmem_cache_free(f2fs_inode_cachep, F2FS_I(inode));
}

static void f2fs_destroy_inode(struct inode *inode)
{
	call_rcu(&inode->i_rcu, f2fs_i_callback);
}

static void destroy_percpu_info(struct f2fs_sb_info *sbi)
{
	percpu_counter_destroy(&sbi->alloc_valid_block_count);
	percpu_counter_destroy(&sbi->total_valid_inode_count);
}

static void destroy_device_list(struct f2fs_sb_info *sbi)
{
	int i;

	for (i = 0; i < sbi->s_ndevs; i++) {
		blkdev_put(FDEV(i).bdev, FMODE_EXCL);
#ifdef CONFIG_BLK_DEV_ZONED
		kvfree(FDEV(i).blkz_seq);
#endif
	}
	kvfree(sbi->devs);
<<<<<<< HEAD
}

static void f2fs_umount_end(struct super_block *sb, int flags)
{
	/*
	 * this is called at the end of umount(2). If there is an unclosed
	 * namespace, f2fs won't do put_super() which triggers fsck in the
	 * next boot.
	 */
	if ((flags & MNT_FORCE) || atomic_read(&sb->s_active) > 1) {
		/* to write the latest kbytes_written */
		if (!(sb->s_flags & MS_RDONLY)) {
			struct f2fs_sb_info *sbi = F2FS_SB(sb);
			struct cp_control cpc = {
				.reason = CP_UMOUNT,
			};
			mutex_lock(&sbi->gc_mutex);
			f2fs_write_checkpoint(F2FS_SB(sb), &cpc);
			mutex_unlock(&sbi->gc_mutex);
		}
	}
=======
>>>>>>> 75337a6f
}

static void f2fs_put_super(struct super_block *sb)
{
	struct f2fs_sb_info *sbi = F2FS_SB(sb);
	int i;
	bool dropped;

	f2fs_quota_off_umount(sb);

	/* prevent remaining shrinker jobs */
	mutex_lock(&sbi->umount_mutex);

	/*
	 * We don't need to do checkpoint when superblock is clean.
	 * But, the previous checkpoint was not done by umount, it needs to do
	 * clean checkpoint again.
	 */
	if ((is_sbi_flag_set(sbi, SBI_IS_DIRTY) ||
			!is_set_ckpt_flags(sbi, CP_UMOUNT_FLAG))) {
		struct cp_control cpc = {
			.reason = CP_UMOUNT,
		};
		f2fs_write_checkpoint(sbi, &cpc);
	}

	/* be sure to wait for any on-going discard commands */
	dropped = f2fs_issue_discard_timeout(sbi);

	if ((f2fs_hw_support_discard(sbi) || f2fs_hw_should_discard(sbi)) &&
					!sbi->discard_blks && !dropped) {
		struct cp_control cpc = {
			.reason = CP_UMOUNT | CP_TRIMMED,
		};
		f2fs_write_checkpoint(sbi, &cpc);
	}

	/*
	 * normally superblock is clean, so we need to release this.
	 * In addition, EIO will skip do checkpoint, we need this as well.
	 */
	f2fs_release_ino_entry(sbi, true);

	f2fs_leave_shrinker(sbi);
	mutex_unlock(&sbi->umount_mutex);

	/* our cp_error case, we can wait for any writeback page */
	f2fs_flush_merged_writes(sbi);

	f2fs_wait_on_all_pages_writeback(sbi);

	f2fs_bug_on(sbi, sbi->fsync_node_num);

	iput(sbi->node_inode);
	sbi->node_inode = NULL;

	iput(sbi->meta_inode);
	sbi->meta_inode = NULL;

	/*
	 * iput() can update stat information, if f2fs_write_checkpoint()
	 * above failed with error.
	 */
	f2fs_destroy_stats(sbi);

	/* destroy f2fs internal modules */
	f2fs_destroy_node_manager(sbi);
	f2fs_destroy_segment_manager(sbi);

	kvfree(sbi->ckpt);

	f2fs_unregister_sysfs(sbi);

	sb->s_fs_info = NULL;
	if (sbi->s_chksum_driver)
		crypto_free_shash(sbi->s_chksum_driver);
	kvfree(sbi->raw_super);

	destroy_device_list(sbi);
	mempool_destroy(sbi->write_io_dummy);
#ifdef CONFIG_QUOTA
	for (i = 0; i < MAXQUOTAS; i++)
		kvfree(F2FS_OPTION(sbi).s_qf_names[i]);
#endif
	destroy_percpu_info(sbi);
	for (i = 0; i < NR_PAGE_TYPE; i++)
		kvfree(sbi->write_io[i]);
	kvfree(sbi);
}

int f2fs_sync_fs(struct super_block *sb, int sync)
{
	struct f2fs_sb_info *sbi = F2FS_SB(sb);
	int err = 0;

	if (unlikely(f2fs_cp_error(sbi)))
		return 0;
	if (unlikely(is_sbi_flag_set(sbi, SBI_CP_DISABLED)))
		return 0;

	trace_f2fs_sync_fs(sb, sync);

	if (unlikely(is_sbi_flag_set(sbi, SBI_POR_DOING)))
		return -EAGAIN;

	if (sync) {
		struct cp_control cpc;

		cpc.reason = __get_cp_reason(sbi);

		mutex_lock(&sbi->gc_mutex);
		err = f2fs_write_checkpoint(sbi, &cpc);
		mutex_unlock(&sbi->gc_mutex);
	}
	f2fs_trace_ios(NULL, 1);

	return err;
}

static int f2fs_freeze(struct super_block *sb)
{
	if (f2fs_readonly(sb))
		return 0;

	/* IO error happened before */
	if (unlikely(f2fs_cp_error(F2FS_SB(sb))))
		return -EIO;

	/* must be clean, since sync_filesystem() was already called */
	if (is_sbi_flag_set(F2FS_SB(sb), SBI_IS_DIRTY))
		return -EINVAL;
	return 0;
}

static int f2fs_unfreeze(struct super_block *sb)
{
	return 0;
}

#ifdef CONFIG_QUOTA
static int f2fs_statfs_project(struct super_block *sb,
				kprojid_t projid, struct kstatfs *buf)
{
	struct kqid qid;
	struct dquot *dquot;
	u64 limit;
	u64 curblock;

	qid = make_kqid_projid(projid);
	dquot = dqget(sb, qid);
	if (IS_ERR(dquot))
		return PTR_ERR(dquot);
	spin_lock(&dquot->dq_dqb_lock);

	limit = (dquot->dq_dqb.dqb_bsoftlimit ?
		 dquot->dq_dqb.dqb_bsoftlimit :
		 dquot->dq_dqb.dqb_bhardlimit) >> sb->s_blocksize_bits;
	if (limit && buf->f_blocks > limit) {
		curblock = dquot->dq_dqb.dqb_curspace >> sb->s_blocksize_bits;
		buf->f_blocks = limit;
		buf->f_bfree = buf->f_bavail =
			(buf->f_blocks > curblock) ?
			 (buf->f_blocks - curblock) : 0;
	}

	limit = dquot->dq_dqb.dqb_isoftlimit ?
		dquot->dq_dqb.dqb_isoftlimit :
		dquot->dq_dqb.dqb_ihardlimit;
	if (limit && buf->f_files > limit) {
		buf->f_files = limit;
		buf->f_ffree =
			(buf->f_files > dquot->dq_dqb.dqb_curinodes) ?
			 (buf->f_files - dquot->dq_dqb.dqb_curinodes) : 0;
	}

	spin_unlock(&dquot->dq_dqb_lock);
	dqput(dquot);
	return 0;
}
#endif

static int f2fs_statfs(struct dentry *dentry, struct kstatfs *buf)
{
	struct super_block *sb = dentry->d_sb;
	struct f2fs_sb_info *sbi = F2FS_SB(sb);
	u64 id = huge_encode_dev(sb->s_bdev->bd_dev);
	block_t total_count, user_block_count, start_count;
	u64 avail_node_count;

	total_count = le64_to_cpu(sbi->raw_super->block_count);
	user_block_count = sbi->user_block_count;
	start_count = le32_to_cpu(sbi->raw_super->segment0_blkaddr);
	buf->f_type = F2FS_SUPER_MAGIC;
	buf->f_bsize = sbi->blocksize;

	buf->f_blocks = total_count - start_count;
	buf->f_bfree = user_block_count - valid_user_blocks(sbi) -
						sbi->current_reserved_blocks;

	spin_lock(&sbi->stat_lock);
	if (unlikely(buf->f_bfree <= sbi->unusable_block_count))
		buf->f_bfree = 0;
	else
		buf->f_bfree -= sbi->unusable_block_count;
	spin_unlock(&sbi->stat_lock);

	if (buf->f_bfree > F2FS_OPTION(sbi).root_reserved_blocks)
		buf->f_bavail = buf->f_bfree -
				F2FS_OPTION(sbi).root_reserved_blocks;
	else
		buf->f_bavail = 0;

	avail_node_count = sbi->total_node_count - sbi->nquota_files -
						F2FS_RESERVED_NODE_NUM;

	if (avail_node_count > user_block_count) {
		buf->f_files = user_block_count;
		buf->f_ffree = buf->f_bavail;
	} else {
		buf->f_files = avail_node_count;
		buf->f_ffree = min(avail_node_count - valid_node_count(sbi),
					buf->f_bavail);
	}

	buf->f_namelen = F2FS_NAME_LEN;
	buf->f_fsid.val[0] = (u32)id;
	buf->f_fsid.val[1] = (u32)(id >> 32);

#ifdef CONFIG_QUOTA
	if (is_inode_flag_set(dentry->d_inode, FI_PROJ_INHERIT) &&
			sb_has_quota_limits_enabled(sb, PRJQUOTA)) {
		f2fs_statfs_project(sb, F2FS_I(dentry->d_inode)->i_projid, buf);
	}
#endif
	return 0;
}

static inline void f2fs_show_quota_options(struct seq_file *seq,
					   struct super_block *sb)
{
#ifdef CONFIG_QUOTA
	struct f2fs_sb_info *sbi = F2FS_SB(sb);

	if (F2FS_OPTION(sbi).s_jquota_fmt) {
		char *fmtname = "";

		switch (F2FS_OPTION(sbi).s_jquota_fmt) {
		case QFMT_VFS_OLD:
			fmtname = "vfsold";
			break;
		case QFMT_VFS_V0:
			fmtname = "vfsv0";
			break;
		case QFMT_VFS_V1:
			fmtname = "vfsv1";
			break;
		}
		seq_printf(seq, ",jqfmt=%s", fmtname);
	}

	if (F2FS_OPTION(sbi).s_qf_names[USRQUOTA])
		seq_show_option(seq, "usrjquota",
			F2FS_OPTION(sbi).s_qf_names[USRQUOTA]);

	if (F2FS_OPTION(sbi).s_qf_names[GRPQUOTA])
		seq_show_option(seq, "grpjquota",
			F2FS_OPTION(sbi).s_qf_names[GRPQUOTA]);

	if (F2FS_OPTION(sbi).s_qf_names[PRJQUOTA])
		seq_show_option(seq, "prjjquota",
			F2FS_OPTION(sbi).s_qf_names[PRJQUOTA]);
#endif
}

static int f2fs_show_options(struct seq_file *seq, struct dentry *root)
{
	struct f2fs_sb_info *sbi = F2FS_SB(root->d_sb);

	if (!f2fs_readonly(sbi->sb) && test_opt(sbi, BG_GC)) {
		if (test_opt(sbi, FORCE_FG_GC))
			seq_printf(seq, ",background_gc=%s", "sync");
		else
			seq_printf(seq, ",background_gc=%s", "on");
	} else {
		seq_printf(seq, ",background_gc=%s", "off");
	}
	if (test_opt(sbi, DISABLE_ROLL_FORWARD))
		seq_puts(seq, ",disable_roll_forward");
	if (test_opt(sbi, DISCARD))
		seq_puts(seq, ",discard");
	else
		seq_puts(seq, ",nodiscard");
	if (test_opt(sbi, NOHEAP))
		seq_puts(seq, ",no_heap");
	else
		seq_puts(seq, ",heap");
#ifdef CONFIG_F2FS_FS_XATTR
	if (test_opt(sbi, XATTR_USER))
		seq_puts(seq, ",user_xattr");
	else
		seq_puts(seq, ",nouser_xattr");
	if (test_opt(sbi, INLINE_XATTR))
		seq_puts(seq, ",inline_xattr");
	else
		seq_puts(seq, ",noinline_xattr");
	if (test_opt(sbi, INLINE_XATTR_SIZE))
		seq_printf(seq, ",inline_xattr_size=%u",
					F2FS_OPTION(sbi).inline_xattr_size);
#endif
#ifdef CONFIG_F2FS_FS_POSIX_ACL
	if (test_opt(sbi, POSIX_ACL))
		seq_puts(seq, ",acl");
	else
		seq_puts(seq, ",noacl");
#endif
	if (test_opt(sbi, DISABLE_EXT_IDENTIFY))
		seq_puts(seq, ",disable_ext_identify");
	if (test_opt(sbi, INLINE_DATA))
		seq_puts(seq, ",inline_data");
	else
		seq_puts(seq, ",noinline_data");
	if (test_opt(sbi, INLINE_DENTRY))
		seq_puts(seq, ",inline_dentry");
	else
		seq_puts(seq, ",noinline_dentry");
	if (!f2fs_readonly(sbi->sb) && test_opt(sbi, FLUSH_MERGE))
		seq_puts(seq, ",flush_merge");
	if (test_opt(sbi, NOBARRIER))
		seq_puts(seq, ",nobarrier");
	if (test_opt(sbi, FASTBOOT))
		seq_puts(seq, ",fastboot");
	if (test_opt(sbi, EXTENT_CACHE))
		seq_puts(seq, ",extent_cache");
	else
		seq_puts(seq, ",noextent_cache");
	if (test_opt(sbi, DATA_FLUSH))
		seq_puts(seq, ",data_flush");

	seq_puts(seq, ",mode=");
	if (test_opt(sbi, ADAPTIVE))
		seq_puts(seq, "adaptive");
	else if (test_opt(sbi, LFS))
		seq_puts(seq, "lfs");
	seq_printf(seq, ",active_logs=%u", F2FS_OPTION(sbi).active_logs);
	if (test_opt(sbi, RESERVE_ROOT))
		seq_printf(seq, ",reserve_root=%u,resuid=%u,resgid=%u",
				F2FS_OPTION(sbi).root_reserved_blocks,
				from_kuid_munged(&init_user_ns,
					F2FS_OPTION(sbi).s_resuid),
				from_kgid_munged(&init_user_ns,
					F2FS_OPTION(sbi).s_resgid));
	if (F2FS_IO_SIZE_BITS(sbi))
		seq_printf(seq, ",io_bits=%u",
				F2FS_OPTION(sbi).write_io_size_bits);
#ifdef CONFIG_F2FS_FAULT_INJECTION
	if (test_opt(sbi, FAULT_INJECTION)) {
		seq_printf(seq, ",fault_injection=%u",
				F2FS_OPTION(sbi).fault_info.inject_rate);
		seq_printf(seq, ",fault_type=%u",
				F2FS_OPTION(sbi).fault_info.inject_type);
	}
#endif
#ifdef CONFIG_QUOTA
	if (test_opt(sbi, QUOTA))
		seq_puts(seq, ",quota");
	if (test_opt(sbi, USRQUOTA))
		seq_puts(seq, ",usrquota");
	if (test_opt(sbi, GRPQUOTA))
		seq_puts(seq, ",grpquota");
	if (test_opt(sbi, PRJQUOTA))
		seq_puts(seq, ",prjquota");
#endif
	f2fs_show_quota_options(seq, sbi->sb);
	if (F2FS_OPTION(sbi).whint_mode == WHINT_MODE_USER)
		seq_printf(seq, ",whint_mode=%s", "user-based");
	else if (F2FS_OPTION(sbi).whint_mode == WHINT_MODE_FS)
		seq_printf(seq, ",whint_mode=%s", "fs-based");
#ifdef CONFIG_FS_ENCRYPTION
	if (F2FS_OPTION(sbi).test_dummy_encryption)
		seq_puts(seq, ",test_dummy_encryption");
#endif

	if (F2FS_OPTION(sbi).alloc_mode == ALLOC_MODE_DEFAULT)
		seq_printf(seq, ",alloc_mode=%s", "default");
	else if (F2FS_OPTION(sbi).alloc_mode == ALLOC_MODE_REUSE)
		seq_printf(seq, ",alloc_mode=%s", "reuse");

	if (test_opt(sbi, DISABLE_CHECKPOINT))
		seq_printf(seq, ",checkpoint=disable:%u",
				F2FS_OPTION(sbi).unusable_cap);
	if (F2FS_OPTION(sbi).fsync_mode == FSYNC_MODE_POSIX)
		seq_printf(seq, ",fsync_mode=%s", "posix");
	else if (F2FS_OPTION(sbi).fsync_mode == FSYNC_MODE_STRICT)
		seq_printf(seq, ",fsync_mode=%s", "strict");
	else if (F2FS_OPTION(sbi).fsync_mode == FSYNC_MODE_NOBARRIER)
		seq_printf(seq, ",fsync_mode=%s", "nobarrier");
	return 0;
}

static void default_options(struct f2fs_sb_info *sbi)
{
	/* init some FS parameters */
	F2FS_OPTION(sbi).active_logs = NR_CURSEG_TYPE;
	F2FS_OPTION(sbi).inline_xattr_size = DEFAULT_INLINE_XATTR_ADDRS;
	F2FS_OPTION(sbi).whint_mode = WHINT_MODE_OFF;
	F2FS_OPTION(sbi).alloc_mode = ALLOC_MODE_DEFAULT;
	F2FS_OPTION(sbi).fsync_mode = FSYNC_MODE_POSIX;
	F2FS_OPTION(sbi).test_dummy_encryption = false;
	F2FS_OPTION(sbi).s_resuid = make_kuid(&init_user_ns, F2FS_DEF_RESUID);
	F2FS_OPTION(sbi).s_resgid = make_kgid(&init_user_ns, F2FS_DEF_RESGID);

	set_opt(sbi, BG_GC);
	set_opt(sbi, INLINE_XATTR);
	set_opt(sbi, INLINE_DATA);
	set_opt(sbi, INLINE_DENTRY);
	set_opt(sbi, EXTENT_CACHE);
	set_opt(sbi, NOHEAP);
	clear_opt(sbi, DISABLE_CHECKPOINT);
	F2FS_OPTION(sbi).unusable_cap = 0;
	sbi->sb->s_flags |= SB_LAZYTIME;
	set_opt(sbi, FLUSH_MERGE);
	set_opt(sbi, DISCARD);
	if (f2fs_sb_has_blkzoned(sbi))
		set_opt_mode(sbi, F2FS_MOUNT_LFS);
	else
		set_opt_mode(sbi, F2FS_MOUNT_ADAPTIVE);

#ifdef CONFIG_F2FS_FS_XATTR
	set_opt(sbi, XATTR_USER);
#endif
#ifdef CONFIG_F2FS_FS_POSIX_ACL
	set_opt(sbi, POSIX_ACL);
#endif

	f2fs_build_fault_attr(sbi, 0, 0);
}

#ifdef CONFIG_QUOTA
static int f2fs_enable_quotas(struct super_block *sb);
#endif

static int f2fs_disable_checkpoint(struct f2fs_sb_info *sbi)
{
	unsigned int s_flags = sbi->sb->s_flags;
	struct cp_control cpc;
	int err = 0;
	int ret;
	block_t unusable;

	if (s_flags & SB_RDONLY) {
		f2fs_err(sbi, "checkpoint=disable on readonly fs");
		return -EINVAL;
	}
	sbi->sb->s_flags |= SB_ACTIVE;

	f2fs_update_time(sbi, DISABLE_TIME);

	while (!f2fs_time_over(sbi, DISABLE_TIME)) {
		mutex_lock(&sbi->gc_mutex);
		err = f2fs_gc(sbi, true, false, NULL_SEGNO);
		if (err == -ENODATA) {
			err = 0;
			break;
		}
		if (err && err != -EAGAIN)
			break;
	}

	ret = sync_filesystem(sbi->sb);
	if (ret || err) {
		err = ret ? ret: err;
		goto restore_flag;
	}

	unusable = f2fs_get_unusable_blocks(sbi);
	if (f2fs_disable_cp_again(sbi, unusable)) {
		err = -EAGAIN;
		goto restore_flag;
	}

	mutex_lock(&sbi->gc_mutex);
	cpc.reason = CP_PAUSE;
	set_sbi_flag(sbi, SBI_CP_DISABLED);
	err = f2fs_write_checkpoint(sbi, &cpc);
	if (err)
		goto out_unlock;

	spin_lock(&sbi->stat_lock);
	sbi->unusable_block_count = unusable;
	spin_unlock(&sbi->stat_lock);

out_unlock:
	mutex_unlock(&sbi->gc_mutex);
restore_flag:
	sbi->sb->s_flags = s_flags;	/* Restore MS_RDONLY status */
	return err;
}

static void f2fs_enable_checkpoint(struct f2fs_sb_info *sbi)
{
	mutex_lock(&sbi->gc_mutex);
	f2fs_dirty_to_prefree(sbi);

	clear_sbi_flag(sbi, SBI_CP_DISABLED);
	set_sbi_flag(sbi, SBI_IS_DIRTY);
	mutex_unlock(&sbi->gc_mutex);

	f2fs_sync_fs(sbi->sb, 1);
}

static int f2fs_remount(struct super_block *sb, int *flags, char *data)
{
	struct f2fs_sb_info *sbi = F2FS_SB(sb);
	struct f2fs_mount_info org_mount_opt;
	unsigned long old_sb_flags;
	int err;
	bool need_restart_gc = false;
	bool need_stop_gc = false;
	bool no_extent_cache = !test_opt(sbi, EXTENT_CACHE);
	bool disable_checkpoint = test_opt(sbi, DISABLE_CHECKPOINT);
	bool checkpoint_changed;
#ifdef CONFIG_QUOTA
	int i, j;
#endif

	/*
	 * Save the old mount options in case we
	 * need to restore them.
	 */
	org_mount_opt = sbi->mount_opt;
	old_sb_flags = sb->s_flags;

#ifdef CONFIG_QUOTA
	org_mount_opt.s_jquota_fmt = F2FS_OPTION(sbi).s_jquota_fmt;
	for (i = 0; i < MAXQUOTAS; i++) {
		if (F2FS_OPTION(sbi).s_qf_names[i]) {
			org_mount_opt.s_qf_names[i] =
				kstrdup(F2FS_OPTION(sbi).s_qf_names[i],
				GFP_KERNEL);
			if (!org_mount_opt.s_qf_names[i]) {
				for (j = 0; j < i; j++)
					kvfree(org_mount_opt.s_qf_names[j]);
				return -ENOMEM;
			}
		} else {
			org_mount_opt.s_qf_names[i] = NULL;
		}
	}
#endif

	/* recover superblocks we couldn't write due to previous RO mount */
	if (!(*flags & SB_RDONLY) && is_sbi_flag_set(sbi, SBI_NEED_SB_WRITE)) {
		err = f2fs_commit_super(sbi, false);
		f2fs_info(sbi, "Try to recover all the superblocks, ret: %d",
			  err);
		if (!err)
			clear_sbi_flag(sbi, SBI_NEED_SB_WRITE);
	}

	default_options(sbi);

	/* parse mount options */
	err = parse_options(sb, data);
	if (err)
		goto restore_opts;
	checkpoint_changed =
			disable_checkpoint != test_opt(sbi, DISABLE_CHECKPOINT);

	/*
	 * Previous and new state of filesystem is RO,
	 * so skip checking GC and FLUSH_MERGE conditions.
	 */
	if (f2fs_readonly(sb) && (*flags & SB_RDONLY))
		goto skip;

#ifdef CONFIG_QUOTA
	if (!f2fs_readonly(sb) && (*flags & SB_RDONLY)) {
		err = dquot_suspend(sb, -1);
		if (err < 0)
			goto restore_opts;
	} else if (f2fs_readonly(sb) && !(*flags & SB_RDONLY)) {
		/* dquot_resume needs RW */
		sb->s_flags &= ~SB_RDONLY;
		if (sb_any_quota_suspended(sb)) {
			dquot_resume(sb, -1);
		} else if (f2fs_sb_has_quota_ino(sbi)) {
			err = f2fs_enable_quotas(sb);
			if (err)
				goto restore_opts;
		}
	}
#endif
	/* disallow enable/disable extent_cache dynamically */
	if (no_extent_cache == !!test_opt(sbi, EXTENT_CACHE)) {
		err = -EINVAL;
		f2fs_warn(sbi, "switch extent_cache option is not allowed");
		goto restore_opts;
	}

	if ((*flags & SB_RDONLY) && test_opt(sbi, DISABLE_CHECKPOINT)) {
		err = -EINVAL;
		f2fs_warn(sbi, "disabling checkpoint not compatible with read-only");
		goto restore_opts;
	}

	/*
	 * We stop the GC thread if FS is mounted as RO
	 * or if background_gc = off is passed in mount
	 * option. Also sync the filesystem.
	 */
	if ((*flags & SB_RDONLY) || !test_opt(sbi, BG_GC)) {
		if (sbi->gc_thread) {
			f2fs_stop_gc_thread(sbi);
			need_restart_gc = true;
		}
	} else if (!sbi->gc_thread) {
		err = f2fs_start_gc_thread(sbi);
		if (err)
			goto restore_opts;
		need_stop_gc = true;
	}

	if (*flags & SB_RDONLY ||
		F2FS_OPTION(sbi).whint_mode != org_mount_opt.whint_mode) {
		writeback_inodes_sb(sb, WB_REASON_SYNC);
		sync_inodes_sb(sb);

		set_sbi_flag(sbi, SBI_IS_DIRTY);
		set_sbi_flag(sbi, SBI_IS_CLOSE);
		f2fs_sync_fs(sb, 1);
		clear_sbi_flag(sbi, SBI_IS_CLOSE);
	}

	if (checkpoint_changed) {
		if (test_opt(sbi, DISABLE_CHECKPOINT)) {
			err = f2fs_disable_checkpoint(sbi);
			if (err)
				goto restore_gc;
		} else {
			f2fs_enable_checkpoint(sbi);
		}
	}

	/*
	 * We stop issue flush thread if FS is mounted as RO
	 * or if flush_merge is not passed in mount option.
	 */
	if ((*flags & SB_RDONLY) || !test_opt(sbi, FLUSH_MERGE)) {
		clear_opt(sbi, FLUSH_MERGE);
		f2fs_destroy_flush_cmd_control(sbi, false);
	} else {
		err = f2fs_create_flush_cmd_control(sbi);
		if (err)
			goto restore_gc;
	}
skip:
#ifdef CONFIG_QUOTA
	/* Release old quota file names */
	for (i = 0; i < MAXQUOTAS; i++)
		kvfree(org_mount_opt.s_qf_names[i]);
#endif
	/* Update the POSIXACL Flag */
	sb->s_flags = (sb->s_flags & ~SB_POSIXACL) |
		(test_opt(sbi, POSIX_ACL) ? SB_POSIXACL : 0);

	limit_reserve_root(sbi);
	*flags = (*flags & ~SB_LAZYTIME) | (sb->s_flags & SB_LAZYTIME);
	return 0;
restore_gc:
	if (need_restart_gc) {
		if (f2fs_start_gc_thread(sbi))
			f2fs_warn(sbi, "background gc thread has stopped");
	} else if (need_stop_gc) {
		f2fs_stop_gc_thread(sbi);
	}
restore_opts:
#ifdef CONFIG_QUOTA
	F2FS_OPTION(sbi).s_jquota_fmt = org_mount_opt.s_jquota_fmt;
	for (i = 0; i < MAXQUOTAS; i++) {
		kvfree(F2FS_OPTION(sbi).s_qf_names[i]);
		F2FS_OPTION(sbi).s_qf_names[i] = org_mount_opt.s_qf_names[i];
	}
#endif
	sbi->mount_opt = org_mount_opt;
	sb->s_flags = old_sb_flags;
	return err;
}

#ifdef CONFIG_QUOTA
/* Read data from quotafile */
static ssize_t f2fs_quota_read(struct super_block *sb, int type, char *data,
			       size_t len, loff_t off)
{
	struct inode *inode = sb_dqopt(sb)->files[type];
	struct address_space *mapping = inode->i_mapping;
	block_t blkidx = F2FS_BYTES_TO_BLK(off);
	int offset = off & (sb->s_blocksize - 1);
	int tocopy;
	size_t toread;
	loff_t i_size = i_size_read(inode);
	struct page *page;
	char *kaddr;

	if (off > i_size)
		return 0;

	if (off + len > i_size)
		len = i_size - off;
	toread = len;
	while (toread > 0) {
		tocopy = min_t(unsigned long, sb->s_blocksize - offset, toread);
repeat:
		page = read_cache_page_gfp(mapping, blkidx, GFP_NOFS);
		if (IS_ERR(page)) {
			if (PTR_ERR(page) == -ENOMEM) {
				congestion_wait(BLK_RW_ASYNC, HZ/50);
				goto repeat;
			}
			set_sbi_flag(F2FS_SB(sb), SBI_QUOTA_NEED_REPAIR);
			return PTR_ERR(page);
		}

		lock_page(page);

		if (unlikely(page->mapping != mapping)) {
			f2fs_put_page(page, 1);
			goto repeat;
		}
		if (unlikely(!PageUptodate(page))) {
			f2fs_put_page(page, 1);
			set_sbi_flag(F2FS_SB(sb), SBI_QUOTA_NEED_REPAIR);
			return -EIO;
		}

		kaddr = kmap_atomic(page);
		memcpy(data, kaddr + offset, tocopy);
		kunmap_atomic(kaddr);
		f2fs_put_page(page, 1);

		offset = 0;
		toread -= tocopy;
		data += tocopy;
		blkidx++;
	}
	return len;
}

/* Write to quotafile */
static ssize_t f2fs_quota_write(struct super_block *sb, int type,
				const char *data, size_t len, loff_t off)
{
	struct inode *inode = sb_dqopt(sb)->files[type];
	struct address_space *mapping = inode->i_mapping;
	const struct address_space_operations *a_ops = mapping->a_ops;
	int offset = off & (sb->s_blocksize - 1);
	size_t towrite = len;
	struct page *page;
	char *kaddr;
	int err = 0;
	int tocopy;

	while (towrite > 0) {
		tocopy = min_t(unsigned long, sb->s_blocksize - offset,
								towrite);
retry:
		err = a_ops->write_begin(NULL, mapping, off, tocopy, 0,
							&page, NULL);
		if (unlikely(err)) {
			if (err == -ENOMEM) {
				congestion_wait(BLK_RW_ASYNC, HZ/50);
				goto retry;
			}
			set_sbi_flag(F2FS_SB(sb), SBI_QUOTA_NEED_REPAIR);
			break;
		}

		kaddr = kmap_atomic(page);
		memcpy(kaddr + offset, data, tocopy);
		kunmap_atomic(kaddr);
		flush_dcache_page(page);

		a_ops->write_end(NULL, mapping, off, tocopy, tocopy,
						page, NULL);
		offset = 0;
		towrite -= tocopy;
		off += tocopy;
		data += tocopy;
		cond_resched();
	}

	if (len == towrite)
		return err;
	inode->i_mtime = inode->i_ctime = current_time(inode);
	f2fs_mark_inode_dirty_sync(inode, false);
	return len - towrite;
}

static struct dquot **f2fs_get_dquots(struct inode *inode)
{
	return F2FS_I(inode)->i_dquot;
}

static qsize_t *f2fs_get_reserved_space(struct inode *inode)
{
	return &F2FS_I(inode)->i_reserved_quota;
}

static int f2fs_quota_on_mount(struct f2fs_sb_info *sbi, int type)
{
	if (is_set_ckpt_flags(sbi, CP_QUOTA_NEED_FSCK_FLAG)) {
		f2fs_err(sbi, "quota sysfile may be corrupted, skip loading it");
		return 0;
	}

	return dquot_quota_on_mount(sbi->sb, F2FS_OPTION(sbi).s_qf_names[type],
					F2FS_OPTION(sbi).s_jquota_fmt, type);
}

int f2fs_enable_quota_files(struct f2fs_sb_info *sbi, bool rdonly)
{
	int enabled = 0;
	int i, err;

	if (f2fs_sb_has_quota_ino(sbi) && rdonly) {
		err = f2fs_enable_quotas(sbi->sb);
		if (err) {
			f2fs_err(sbi, "Cannot turn on quota_ino: %d", err);
			return 0;
		}
		return 1;
	}

	for (i = 0; i < MAXQUOTAS; i++) {
		if (F2FS_OPTION(sbi).s_qf_names[i]) {
			err = f2fs_quota_on_mount(sbi, i);
			if (!err) {
				enabled = 1;
				continue;
			}
			f2fs_err(sbi, "Cannot turn on quotas: %d on %d",
				 err, i);
		}
	}
	return enabled;
}

static int f2fs_quota_enable(struct super_block *sb, int type, int format_id,
			     unsigned int flags)
{
	struct inode *qf_inode;
	unsigned long qf_inum;
	int err;

	BUG_ON(!f2fs_sb_has_quota_ino(F2FS_SB(sb)));

	qf_inum = f2fs_qf_ino(sb, type);
	if (!qf_inum)
		return -EPERM;

	qf_inode = f2fs_iget(sb, qf_inum);
	if (IS_ERR(qf_inode)) {
		f2fs_err(F2FS_SB(sb), "Bad quota inode %u:%lu", type, qf_inum);
		return PTR_ERR(qf_inode);
	}

	/* Don't account quota for quota files to avoid recursion */
	qf_inode->i_flags |= S_NOQUOTA;
	err = dquot_enable(qf_inode, type, format_id, flags);
	iput(qf_inode);
	return err;
}

static int f2fs_enable_quotas(struct super_block *sb)
{
	struct f2fs_sb_info *sbi = F2FS_SB(sb);
	int type, err = 0;
	unsigned long qf_inum;
	bool quota_mopt[MAXQUOTAS] = {
		test_opt(sbi, USRQUOTA),
		test_opt(sbi, GRPQUOTA),
		test_opt(sbi, PRJQUOTA),
	};

	if (is_set_ckpt_flags(F2FS_SB(sb), CP_QUOTA_NEED_FSCK_FLAG)) {
		f2fs_err(sbi, "quota file may be corrupted, skip loading it");
		return 0;
	}

	sb_dqopt(sb)->flags |= DQUOT_QUOTA_SYS_FILE;

	for (type = 0; type < MAXQUOTAS; type++) {
		qf_inum = f2fs_qf_ino(sb, type);
		if (qf_inum) {
			err = f2fs_quota_enable(sb, type, QFMT_VFS_V1,
				DQUOT_USAGE_ENABLED |
				(quota_mopt[type] ? DQUOT_LIMITS_ENABLED : 0));
			if (err) {
				f2fs_err(sbi, "Failed to enable quota tracking (type=%d, err=%d). Please run fsck to fix.",
					 type, err);
				for (type--; type >= 0; type--)
					dquot_quota_off(sb, type);
				set_sbi_flag(F2FS_SB(sb),
						SBI_QUOTA_NEED_REPAIR);
				return err;
			}
		}
	}
	return 0;
}

int f2fs_quota_sync(struct super_block *sb, int type)
{
	struct f2fs_sb_info *sbi = F2FS_SB(sb);
	struct quota_info *dqopt = sb_dqopt(sb);
	int cnt;
	int ret;

	/*
	 * do_quotactl
	 *  f2fs_quota_sync
	 *  down_read(quota_sem)
	 *  dquot_writeback_dquots()
	 *  f2fs_dquot_commit
	 *                            block_operation
	 *                            down_read(quota_sem)
	 */
	f2fs_lock_op(sbi);

	down_read(&sbi->quota_sem);
	ret = dquot_writeback_dquots(sb, type);
	if (ret)
		goto out;

	/*
	 * Now when everything is written we can discard the pagecache so
	 * that userspace sees the changes.
	 */
	for (cnt = 0; cnt < MAXQUOTAS; cnt++) {
		struct address_space *mapping;

		if (type != -1 && cnt != type)
			continue;
		if (!sb_has_quota_active(sb, cnt))
			continue;

		mapping = dqopt->files[cnt]->i_mapping;

		ret = filemap_fdatawrite(mapping);
		if (ret)
			goto out;

		/* if we are using journalled quota */
		if (is_journalled_quota(sbi))
			continue;

		ret = filemap_fdatawait(mapping);
		if (ret)
			set_sbi_flag(F2FS_SB(sb), SBI_QUOTA_NEED_REPAIR);

		inode_lock(dqopt->files[cnt]);
		truncate_inode_pages(&dqopt->files[cnt]->i_data, 0);
		inode_unlock(dqopt->files[cnt]);
	}
out:
	if (ret)
		set_sbi_flag(F2FS_SB(sb), SBI_QUOTA_NEED_REPAIR);
	up_read(&sbi->quota_sem);
	f2fs_unlock_op(sbi);
	return ret;
}

static int f2fs_quota_on(struct super_block *sb, int type, int format_id,
							const struct path *path)
{
	struct inode *inode;
	int err;

	err = f2fs_quota_sync(sb, type);
	if (err)
		return err;

	err = dquot_quota_on(sb, type, format_id, path);
	if (err)
		return err;

	inode = d_inode(path->dentry);

	inode_lock(inode);
	F2FS_I(inode)->i_flags |= F2FS_NOATIME_FL | F2FS_IMMUTABLE_FL;
	f2fs_set_inode_flags(inode);
	inode_unlock(inode);
	f2fs_mark_inode_dirty_sync(inode, false);

	return 0;
}

static int f2fs_quota_off(struct super_block *sb, int type)
{
	struct inode *inode = sb_dqopt(sb)->files[type];
	int err;

	if (!inode || !igrab(inode))
		return dquot_quota_off(sb, type);

	err = f2fs_quota_sync(sb, type);
	if (err)
		goto out_put;

	err = dquot_quota_off(sb, type);
	if (err || f2fs_sb_has_quota_ino(F2FS_SB(sb)))
		goto out_put;

	inode_lock(inode);
	F2FS_I(inode)->i_flags &= ~(F2FS_NOATIME_FL | F2FS_IMMUTABLE_FL);
	f2fs_set_inode_flags(inode);
	inode_unlock(inode);
	f2fs_mark_inode_dirty_sync(inode, false);
out_put:
	iput(inode);
	return err;
}

void f2fs_quota_off_umount(struct super_block *sb)
{
	int type;
	int err;

	for (type = 0; type < MAXQUOTAS; type++) {
		err = f2fs_quota_off(sb, type);
		if (err) {
			int ret = dquot_quota_off(sb, type);

			f2fs_err(F2FS_SB(sb), "Fail to turn off disk quota (type: %d, err: %d, ret:%d), Please run fsck to fix it.",
				 type, err, ret);
			set_sbi_flag(F2FS_SB(sb), SBI_QUOTA_NEED_REPAIR);
		}
	}
	/*
	 * In case of checkpoint=disable, we must flush quota blocks.
	 * This can cause NULL exception for node_inode in end_io, since
	 * put_super already dropped it.
	 */
	sync_filesystem(sb);
}

static void f2fs_truncate_quota_inode_pages(struct super_block *sb)
{
	struct quota_info *dqopt = sb_dqopt(sb);
	int type;

	for (type = 0; type < MAXQUOTAS; type++) {
		if (!dqopt->files[type])
			continue;
		f2fs_inode_synced(dqopt->files[type]);
	}
}

static int f2fs_dquot_commit(struct dquot *dquot)
{
	struct f2fs_sb_info *sbi = F2FS_SB(dquot->dq_sb);
	int ret;

	down_read(&sbi->quota_sem);
	ret = dquot_commit(dquot);
	if (ret < 0)
		set_sbi_flag(sbi, SBI_QUOTA_NEED_REPAIR);
	up_read(&sbi->quota_sem);
	return ret;
}

static int f2fs_dquot_acquire(struct dquot *dquot)
{
	struct f2fs_sb_info *sbi = F2FS_SB(dquot->dq_sb);
	int ret;

	down_read(&sbi->quota_sem);
	ret = dquot_acquire(dquot);
	if (ret < 0)
		set_sbi_flag(sbi, SBI_QUOTA_NEED_REPAIR);
	up_read(&sbi->quota_sem);
	return ret;
}

static int f2fs_dquot_release(struct dquot *dquot)
{
	struct f2fs_sb_info *sbi = F2FS_SB(dquot->dq_sb);
	int ret;

	down_read(&sbi->quota_sem);
	ret = dquot_release(dquot);
	if (ret < 0)
		set_sbi_flag(sbi, SBI_QUOTA_NEED_REPAIR);
	up_read(&sbi->quota_sem);
	return ret;
}

static int f2fs_dquot_mark_dquot_dirty(struct dquot *dquot)
{
	struct super_block *sb = dquot->dq_sb;
	struct f2fs_sb_info *sbi = F2FS_SB(sb);
	int ret;

	down_read(&sbi->quota_sem);
	ret = dquot_mark_dquot_dirty(dquot);

	/* if we are using journalled quota */
	if (is_journalled_quota(sbi))
		set_sbi_flag(sbi, SBI_QUOTA_NEED_FLUSH);

	up_read(&sbi->quota_sem);
	return ret;
}

static int f2fs_dquot_commit_info(struct super_block *sb, int type)
{
	struct f2fs_sb_info *sbi = F2FS_SB(sb);
	int ret;

	down_read(&sbi->quota_sem);
	ret = dquot_commit_info(sb, type);
	if (ret < 0)
		set_sbi_flag(sbi, SBI_QUOTA_NEED_REPAIR);
	up_read(&sbi->quota_sem);
	return ret;
}

static int f2fs_get_projid(struct inode *inode, kprojid_t *projid)
{
	*projid = F2FS_I(inode)->i_projid;
	return 0;
}

static const struct dquot_operations f2fs_quota_operations = {
	.get_reserved_space = f2fs_get_reserved_space,
	.write_dquot	= f2fs_dquot_commit,
	.acquire_dquot	= f2fs_dquot_acquire,
	.release_dquot	= f2fs_dquot_release,
	.mark_dirty	= f2fs_dquot_mark_dquot_dirty,
	.write_info	= f2fs_dquot_commit_info,
	.alloc_dquot	= dquot_alloc,
	.destroy_dquot	= dquot_destroy,
	.get_projid	= f2fs_get_projid,
	.get_next_id	= dquot_get_next_id,
};

static const struct quotactl_ops f2fs_quotactl_ops = {
	.quota_on	= f2fs_quota_on,
	.quota_off	= f2fs_quota_off,
	.quota_sync	= f2fs_quota_sync,
	.get_state	= dquot_get_state,
	.set_info	= dquot_set_dqinfo,
	.get_dqblk	= dquot_get_dqblk,
	.set_dqblk	= dquot_set_dqblk,
	.get_nextdqblk	= dquot_get_next_dqblk,
};
#else
int f2fs_quota_sync(struct super_block *sb, int type)
{
	return 0;
}

void f2fs_quota_off_umount(struct super_block *sb)
{
}
#endif

static const struct super_operations f2fs_sops = {
	.alloc_inode	= f2fs_alloc_inode,
	.drop_inode	= f2fs_drop_inode,
	.destroy_inode	= f2fs_destroy_inode,
	.write_inode	= f2fs_write_inode,
	.dirty_inode	= f2fs_dirty_inode,
	.show_options	= f2fs_show_options,
#ifdef CONFIG_QUOTA
	.quota_read	= f2fs_quota_read,
	.quota_write	= f2fs_quota_write,
	.get_dquots	= f2fs_get_dquots,
#endif
	.evict_inode	= f2fs_evict_inode,
	.put_super	= f2fs_put_super,
	.umount_end	= f2fs_umount_end,
	.sync_fs	= f2fs_sync_fs,
	.freeze_fs	= f2fs_freeze,
	.unfreeze_fs	= f2fs_unfreeze,
	.statfs		= f2fs_statfs,
	.remount_fs	= f2fs_remount,
};

#ifdef CONFIG_FS_ENCRYPTION
static int f2fs_get_context(struct inode *inode, void *ctx, size_t len)
{
	return f2fs_getxattr(inode, F2FS_XATTR_INDEX_ENCRYPTION,
				F2FS_XATTR_NAME_ENCRYPTION_CONTEXT,
				ctx, len, NULL);
}

static int f2fs_set_context(struct inode *inode, const void *ctx, size_t len,
							void *fs_data)
{
	struct f2fs_sb_info *sbi = F2FS_I_SB(inode);

	/*
	 * Encrypting the root directory is not allowed because fsck
	 * expects lost+found directory to exist and remain unencrypted
	 * if LOST_FOUND feature is enabled.
	 *
	 */
	if (f2fs_sb_has_lost_found(sbi) &&
			inode->i_ino == F2FS_ROOT_INO(sbi))
		return -EPERM;

	return f2fs_setxattr(inode, F2FS_XATTR_INDEX_ENCRYPTION,
				F2FS_XATTR_NAME_ENCRYPTION_CONTEXT,
				ctx, len, fs_data, XATTR_CREATE);
}

static bool f2fs_dummy_context(struct inode *inode)
{
	return DUMMY_ENCRYPTION_ENABLED(F2FS_I_SB(inode));
}

static inline bool f2fs_is_encrypted(struct inode *inode)
{
	return f2fs_encrypted_file(inode);
}

static const struct fscrypt_operations f2fs_cryptops = {
	.key_prefix	= "f2fs:",
	.get_context	= f2fs_get_context,
	.set_context	= f2fs_set_context,
	.dummy_context	= f2fs_dummy_context,
	.empty_dir	= f2fs_empty_dir,
	.max_namelen	= F2FS_NAME_LEN,
	.is_encrypted	= f2fs_is_encrypted,
};
#endif

static struct inode *f2fs_nfs_get_inode(struct super_block *sb,
		u64 ino, u32 generation)
{
	struct f2fs_sb_info *sbi = F2FS_SB(sb);
	struct inode *inode;

	if (f2fs_check_nid_range(sbi, ino))
		return ERR_PTR(-ESTALE);

	/*
	 * f2fs_iget isn't quite right if the inode is currently unallocated!
	 * However f2fs_iget currently does appropriate checks to handle stale
	 * inodes so everything is OK.
	 */
	inode = f2fs_iget(sb, ino);
	if (IS_ERR(inode))
		return ERR_CAST(inode);
	if (unlikely(generation && inode->i_generation != generation)) {
		/* we didn't find the right inode.. */
		iput(inode);
		return ERR_PTR(-ESTALE);
	}
	return inode;
}

static struct dentry *f2fs_fh_to_dentry(struct super_block *sb, struct fid *fid,
		int fh_len, int fh_type)
{
	return generic_fh_to_dentry(sb, fid, fh_len, fh_type,
				    f2fs_nfs_get_inode);
}

static struct dentry *f2fs_fh_to_parent(struct super_block *sb, struct fid *fid,
		int fh_len, int fh_type)
{
	return generic_fh_to_parent(sb, fid, fh_len, fh_type,
				    f2fs_nfs_get_inode);
}

static const struct export_operations f2fs_export_ops = {
	.fh_to_dentry = f2fs_fh_to_dentry,
	.fh_to_parent = f2fs_fh_to_parent,
	.get_parent = f2fs_get_parent,
};

static loff_t max_file_blocks(void)
{
	loff_t result = 0;
	loff_t leaf_count = DEF_ADDRS_PER_BLOCK;

	/*
	 * note: previously, result is equal to (DEF_ADDRS_PER_INODE -
	 * DEFAULT_INLINE_XATTR_ADDRS), but now f2fs try to reserve more
	 * space in inode.i_addr, it will be more safe to reassign
	 * result as zero.
	 */

	/* two direct node blocks */
	result += (leaf_count * 2);

	/* two indirect node blocks */
	leaf_count *= NIDS_PER_BLOCK;
	result += (leaf_count * 2);

	/* one double indirect node block */
	leaf_count *= NIDS_PER_BLOCK;
	result += leaf_count;

	return result;
}

static int __f2fs_commit_super(struct buffer_head *bh,
			struct f2fs_super_block *super)
{
	lock_buffer(bh);
	if (super)
		memcpy(bh->b_data + F2FS_SUPER_OFFSET, super, sizeof(*super));
	set_buffer_dirty(bh);
	unlock_buffer(bh);

	/* it's rare case, we can do fua all the time */
	return __sync_dirty_buffer(bh, REQ_SYNC | REQ_PREFLUSH | REQ_FUA);
}

static inline bool sanity_check_area_boundary(struct f2fs_sb_info *sbi,
					struct buffer_head *bh)
{
	struct f2fs_super_block *raw_super = (struct f2fs_super_block *)
					(bh->b_data + F2FS_SUPER_OFFSET);
	struct super_block *sb = sbi->sb;
	u32 segment0_blkaddr = le32_to_cpu(raw_super->segment0_blkaddr);
	u32 cp_blkaddr = le32_to_cpu(raw_super->cp_blkaddr);
	u32 sit_blkaddr = le32_to_cpu(raw_super->sit_blkaddr);
	u32 nat_blkaddr = le32_to_cpu(raw_super->nat_blkaddr);
	u32 ssa_blkaddr = le32_to_cpu(raw_super->ssa_blkaddr);
	u32 main_blkaddr = le32_to_cpu(raw_super->main_blkaddr);
	u32 segment_count_ckpt = le32_to_cpu(raw_super->segment_count_ckpt);
	u32 segment_count_sit = le32_to_cpu(raw_super->segment_count_sit);
	u32 segment_count_nat = le32_to_cpu(raw_super->segment_count_nat);
	u32 segment_count_ssa = le32_to_cpu(raw_super->segment_count_ssa);
	u32 segment_count_main = le32_to_cpu(raw_super->segment_count_main);
	u32 segment_count = le32_to_cpu(raw_super->segment_count);
	u32 log_blocks_per_seg = le32_to_cpu(raw_super->log_blocks_per_seg);
	u64 main_end_blkaddr = main_blkaddr +
				(segment_count_main << log_blocks_per_seg);
	u64 seg_end_blkaddr = segment0_blkaddr +
				(segment_count << log_blocks_per_seg);

	if (segment0_blkaddr != cp_blkaddr) {
		f2fs_info(sbi, "Mismatch start address, segment0(%u) cp_blkaddr(%u)",
			  segment0_blkaddr, cp_blkaddr);
		return true;
	}

	if (cp_blkaddr + (segment_count_ckpt << log_blocks_per_seg) !=
							sit_blkaddr) {
		f2fs_info(sbi, "Wrong CP boundary, start(%u) end(%u) blocks(%u)",
			  cp_blkaddr, sit_blkaddr,
			  segment_count_ckpt << log_blocks_per_seg);
		return true;
	}

	if (sit_blkaddr + (segment_count_sit << log_blocks_per_seg) !=
							nat_blkaddr) {
		f2fs_info(sbi, "Wrong SIT boundary, start(%u) end(%u) blocks(%u)",
			  sit_blkaddr, nat_blkaddr,
			  segment_count_sit << log_blocks_per_seg);
		return true;
	}

	if (nat_blkaddr + (segment_count_nat << log_blocks_per_seg) !=
							ssa_blkaddr) {
		f2fs_info(sbi, "Wrong NAT boundary, start(%u) end(%u) blocks(%u)",
			  nat_blkaddr, ssa_blkaddr,
			  segment_count_nat << log_blocks_per_seg);
		return true;
	}

	if (ssa_blkaddr + (segment_count_ssa << log_blocks_per_seg) !=
							main_blkaddr) {
		f2fs_info(sbi, "Wrong SSA boundary, start(%u) end(%u) blocks(%u)",
			  ssa_blkaddr, main_blkaddr,
			  segment_count_ssa << log_blocks_per_seg);
		return true;
	}

	if (main_end_blkaddr > seg_end_blkaddr) {
		f2fs_info(sbi, "Wrong MAIN_AREA boundary, start(%u) end(%u) block(%u)",
			  main_blkaddr,
			  segment0_blkaddr +
			  (segment_count << log_blocks_per_seg),
			  segment_count_main << log_blocks_per_seg);
		return true;
	} else if (main_end_blkaddr < seg_end_blkaddr) {
		int err = 0;
		char *res;

		/* fix in-memory information all the time */
		raw_super->segment_count = cpu_to_le32((main_end_blkaddr -
				segment0_blkaddr) >> log_blocks_per_seg);

		if (f2fs_readonly(sb) || bdev_read_only(sb->s_bdev)) {
			set_sbi_flag(sbi, SBI_NEED_SB_WRITE);
			res = "internally";
		} else {
			err = __f2fs_commit_super(bh, NULL);
			res = err ? "failed" : "done";
		}
		f2fs_info(sbi, "Fix alignment : %s, start(%u) end(%u) block(%u)",
			  res, main_blkaddr,
			  segment0_blkaddr +
			  (segment_count << log_blocks_per_seg),
			  segment_count_main << log_blocks_per_seg);
		if (err)
			return true;
	}
	return false;
}

static int sanity_check_raw_super(struct f2fs_sb_info *sbi,
				struct buffer_head *bh)
{
	block_t segment_count, segs_per_sec, secs_per_zone;
	block_t total_sections, blocks_per_seg;
	struct f2fs_super_block *raw_super = (struct f2fs_super_block *)
					(bh->b_data + F2FS_SUPER_OFFSET);
	unsigned int blocksize;
	size_t crc_offset = 0;
	__u32 crc = 0;

	if (le32_to_cpu(raw_super->magic) != F2FS_SUPER_MAGIC) {
		f2fs_info(sbi, "Magic Mismatch, valid(0x%x) - read(0x%x)",
			  F2FS_SUPER_MAGIC, le32_to_cpu(raw_super->magic));
		return -EINVAL;
	}

	/* Check checksum_offset and crc in superblock */
	if (__F2FS_HAS_FEATURE(raw_super, F2FS_FEATURE_SB_CHKSUM)) {
		crc_offset = le32_to_cpu(raw_super->checksum_offset);
		if (crc_offset !=
			offsetof(struct f2fs_super_block, crc)) {
			f2fs_info(sbi, "Invalid SB checksum offset: %zu",
				  crc_offset);
			return -EFSCORRUPTED;
		}
		crc = le32_to_cpu(raw_super->crc);
		if (!f2fs_crc_valid(sbi, crc, raw_super, crc_offset)) {
			f2fs_info(sbi, "Invalid SB checksum value: %u", crc);
			return -EFSCORRUPTED;
		}
<<<<<<< HEAD
	}

	if (le32_to_cpu(raw_super->magic) != F2FS_SUPER_MAGIC) {
		f2fs_info(sbi, "Magic Mismatch, valid(0x%x) - read(0x%x)",
			  F2FS_SUPER_MAGIC, le32_to_cpu(raw_super->magic));
		return -EINVAL;
=======
>>>>>>> 75337a6f
	}

	/* Currently, support only 4KB page cache size */
	if (F2FS_BLKSIZE != PAGE_SIZE) {
		f2fs_info(sbi, "Invalid page_cache_size (%lu), supports only 4KB",
			  PAGE_SIZE);
		return -EFSCORRUPTED;
	}

	/* Currently, support only 4KB block size */
	blocksize = 1 << le32_to_cpu(raw_super->log_blocksize);
	if (blocksize != F2FS_BLKSIZE) {
		f2fs_info(sbi, "Invalid blocksize (%u), supports only 4KB",
			  blocksize);
		return -EFSCORRUPTED;
	}

	/* check log blocks per segment */
	if (le32_to_cpu(raw_super->log_blocks_per_seg) != 9) {
		f2fs_info(sbi, "Invalid log blocks per segment (%u)",
			  le32_to_cpu(raw_super->log_blocks_per_seg));
		return -EFSCORRUPTED;
	}

	/* Currently, support 512/1024/2048/4096 bytes sector size */
	if (le32_to_cpu(raw_super->log_sectorsize) >
				F2FS_MAX_LOG_SECTOR_SIZE ||
		le32_to_cpu(raw_super->log_sectorsize) <
				F2FS_MIN_LOG_SECTOR_SIZE) {
		f2fs_info(sbi, "Invalid log sectorsize (%u)",
			  le32_to_cpu(raw_super->log_sectorsize));
		return -EFSCORRUPTED;
	}
	if (le32_to_cpu(raw_super->log_sectors_per_block) +
		le32_to_cpu(raw_super->log_sectorsize) !=
			F2FS_MAX_LOG_SECTOR_SIZE) {
		f2fs_info(sbi, "Invalid log sectors per block(%u) log sectorsize(%u)",
			  le32_to_cpu(raw_super->log_sectors_per_block),
			  le32_to_cpu(raw_super->log_sectorsize));
		return -EFSCORRUPTED;
	}

	segment_count = le32_to_cpu(raw_super->segment_count);
	segs_per_sec = le32_to_cpu(raw_super->segs_per_sec);
	secs_per_zone = le32_to_cpu(raw_super->secs_per_zone);
	total_sections = le32_to_cpu(raw_super->section_count);

	/* blocks_per_seg should be 512, given the above check */
	blocks_per_seg = 1 << le32_to_cpu(raw_super->log_blocks_per_seg);

	if (segment_count > F2FS_MAX_SEGMENT ||
				segment_count < F2FS_MIN_SEGMENTS) {
		f2fs_info(sbi, "Invalid segment count (%u)", segment_count);
		return -EFSCORRUPTED;
	}

	if (total_sections > segment_count ||
			total_sections < F2FS_MIN_SEGMENTS ||
			segs_per_sec > segment_count || !segs_per_sec) {
		f2fs_info(sbi, "Invalid segment/section count (%u, %u x %u)",
			  segment_count, total_sections, segs_per_sec);
		return -EFSCORRUPTED;
	}

	if ((segment_count / segs_per_sec) < total_sections) {
		f2fs_info(sbi, "Small segment_count (%u < %u * %u)",
			  segment_count, segs_per_sec, total_sections);
		return -EFSCORRUPTED;
	}

	if (segment_count > (le64_to_cpu(raw_super->block_count) >> 9)) {
		f2fs_info(sbi, "Wrong segment_count / block_count (%u > %llu)",
			  segment_count, le64_to_cpu(raw_super->block_count));
		return -EFSCORRUPTED;
	}

	if (secs_per_zone > total_sections || !secs_per_zone) {
		f2fs_info(sbi, "Wrong secs_per_zone / total_sections (%u, %u)",
			  secs_per_zone, total_sections);
		return -EFSCORRUPTED;
	}
	if (le32_to_cpu(raw_super->extension_count) > F2FS_MAX_EXTENSION ||
			raw_super->hot_ext_count > F2FS_MAX_EXTENSION ||
			(le32_to_cpu(raw_super->extension_count) +
			raw_super->hot_ext_count) > F2FS_MAX_EXTENSION) {
		f2fs_info(sbi, "Corrupted extension count (%u + %u > %u)",
			  le32_to_cpu(raw_super->extension_count),
			  raw_super->hot_ext_count,
			  F2FS_MAX_EXTENSION);
		return -EFSCORRUPTED;
	}

	if (le32_to_cpu(raw_super->cp_payload) >
				(blocks_per_seg - F2FS_CP_PACKS)) {
		f2fs_info(sbi, "Insane cp_payload (%u > %u)",
			  le32_to_cpu(raw_super->cp_payload),
			  blocks_per_seg - F2FS_CP_PACKS);
		return -EFSCORRUPTED;
	}

	/* check reserved ino info */
	if (le32_to_cpu(raw_super->node_ino) != 1 ||
		le32_to_cpu(raw_super->meta_ino) != 2 ||
		le32_to_cpu(raw_super->root_ino) != 3) {
		f2fs_info(sbi, "Invalid Fs Meta Ino: node(%u) meta(%u) root(%u)",
			  le32_to_cpu(raw_super->node_ino),
			  le32_to_cpu(raw_super->meta_ino),
			  le32_to_cpu(raw_super->root_ino));
		return -EFSCORRUPTED;
	}

	/* check CP/SIT/NAT/SSA/MAIN_AREA area boundary */
	if (sanity_check_area_boundary(sbi, bh))
		return -EFSCORRUPTED;

	return 0;
}

int f2fs_sanity_check_ckpt(struct f2fs_sb_info *sbi)
{
	unsigned int total, fsmeta;
	struct f2fs_super_block *raw_super = F2FS_RAW_SUPER(sbi);
	struct f2fs_checkpoint *ckpt = F2FS_CKPT(sbi);
	unsigned int ovp_segments, reserved_segments;
	unsigned int main_segs, blocks_per_seg;
	unsigned int sit_segs, nat_segs;
	unsigned int sit_bitmap_size, nat_bitmap_size;
	unsigned int log_blocks_per_seg;
	unsigned int segment_count_main;
	unsigned int cp_pack_start_sum, cp_payload;
	block_t user_block_count, valid_user_blocks;
	block_t avail_node_count, valid_node_count;
	int i, j;

	total = le32_to_cpu(raw_super->segment_count);
	fsmeta = le32_to_cpu(raw_super->segment_count_ckpt);
	sit_segs = le32_to_cpu(raw_super->segment_count_sit);
	fsmeta += sit_segs;
	nat_segs = le32_to_cpu(raw_super->segment_count_nat);
	fsmeta += nat_segs;
	fsmeta += le32_to_cpu(ckpt->rsvd_segment_count);
	fsmeta += le32_to_cpu(raw_super->segment_count_ssa);

	if (unlikely(fsmeta >= total))
		return 1;

	ovp_segments = le32_to_cpu(ckpt->overprov_segment_count);
	reserved_segments = le32_to_cpu(ckpt->rsvd_segment_count);

	if (unlikely(fsmeta < F2FS_MIN_SEGMENTS ||
			ovp_segments == 0 || reserved_segments == 0)) {
		f2fs_err(sbi, "Wrong layout: check mkfs.f2fs version");
		return 1;
	}

	user_block_count = le64_to_cpu(ckpt->user_block_count);
	segment_count_main = le32_to_cpu(raw_super->segment_count_main);
	log_blocks_per_seg = le32_to_cpu(raw_super->log_blocks_per_seg);
	if (!user_block_count || user_block_count >=
			segment_count_main << log_blocks_per_seg) {
		f2fs_err(sbi, "Wrong user_block_count: %u",
			 user_block_count);
		return 1;
	}

	valid_user_blocks = le64_to_cpu(ckpt->valid_block_count);
	if (valid_user_blocks > user_block_count) {
		f2fs_err(sbi, "Wrong valid_user_blocks: %u, user_block_count: %u",
			 valid_user_blocks, user_block_count);
		return 1;
	}

	valid_node_count = le32_to_cpu(ckpt->valid_node_count);
	avail_node_count = sbi->total_node_count - sbi->nquota_files -
						F2FS_RESERVED_NODE_NUM;
	if (valid_node_count > avail_node_count) {
		f2fs_err(sbi, "Wrong valid_node_count: %u, avail_node_count: %u",
			 valid_node_count, avail_node_count);
		return 1;
	}

	main_segs = le32_to_cpu(raw_super->segment_count_main);
	blocks_per_seg = sbi->blocks_per_seg;

	for (i = 0; i < NR_CURSEG_NODE_TYPE; i++) {
		if (le32_to_cpu(ckpt->cur_node_segno[i]) >= main_segs ||
			le16_to_cpu(ckpt->cur_node_blkoff[i]) >= blocks_per_seg)
			return 1;
		for (j = i + 1; j < NR_CURSEG_NODE_TYPE; j++) {
			if (le32_to_cpu(ckpt->cur_node_segno[i]) ==
				le32_to_cpu(ckpt->cur_node_segno[j])) {
				f2fs_err(sbi, "Node segment (%u, %u) has the same segno: %u",
					 i, j,
					 le32_to_cpu(ckpt->cur_node_segno[i]));
				return 1;
			}
		}
	}
	for (i = 0; i < NR_CURSEG_DATA_TYPE; i++) {
		if (le32_to_cpu(ckpt->cur_data_segno[i]) >= main_segs ||
			le16_to_cpu(ckpt->cur_data_blkoff[i]) >= blocks_per_seg)
			return 1;
		for (j = i + 1; j < NR_CURSEG_DATA_TYPE; j++) {
			if (le32_to_cpu(ckpt->cur_data_segno[i]) ==
				le32_to_cpu(ckpt->cur_data_segno[j])) {
				f2fs_err(sbi, "Data segment (%u, %u) has the same segno: %u",
					 i, j,
					 le32_to_cpu(ckpt->cur_data_segno[i]));
				return 1;
			}
		}
	}
	for (i = 0; i < NR_CURSEG_NODE_TYPE; i++) {
		for (j = 0; j < NR_CURSEG_DATA_TYPE; j++) {
			if (le32_to_cpu(ckpt->cur_node_segno[i]) ==
				le32_to_cpu(ckpt->cur_data_segno[j])) {
				f2fs_err(sbi, "Data segment (%u) and Data segment (%u) has the same segno: %u",
					 i, j,
					 le32_to_cpu(ckpt->cur_node_segno[i]));
				return 1;
			}
		}
	}

	sit_bitmap_size = le32_to_cpu(ckpt->sit_ver_bitmap_bytesize);
	nat_bitmap_size = le32_to_cpu(ckpt->nat_ver_bitmap_bytesize);

	if (sit_bitmap_size != ((sit_segs / 2) << log_blocks_per_seg) / 8 ||
		nat_bitmap_size != ((nat_segs / 2) << log_blocks_per_seg) / 8) {
		f2fs_err(sbi, "Wrong bitmap size: sit: %u, nat:%u",
			 sit_bitmap_size, nat_bitmap_size);
		return 1;
	}

	cp_pack_start_sum = __start_sum_addr(sbi);
	cp_payload = __cp_payload(sbi);
	if (cp_pack_start_sum < cp_payload + 1 ||
		cp_pack_start_sum > blocks_per_seg - 1 -
			NR_CURSEG_TYPE) {
		f2fs_err(sbi, "Wrong cp_pack_start_sum: %u",
			 cp_pack_start_sum);
		return 1;
	}

	if (__is_set_ckpt_flags(ckpt, CP_LARGE_NAT_BITMAP_FLAG) &&
		le32_to_cpu(ckpt->checksum_offset) != CP_MIN_CHKSUM_OFFSET) {
		f2fs_warn(sbi, "using deprecated layout of large_nat_bitmap, "
			  "please run fsck v1.13.0 or higher to repair, chksum_offset: %u, "
			  "fixed with patch: \"f2fs-tools: relocate chksum_offset for large_nat_bitmap feature\"",
			  le32_to_cpu(ckpt->checksum_offset));
		return 1;
	}

	if (unlikely(f2fs_cp_error(sbi))) {
		f2fs_err(sbi, "A bug case: need to run fsck");
		return 1;
	}
	return 0;
}

static void init_sb_info(struct f2fs_sb_info *sbi)
{
	struct f2fs_super_block *raw_super = sbi->raw_super;
	int i;

	sbi->log_sectors_per_block =
		le32_to_cpu(raw_super->log_sectors_per_block);
	sbi->log_blocksize = le32_to_cpu(raw_super->log_blocksize);
	sbi->blocksize = 1 << sbi->log_blocksize;
	sbi->log_blocks_per_seg = le32_to_cpu(raw_super->log_blocks_per_seg);
	sbi->blocks_per_seg = 1 << sbi->log_blocks_per_seg;
	sbi->segs_per_sec = le32_to_cpu(raw_super->segs_per_sec);
	sbi->secs_per_zone = le32_to_cpu(raw_super->secs_per_zone);
	sbi->total_sections = le32_to_cpu(raw_super->section_count);
	sbi->total_node_count =
		(le32_to_cpu(raw_super->segment_count_nat) / 2)
			* sbi->blocks_per_seg * NAT_ENTRY_PER_BLOCK;
	sbi->root_ino_num = le32_to_cpu(raw_super->root_ino);
	sbi->node_ino_num = le32_to_cpu(raw_super->node_ino);
	sbi->meta_ino_num = le32_to_cpu(raw_super->meta_ino);
	sbi->cur_victim_sec = NULL_SECNO;
	sbi->next_victim_seg[BG_GC] = NULL_SEGNO;
	sbi->next_victim_seg[FG_GC] = NULL_SEGNO;
	sbi->max_victim_search = DEF_MAX_VICTIM_SEARCH;
	sbi->migration_granularity = sbi->segs_per_sec;

	sbi->dir_level = DEF_DIR_LEVEL;
	sbi->interval_time[CP_TIME] = DEF_CP_INTERVAL;
	sbi->interval_time[REQ_TIME] = DEF_IDLE_INTERVAL;
	sbi->interval_time[DISCARD_TIME] = DEF_IDLE_INTERVAL;
	sbi->interval_time[GC_TIME] = DEF_IDLE_INTERVAL;
	sbi->interval_time[DISABLE_TIME] = DEF_DISABLE_INTERVAL;
	sbi->interval_time[UMOUNT_DISCARD_TIMEOUT] =
				DEF_UMOUNT_DISCARD_TIMEOUT;
	clear_sbi_flag(sbi, SBI_NEED_FSCK);

	for (i = 0; i < NR_COUNT_TYPE; i++)
		atomic_set(&sbi->nr_pages[i], 0);

	for (i = 0; i < META; i++)
		atomic_set(&sbi->wb_sync_req[i], 0);

	INIT_LIST_HEAD(&sbi->s_list);
	mutex_init(&sbi->umount_mutex);
	init_rwsem(&sbi->io_order_lock);
	spin_lock_init(&sbi->cp_lock);

	sbi->dirty_device = 0;
	spin_lock_init(&sbi->dev_lock);

	init_rwsem(&sbi->sb_lock);
}

static int init_percpu_info(struct f2fs_sb_info *sbi)
{
	int err;

	err = percpu_counter_init(&sbi->alloc_valid_block_count, 0, GFP_KERNEL);
	if (err)
		return err;

	err = percpu_counter_init(&sbi->total_valid_inode_count, 0,
								GFP_KERNEL);
	if (err)
		percpu_counter_destroy(&sbi->alloc_valid_block_count);

	return err;
}

#ifdef CONFIG_BLK_DEV_ZONED
static int init_blkz_info(struct f2fs_sb_info *sbi, int devi)
{
	struct block_device *bdev = FDEV(devi).bdev;
	sector_t nr_sectors = bdev->bd_part->nr_sects;
	sector_t sector = 0;
	struct blk_zone *zones;
	unsigned int i, nr_zones;
	unsigned int n = 0;
	int err = -EIO;

	if (!f2fs_sb_has_blkzoned(sbi))
		return 0;

	if (sbi->blocks_per_blkz && sbi->blocks_per_blkz !=
				SECTOR_TO_BLOCK(bdev_zone_sectors(bdev)))
		return -EINVAL;
	sbi->blocks_per_blkz = SECTOR_TO_BLOCK(bdev_zone_sectors(bdev));
	if (sbi->log_blocks_per_blkz && sbi->log_blocks_per_blkz !=
				__ilog2_u32(sbi->blocks_per_blkz))
		return -EINVAL;
	sbi->log_blocks_per_blkz = __ilog2_u32(sbi->blocks_per_blkz);
	FDEV(devi).nr_blkz = SECTOR_TO_BLOCK(nr_sectors) >>
					sbi->log_blocks_per_blkz;
	if (nr_sectors & (bdev_zone_sectors(bdev) - 1))
		FDEV(devi).nr_blkz++;

	FDEV(devi).blkz_seq = f2fs_kzalloc(sbi,
					BITS_TO_LONGS(FDEV(devi).nr_blkz)
					* sizeof(unsigned long),
					GFP_KERNEL);
	if (!FDEV(devi).blkz_seq)
		return -ENOMEM;

#define F2FS_REPORT_NR_ZONES   4096

	zones = f2fs_kzalloc(sbi,
			     array_size(F2FS_REPORT_NR_ZONES,
					sizeof(struct blk_zone)),
			     GFP_KERNEL);
	if (!zones)
		return -ENOMEM;

	/* Get block zones type */
	while (zones && sector < nr_sectors) {

		nr_zones = F2FS_REPORT_NR_ZONES;
		err = blkdev_report_zones(bdev, sector,
					  zones, &nr_zones,
					  GFP_KERNEL);
		if (err)
			break;
		if (!nr_zones) {
			err = -EIO;
			break;
		}

		for (i = 0; i < nr_zones; i++) {
			if (zones[i].type != BLK_ZONE_TYPE_CONVENTIONAL)
				set_bit(n, FDEV(devi).blkz_seq);
			sector += zones[i].len;
			n++;
		}
	}

	kvfree(zones);

	return err;
}
#endif

/*
 * Read f2fs raw super block.
 * Because we have two copies of super block, so read both of them
 * to get the first valid one. If any one of them is broken, we pass
 * them recovery flag back to the caller.
 */
static int read_raw_super_block(struct f2fs_sb_info *sbi,
			struct f2fs_super_block **raw_super,
			int *valid_super_block, int *recovery)
{
	struct super_block *sb = sbi->sb;
	int block;
	struct buffer_head *bh;
	struct f2fs_super_block *super;
	int err = 0;

	super = kzalloc(sizeof(struct f2fs_super_block), GFP_KERNEL);
	if (!super)
		return -ENOMEM;

	for (block = 0; block < 2; block++) {
		bh = sb_bread(sb, block);
		if (!bh) {
			f2fs_err(sbi, "Unable to read %dth superblock",
				 block + 1);
			err = -EIO;
			continue;
		}

		/* sanity checking of raw super */
		err = sanity_check_raw_super(sbi, bh);
		if (err) {
			f2fs_err(sbi, "Can't find valid F2FS filesystem in %dth superblock",
				 block + 1);
<<<<<<< HEAD
=======
			err = -EFSCORRUPTED;
>>>>>>> 75337a6f
			brelse(bh);
			continue;
		}

		if (!*raw_super) {
			memcpy(super, bh->b_data + F2FS_SUPER_OFFSET,
							sizeof(*super));
			*valid_super_block = block;
			*raw_super = super;
		}
		brelse(bh);
	}

	/* Fail to read any one of the superblocks*/
	if (err < 0)
		*recovery = 1;

	/* No valid superblock */
	if (!*raw_super)
		kvfree(super);
	else
		err = 0;

	return err;
}

int f2fs_commit_super(struct f2fs_sb_info *sbi, bool recover)
{
	struct buffer_head *bh;
	__u32 crc = 0;
	int err;

	if ((recover && f2fs_readonly(sbi->sb)) ||
				bdev_read_only(sbi->sb->s_bdev)) {
		set_sbi_flag(sbi, SBI_NEED_SB_WRITE);
		return -EROFS;
	}

	/* we should update superblock crc here */
	if (!recover && f2fs_sb_has_sb_chksum(sbi)) {
		crc = f2fs_crc32(sbi, F2FS_RAW_SUPER(sbi),
				offsetof(struct f2fs_super_block, crc));
		F2FS_RAW_SUPER(sbi)->crc = cpu_to_le32(crc);
	}

	/* write back-up superblock first */
	bh = sb_bread(sbi->sb, sbi->valid_super_block ? 0 : 1);
	if (!bh)
		return -EIO;
	err = __f2fs_commit_super(bh, F2FS_RAW_SUPER(sbi));
	brelse(bh);

	/* if we are in recovery path, skip writing valid superblock */
	if (recover || err)
		return err;

	/* write current valid superblock */
	bh = sb_bread(sbi->sb, sbi->valid_super_block);
	if (!bh)
		return -EIO;
	err = __f2fs_commit_super(bh, F2FS_RAW_SUPER(sbi));
	brelse(bh);
	return err;
}

static int f2fs_scan_devices(struct f2fs_sb_info *sbi)
{
	struct f2fs_super_block *raw_super = F2FS_RAW_SUPER(sbi);
	unsigned int max_devices = MAX_DEVICES;
	int i;

	/* Initialize single device information */
	if (!RDEV(0).path[0]) {
		if (!bdev_is_zoned(sbi->sb->s_bdev))
			return 0;
		max_devices = 1;
	}

	/*
	 * Initialize multiple devices information, or single
	 * zoned block device information.
	 */
	sbi->devs = f2fs_kzalloc(sbi,
				 array_size(max_devices,
					    sizeof(struct f2fs_dev_info)),
				 GFP_KERNEL);
	if (!sbi->devs)
		return -ENOMEM;

	for (i = 0; i < max_devices; i++) {

		if (i > 0 && !RDEV(i).path[0])
			break;

		if (max_devices == 1) {
			/* Single zoned block device mount */
			FDEV(0).bdev =
				blkdev_get_by_dev(sbi->sb->s_bdev->bd_dev,
					sbi->sb->s_mode, sbi->sb->s_type);
		} else {
			/* Multi-device mount */
			memcpy(FDEV(i).path, RDEV(i).path, MAX_PATH_LEN);
			FDEV(i).total_segments =
				le32_to_cpu(RDEV(i).total_segments);
			if (i == 0) {
				FDEV(i).start_blk = 0;
				FDEV(i).end_blk = FDEV(i).start_blk +
				    (FDEV(i).total_segments <<
				    sbi->log_blocks_per_seg) - 1 +
				    le32_to_cpu(raw_super->segment0_blkaddr);
			} else {
				FDEV(i).start_blk = FDEV(i - 1).end_blk + 1;
				FDEV(i).end_blk = FDEV(i).start_blk +
					(FDEV(i).total_segments <<
					sbi->log_blocks_per_seg) - 1;
			}
			FDEV(i).bdev = blkdev_get_by_path(FDEV(i).path,
					sbi->sb->s_mode, sbi->sb->s_type);
		}
		if (IS_ERR(FDEV(i).bdev))
			return PTR_ERR(FDEV(i).bdev);

		/* to release errored devices */
		sbi->s_ndevs = i + 1;

#ifdef CONFIG_BLK_DEV_ZONED
		if (bdev_zoned_model(FDEV(i).bdev) == BLK_ZONED_HM &&
				!f2fs_sb_has_blkzoned(sbi)) {
			f2fs_err(sbi, "Zoned block device feature not enabled\n");
			return -EINVAL;
		}
		if (bdev_zoned_model(FDEV(i).bdev) != BLK_ZONED_NONE) {
			if (init_blkz_info(sbi, i)) {
				f2fs_err(sbi, "Failed to initialize F2FS blkzone information");
				return -EINVAL;
			}
			if (max_devices == 1)
				break;
			f2fs_info(sbi, "Mount Device [%2d]: %20s, %8u, %8x - %8x (zone: %s)",
				  i, FDEV(i).path,
				  FDEV(i).total_segments,
				  FDEV(i).start_blk, FDEV(i).end_blk,
				  bdev_zoned_model(FDEV(i).bdev) == BLK_ZONED_HA ?
				  "Host-aware" : "Host-managed");
			continue;
		}
#endif
		f2fs_info(sbi, "Mount Device [%2d]: %20s, %8u, %8x - %8x",
			  i, FDEV(i).path,
			  FDEV(i).total_segments,
			  FDEV(i).start_blk, FDEV(i).end_blk);
	}
	f2fs_info(sbi,
		  "IO Block Size: %8d KB", F2FS_IO_SIZE_KB(sbi));
	return 0;
}

static void f2fs_tuning_parameters(struct f2fs_sb_info *sbi)
{
	struct f2fs_sm_info *sm_i = SM_I(sbi);

	/* adjust parameters according to the volume size */
	if (sm_i->main_segments <= SMALL_VOLUME_SEGMENTS) {
		F2FS_OPTION(sbi).alloc_mode = ALLOC_MODE_REUSE;
		sm_i->dcc_info->discard_granularity = 1;
		sm_i->ipu_policy = 1 << F2FS_IPU_FORCE;
	}

	sbi->readdir_ra = 1;
}

static int f2fs_fill_super(struct super_block *sb, void *data, int silent)
{
	struct f2fs_sb_info *sbi;
	struct f2fs_super_block *raw_super;
	struct inode *root;
	int err;
	bool skip_recovery = false, need_fsck = false;
	char *options = NULL;
	int recovery, i, valid_super_block;
	struct curseg_info *seg_i;
	int retry_cnt = 1;

try_onemore:
	err = -EINVAL;
	raw_super = NULL;
	valid_super_block = -1;
	recovery = 0;

	/* allocate memory for f2fs-specific super block info */
	sbi = kzalloc(sizeof(struct f2fs_sb_info), GFP_KERNEL);
	if (!sbi)
		return -ENOMEM;

	sbi->sb = sb;

	/* Load the checksum driver */
	sbi->s_chksum_driver = crypto_alloc_shash("crc32", 0, 0);
	if (IS_ERR(sbi->s_chksum_driver)) {
		f2fs_err(sbi, "Cannot load crc32 driver.");
		err = PTR_ERR(sbi->s_chksum_driver);
		sbi->s_chksum_driver = NULL;
		goto free_sbi;
	}

	/* set a block size */
	if (unlikely(!sb_set_blocksize(sb, F2FS_BLKSIZE))) {
		f2fs_err(sbi, "unable to set blocksize");
		goto free_sbi;
	}

	err = read_raw_super_block(sbi, &raw_super, &valid_super_block,
								&recovery);
	if (err)
		goto free_sbi;

	sb->s_fs_info = sbi;
	sbi->raw_super = raw_super;

	/* precompute checksum seed for metadata */
	if (f2fs_sb_has_inode_chksum(sbi))
		sbi->s_chksum_seed = f2fs_chksum(sbi, ~0, raw_super->uuid,
						sizeof(raw_super->uuid));

	/*
	 * The BLKZONED feature indicates that the drive was formatted with
	 * zone alignment optimization. This is optional for host-aware
	 * devices, but mandatory for host-managed zoned block devices.
	 */
#ifndef CONFIG_BLK_DEV_ZONED
	if (f2fs_sb_has_blkzoned(sbi)) {
		f2fs_err(sbi, "Zoned block device support is not enabled");
		err = -EOPNOTSUPP;
		goto free_sb_buf;
	}
#endif
	default_options(sbi);
	/* parse mount options */
	options = kstrdup((const char *)data, GFP_KERNEL);
	if (data && !options) {
		err = -ENOMEM;
		goto free_sb_buf;
	}

	err = parse_options(sb, options);
	if (err)
		goto free_options;

	sbi->max_file_blocks = max_file_blocks();
	sb->s_maxbytes = sbi->max_file_blocks <<
				le32_to_cpu(raw_super->log_blocksize);
	sb->s_max_links = F2FS_LINK_MAX;

#ifdef CONFIG_QUOTA
	sb->dq_op = &f2fs_quota_operations;
	sb->s_qcop = &f2fs_quotactl_ops;
	sb->s_quota_types = QTYPE_MASK_USR | QTYPE_MASK_GRP | QTYPE_MASK_PRJ;

	if (f2fs_sb_has_quota_ino(sbi)) {
		for (i = 0; i < MAXQUOTAS; i++) {
			if (f2fs_qf_ino(sbi->sb, i))
				sbi->nquota_files++;
		}
	}
#endif

	sb->s_op = &f2fs_sops;
#ifdef CONFIG_FS_ENCRYPTION
	sb->s_cop = &f2fs_cryptops;
#endif
	sb->s_xattr = f2fs_xattr_handlers;
	sb->s_export_op = &f2fs_export_ops;
	sb->s_magic = F2FS_SUPER_MAGIC;
	sb->s_time_gran = 1;
	sb->s_flags = (sb->s_flags & ~SB_POSIXACL) |
		(test_opt(sbi, POSIX_ACL) ? SB_POSIXACL : 0);
	memcpy(&sb->s_uuid, raw_super->uuid, sizeof(raw_super->uuid));
	sb->s_iflags |= SB_I_CGROUPWB;

	/* init f2fs-specific super block info */
	sbi->valid_super_block = valid_super_block;
	mutex_init(&sbi->gc_mutex);
	mutex_init(&sbi->writepages);
	mutex_init(&sbi->cp_mutex);
	mutex_init(&sbi->resize_mutex);
	init_rwsem(&sbi->node_write);
	init_rwsem(&sbi->node_change);

	/* disallow all the data/node/meta page writes */
	set_sbi_flag(sbi, SBI_POR_DOING);
	spin_lock_init(&sbi->stat_lock);

	/* init iostat info */
	spin_lock_init(&sbi->iostat_lock);
	sbi->iostat_enable = false;

	for (i = 0; i < NR_PAGE_TYPE; i++) {
		int n = (i == META) ? 1: NR_TEMP_TYPE;
		int j;

		sbi->write_io[i] =
			f2fs_kmalloc(sbi,
				     array_size(n,
						sizeof(struct f2fs_bio_info)),
				     GFP_KERNEL);
		if (!sbi->write_io[i]) {
			err = -ENOMEM;
			goto free_bio_info;
		}

		for (j = HOT; j < n; j++) {
			init_rwsem(&sbi->write_io[i][j].io_rwsem);
			sbi->write_io[i][j].sbi = sbi;
			sbi->write_io[i][j].bio = NULL;
			spin_lock_init(&sbi->write_io[i][j].io_lock);
			INIT_LIST_HEAD(&sbi->write_io[i][j].io_list);
		}
	}

	init_rwsem(&sbi->cp_rwsem);
	init_rwsem(&sbi->quota_sem);
	init_waitqueue_head(&sbi->cp_wait);
	init_sb_info(sbi);

	err = init_percpu_info(sbi);
	if (err)
		goto free_bio_info;

	if (F2FS_IO_SIZE(sbi) > 1) {
		sbi->write_io_dummy =
			mempool_create_page_pool(2 * (F2FS_IO_SIZE(sbi) - 1), 0);
		if (!sbi->write_io_dummy) {
			err = -ENOMEM;
			goto free_percpu;
		}
	}

	/* get an inode for meta space */
	sbi->meta_inode = f2fs_iget(sb, F2FS_META_INO(sbi));
	if (IS_ERR(sbi->meta_inode)) {
		f2fs_err(sbi, "Failed to read F2FS meta data inode");
		err = PTR_ERR(sbi->meta_inode);
		goto free_io_dummy;
	}

	err = f2fs_get_valid_checkpoint(sbi);
	if (err) {
		f2fs_err(sbi, "Failed to get valid F2FS checkpoint");
		goto free_meta_inode;
	}

	if (__is_set_ckpt_flags(F2FS_CKPT(sbi), CP_QUOTA_NEED_FSCK_FLAG))
		set_sbi_flag(sbi, SBI_QUOTA_NEED_REPAIR);
	if (__is_set_ckpt_flags(F2FS_CKPT(sbi), CP_DISABLED_QUICK_FLAG)) {
		set_sbi_flag(sbi, SBI_CP_DISABLED_QUICK);
		sbi->interval_time[DISABLE_TIME] = DEF_DISABLE_QUICK_INTERVAL;
	}

	if (__is_set_ckpt_flags(F2FS_CKPT(sbi), CP_FSCK_FLAG))
		set_sbi_flag(sbi, SBI_NEED_FSCK);

	/* Initialize device list */
	err = f2fs_scan_devices(sbi);
	if (err) {
		f2fs_err(sbi, "Failed to find devices");
		goto free_devices;
	}

	sbi->total_valid_node_count =
				le32_to_cpu(sbi->ckpt->valid_node_count);
	percpu_counter_set(&sbi->total_valid_inode_count,
				le32_to_cpu(sbi->ckpt->valid_inode_count));
	sbi->user_block_count = le64_to_cpu(sbi->ckpt->user_block_count);
	sbi->total_valid_block_count =
				le64_to_cpu(sbi->ckpt->valid_block_count);
	sbi->last_valid_block_count = sbi->total_valid_block_count;
	sbi->reserved_blocks = 0;
	sbi->current_reserved_blocks = 0;
	limit_reserve_root(sbi);

	for (i = 0; i < NR_INODE_TYPE; i++) {
		INIT_LIST_HEAD(&sbi->inode_list[i]);
		spin_lock_init(&sbi->inode_lock[i]);
	}
	mutex_init(&sbi->flush_lock);

	f2fs_init_extent_cache_info(sbi);

	f2fs_init_ino_entry_info(sbi);

	f2fs_init_fsync_node_info(sbi);

	/* setup f2fs internal modules */
	err = f2fs_build_segment_manager(sbi);
	if (err) {
		f2fs_err(sbi, "Failed to initialize F2FS segment manager (%d)",
			 err);
		goto free_sm;
	}
	err = f2fs_build_node_manager(sbi);
	if (err) {
		f2fs_err(sbi, "Failed to initialize F2FS node manager (%d)",
			 err);
		goto free_nm;
	}

	/* For write statistics */
	if (sb->s_bdev->bd_part)
		sbi->sectors_written_start =
			(u64)part_stat_read(sb->s_bdev->bd_part,
					    sectors[STAT_WRITE]);

	/* Read accumulated write IO statistics if exists */
	seg_i = CURSEG_I(sbi, CURSEG_HOT_NODE);
	if (__exist_node_summaries(sbi))
		sbi->kbytes_written =
			le64_to_cpu(seg_i->journal->info.kbytes_written);

	f2fs_build_gc_manager(sbi);

	err = f2fs_build_stats(sbi);
	if (err)
		goto free_nm;

	/* get an inode for node space */
	sbi->node_inode = f2fs_iget(sb, F2FS_NODE_INO(sbi));
	if (IS_ERR(sbi->node_inode)) {
		f2fs_err(sbi, "Failed to read node inode");
		err = PTR_ERR(sbi->node_inode);
		goto free_stats;
	}

	/* read root inode and dentry */
	root = f2fs_iget(sb, F2FS_ROOT_INO(sbi));
	if (IS_ERR(root)) {
		f2fs_err(sbi, "Failed to read root inode");
		err = PTR_ERR(root);
		goto free_node_inode;
	}
	if (!S_ISDIR(root->i_mode) || !root->i_blocks ||
			!root->i_size || !root->i_nlink) {
		iput(root);
		err = -EINVAL;
		goto free_node_inode;
	}

	sb->s_root = d_make_root(root); /* allocate root dentry */
	if (!sb->s_root) {
		err = -ENOMEM;
		goto free_node_inode;
	}

	err = f2fs_register_sysfs(sbi);
	if (err)
		goto free_root_inode;

#ifdef CONFIG_QUOTA
	/* Enable quota usage during mount */
	if (f2fs_sb_has_quota_ino(sbi) && !f2fs_readonly(sb)) {
		err = f2fs_enable_quotas(sb);
		if (err)
			f2fs_err(sbi, "Cannot turn on quotas: error %d", err);
	}
#endif
	/* if there are nt orphan nodes free them */
	err = f2fs_recover_orphan_inodes(sbi);
	if (err)
		goto free_meta;

	if (unlikely(is_set_ckpt_flags(sbi, CP_DISABLED_FLAG)))
		goto reset_checkpoint;

	/* recover fsynced data */
	if (!test_opt(sbi, DISABLE_ROLL_FORWARD)) {
		/*
		 * mount should be failed, when device has readonly mode, and
		 * previous checkpoint was not done by clean system shutdown.
		 */
		if (f2fs_hw_is_readonly(sbi)) {
			if (!is_set_ckpt_flags(sbi, CP_UMOUNT_FLAG)) {
				err = -EROFS;
				f2fs_err(sbi, "Need to recover fsync data, but write access unavailable");
				goto free_meta;
			}
			f2fs_info(sbi, "write access unavailable, skipping recovery");
			goto reset_checkpoint;
		}

		if (need_fsck)
			set_sbi_flag(sbi, SBI_NEED_FSCK);

		if (skip_recovery)
			goto reset_checkpoint;

		err = f2fs_recover_fsync_data(sbi, false);
		if (err < 0) {
			if (err != -ENOMEM)
				skip_recovery = true;
			need_fsck = true;
			f2fs_err(sbi, "Cannot recover all fsync data errno=%d",
				 err);
			goto free_meta;
		}
	} else {
		err = f2fs_recover_fsync_data(sbi, true);

		if (!f2fs_readonly(sb) && err > 0) {
			err = -EINVAL;
			f2fs_err(sbi, "Need to recover fsync data");
			goto free_meta;
		}
	}
reset_checkpoint:
	/* f2fs_recover_fsync_data() cleared this already */
	clear_sbi_flag(sbi, SBI_POR_DOING);

	if (test_opt(sbi, DISABLE_CHECKPOINT)) {
		err = f2fs_disable_checkpoint(sbi);
		if (err)
			goto sync_free_meta;
	} else if (is_set_ckpt_flags(sbi, CP_DISABLED_FLAG)) {
		f2fs_enable_checkpoint(sbi);
	}

	/*
	 * If filesystem is not mounted as read-only then
	 * do start the gc_thread.
	 */
	if (test_opt(sbi, BG_GC) && !f2fs_readonly(sb)) {
		/* After POR, we can run background GC thread.*/
		err = f2fs_start_gc_thread(sbi);
		if (err)
			goto sync_free_meta;
	}
	kvfree(options);

	/* recover broken superblock */
	if (recovery) {
		err = f2fs_commit_super(sbi, true);
		f2fs_info(sbi, "Try to recover %dth superblock, ret: %d",
			  sbi->valid_super_block ? 1 : 2, err);
	}

	f2fs_join_shrinker(sbi);

	f2fs_tuning_parameters(sbi);

	f2fs_notice(sbi, "Mounted with checkpoint version = %llx",
		    cur_cp_version(F2FS_CKPT(sbi)));
	f2fs_update_time(sbi, CP_TIME);
	f2fs_update_time(sbi, REQ_TIME);
	clear_sbi_flag(sbi, SBI_CP_DISABLED_QUICK);
	return 0;

sync_free_meta:
	/* safe to flush all the data */
	sync_filesystem(sbi->sb);
	retry_cnt = 0;

free_meta:
#ifdef CONFIG_QUOTA
	f2fs_truncate_quota_inode_pages(sb);
	if (f2fs_sb_has_quota_ino(sbi) && !f2fs_readonly(sb))
		f2fs_quota_off_umount(sbi->sb);
#endif
	/*
	 * Some dirty meta pages can be produced by f2fs_recover_orphan_inodes()
	 * failed by EIO. Then, iput(node_inode) can trigger balance_fs_bg()
	 * followed by f2fs_write_checkpoint() through f2fs_write_node_pages(), which
	 * falls into an infinite loop in f2fs_sync_meta_pages().
	 */
	truncate_inode_pages_final(META_MAPPING(sbi));
	/* evict some inodes being cached by GC */
	evict_inodes(sb);
	f2fs_unregister_sysfs(sbi);
free_root_inode:
	dput(sb->s_root);
	sb->s_root = NULL;
free_node_inode:
	f2fs_release_ino_entry(sbi, true);
	truncate_inode_pages_final(NODE_MAPPING(sbi));
	iput(sbi->node_inode);
	sbi->node_inode = NULL;
free_stats:
	f2fs_destroy_stats(sbi);
free_nm:
	f2fs_destroy_node_manager(sbi);
free_sm:
	f2fs_destroy_segment_manager(sbi);
free_devices:
	destroy_device_list(sbi);
	kvfree(sbi->ckpt);
free_meta_inode:
	make_bad_inode(sbi->meta_inode);
	iput(sbi->meta_inode);
	sbi->meta_inode = NULL;
free_io_dummy:
	mempool_destroy(sbi->write_io_dummy);
free_percpu:
	destroy_percpu_info(sbi);
free_bio_info:
	for (i = 0; i < NR_PAGE_TYPE; i++)
		kvfree(sbi->write_io[i]);
free_options:
#ifdef CONFIG_QUOTA
	for (i = 0; i < MAXQUOTAS; i++)
		kvfree(F2FS_OPTION(sbi).s_qf_names[i]);
#endif
	kvfree(options);
free_sb_buf:
	kvfree(raw_super);
free_sbi:
	if (sbi->s_chksum_driver)
		crypto_free_shash(sbi->s_chksum_driver);
	kvfree(sbi);

	/* give only one another chance */
	if (retry_cnt > 0 && skip_recovery) {
		retry_cnt--;
		shrink_dcache_sb(sb);
		goto try_onemore;
	}
	return err;
}

static struct dentry *f2fs_mount(struct file_system_type *fs_type, int flags,
			const char *dev_name, void *data)
{
	return mount_bdev(fs_type, flags, dev_name, data, f2fs_fill_super);
}

static void kill_f2fs_super(struct super_block *sb)
{
	if (sb->s_root) {
		struct f2fs_sb_info *sbi = F2FS_SB(sb);

		set_sbi_flag(sbi, SBI_IS_CLOSE);
		f2fs_stop_gc_thread(sbi);
		f2fs_stop_discard_thread(sbi);

		if (is_sbi_flag_set(sbi, SBI_IS_DIRTY) ||
				!is_set_ckpt_flags(sbi, CP_UMOUNT_FLAG)) {
			struct cp_control cpc = {
				.reason = CP_UMOUNT,
			};
			f2fs_write_checkpoint(sbi, &cpc);
		}

		if (is_sbi_flag_set(sbi, SBI_IS_RECOVERED) && f2fs_readonly(sb))
			sb->s_flags &= ~SB_RDONLY;
	}
	kill_block_super(sb);
}

static struct file_system_type f2fs_fs_type = {
	.owner		= THIS_MODULE,
	.name		= "f2fs",
	.mount		= f2fs_mount,
	.kill_sb	= kill_f2fs_super,
	.fs_flags	= FS_REQUIRES_DEV,
};
MODULE_ALIAS_FS("f2fs");

static int __init init_inodecache(void)
{
	f2fs_inode_cachep = kmem_cache_create("f2fs_inode_cache",
			sizeof(struct f2fs_inode_info), 0,
			SLAB_RECLAIM_ACCOUNT|SLAB_ACCOUNT, NULL);
	if (!f2fs_inode_cachep)
		return -ENOMEM;
	return 0;
}

static void destroy_inodecache(void)
{
	/*
	 * Make sure all delayed rcu free inodes are flushed before we
	 * destroy cache.
	 */
	rcu_barrier();
	kmem_cache_destroy(f2fs_inode_cachep);
}

static int __init init_f2fs_fs(void)
{
	int err;

	if (PAGE_SIZE != F2FS_BLKSIZE) {
		printk("F2FS not supported on PAGE_SIZE(%lu) != %d\n",
				PAGE_SIZE, F2FS_BLKSIZE);
		return -EINVAL;
	}

	f2fs_build_trace_ios();

	err = init_inodecache();
	if (err)
		goto fail;
	err = f2fs_create_node_manager_caches();
	if (err)
		goto free_inodecache;
	err = f2fs_create_segment_manager_caches();
	if (err)
		goto free_node_manager_caches;
	err = f2fs_create_checkpoint_caches();
	if (err)
		goto free_segment_manager_caches;
	err = f2fs_create_extent_cache();
	if (err)
		goto free_checkpoint_caches;
	err = f2fs_init_sysfs();
	if (err)
		goto free_extent_cache;
	err = register_shrinker(&f2fs_shrinker_info);
	if (err)
		goto free_sysfs;
	err = register_filesystem(&f2fs_fs_type);
	if (err)
		goto free_shrinker;
	f2fs_create_root_stats();
	err = f2fs_init_post_read_processing();
	if (err)
		goto free_root_stats;
	return 0;

free_root_stats:
	f2fs_destroy_root_stats();
	unregister_filesystem(&f2fs_fs_type);
free_shrinker:
	unregister_shrinker(&f2fs_shrinker_info);
free_sysfs:
	f2fs_exit_sysfs();
free_extent_cache:
	f2fs_destroy_extent_cache();
free_checkpoint_caches:
	f2fs_destroy_checkpoint_caches();
free_segment_manager_caches:
	f2fs_destroy_segment_manager_caches();
free_node_manager_caches:
	f2fs_destroy_node_manager_caches();
free_inodecache:
	destroy_inodecache();
fail:
	return err;
}

static void __exit exit_f2fs_fs(void)
{
	f2fs_destroy_post_read_processing();
	f2fs_destroy_root_stats();
	unregister_filesystem(&f2fs_fs_type);
	unregister_shrinker(&f2fs_shrinker_info);
	f2fs_exit_sysfs();
	f2fs_destroy_extent_cache();
	f2fs_destroy_checkpoint_caches();
	f2fs_destroy_segment_manager_caches();
	f2fs_destroy_node_manager_caches();
	destroy_inodecache();
	f2fs_destroy_trace_ios();
}

module_init(init_f2fs_fs)
module_exit(exit_f2fs_fs)

MODULE_AUTHOR("Samsung Electronics's Praesto Team");
MODULE_DESCRIPTION("Flash Friendly File System");
MODULE_LICENSE("GPL");
<|MERGE_RESOLUTION|>--- conflicted
+++ resolved
@@ -599,19 +599,11 @@
 #else
 		case Opt_fault_injection:
 			f2fs_info(sbi, "fault_injection options not supported");
-<<<<<<< HEAD
 			break;
 
 		case Opt_fault_type:
 			f2fs_info(sbi, "fault_type options not supported");
 			break;
-=======
-			break;
-
-		case Opt_fault_type:
-			f2fs_info(sbi, "fault_type options not supported");
-			break;
->>>>>>> 75337a6f
 #endif
 		case Opt_lazytime:
 			sb->s_flags |= SB_LAZYTIME;
@@ -1018,7 +1010,6 @@
 #endif
 	}
 	kvfree(sbi->devs);
-<<<<<<< HEAD
 }
 
 static void f2fs_umount_end(struct super_block *sb, int flags)
@@ -1040,8 +1031,6 @@
 			mutex_unlock(&sbi->gc_mutex);
 		}
 	}
-=======
->>>>>>> 75337a6f
 }
 
 static void f2fs_put_super(struct super_block *sb)
@@ -2489,15 +2478,12 @@
 			f2fs_info(sbi, "Invalid SB checksum value: %u", crc);
 			return -EFSCORRUPTED;
 		}
-<<<<<<< HEAD
 	}
 
 	if (le32_to_cpu(raw_super->magic) != F2FS_SUPER_MAGIC) {
 		f2fs_info(sbi, "Magic Mismatch, valid(0x%x) - read(0x%x)",
 			  F2FS_SUPER_MAGIC, le32_to_cpu(raw_super->magic));
 		return -EINVAL;
-=======
->>>>>>> 75337a6f
 	}
 
 	/* Currently, support only 4KB page cache size */
@@ -2932,10 +2918,7 @@
 		if (err) {
 			f2fs_err(sbi, "Can't find valid F2FS filesystem in %dth superblock",
 				 block + 1);
-<<<<<<< HEAD
-=======
 			err = -EFSCORRUPTED;
->>>>>>> 75337a6f
 			brelse(bh);
 			continue;
 		}
