// SPDX-License-Identifier: GPL-2.0
/*
 * fs/f2fs/super.c
 *
 * Copyright (c) 2012 Samsung Electronics Co., Ltd.
 *             http://www.samsung.com/
 */
#include <linux/module.h>
#include <linux/init.h>
#include <linux/fs.h>
#include <linux/statfs.h>
#include <linux/buffer_head.h>
#include <linux/backing-dev.h>
#include <linux/kthread.h>
#include <linux/parser.h>
#include <linux/mount.h>
#include <linux/seq_file.h>
#include <linux/proc_fs.h>
#include <linux/random.h>
#include <linux/exportfs.h>
#include <linux/blkdev.h>
#include <linux/quotaops.h>
#include <linux/f2fs_fs.h>
#include <linux/sysfs.h>
#include <linux/quota.h>
#include <linux/unicode.h>

#include "f2fs.h"
#include "node.h"
#include "segment.h"
#include "xattr.h"
#include "gc.h"
#include "trace.h"

#define CREATE_TRACE_POINTS
#include <trace/events/f2fs.h>

static struct kmem_cache *f2fs_inode_cachep;

#ifdef CONFIG_F2FS_FAULT_INJECTION

const char *f2fs_fault_name[FAULT_MAX] = {
	[FAULT_KMALLOC]		= "kmalloc",
	[FAULT_KVMALLOC]	= "kvmalloc",
	[FAULT_PAGE_ALLOC]	= "page alloc",
	[FAULT_PAGE_GET]	= "page get",
	[FAULT_ALLOC_BIO]	= "alloc bio",
	[FAULT_ALLOC_NID]	= "alloc nid",
	[FAULT_ORPHAN]		= "orphan",
	[FAULT_BLOCK]		= "no more block",
	[FAULT_DIR_DEPTH]	= "too big dir depth",
	[FAULT_EVICT_INODE]	= "evict_inode fail",
	[FAULT_TRUNCATE]	= "truncate fail",
	[FAULT_READ_IO]		= "read IO error",
	[FAULT_CHECKPOINT]	= "checkpoint error",
	[FAULT_DISCARD]		= "discard error",
	[FAULT_WRITE_IO]	= "write IO error",
};

void f2fs_build_fault_attr(struct f2fs_sb_info *sbi, unsigned int rate,
							unsigned int type)
{
	struct f2fs_fault_info *ffi = &F2FS_OPTION(sbi).fault_info;

	if (rate) {
		atomic_set(&ffi->inject_ops, 0);
		ffi->inject_rate = rate;
	}

	if (type)
		ffi->inject_type = type;

	if (!rate && !type)
		memset(ffi, 0, sizeof(struct f2fs_fault_info));
}
#endif

/* f2fs-wide shrinker description */
static struct shrinker f2fs_shrinker_info = {
	.scan_objects = f2fs_shrink_scan,
	.count_objects = f2fs_shrink_count,
	.seeks = DEFAULT_SEEKS,
};

enum {
	Opt_gc_background,
	Opt_disable_roll_forward,
	Opt_norecovery,
	Opt_discard,
	Opt_nodiscard,
	Opt_noheap,
	Opt_heap,
	Opt_user_xattr,
	Opt_nouser_xattr,
	Opt_acl,
	Opt_noacl,
	Opt_active_logs,
	Opt_disable_ext_identify,
	Opt_inline_xattr,
	Opt_noinline_xattr,
	Opt_inline_xattr_size,
	Opt_inline_data,
	Opt_inline_dentry,
	Opt_noinline_dentry,
	Opt_flush_merge,
	Opt_noflush_merge,
	Opt_nobarrier,
	Opt_fastboot,
	Opt_extent_cache,
	Opt_noextent_cache,
	Opt_noinline_data,
	Opt_data_flush,
	Opt_reserve_root,
	Opt_resgid,
	Opt_resuid,
	Opt_mode,
	Opt_io_size_bits,
	Opt_fault_injection,
	Opt_fault_type,
	Opt_lazytime,
	Opt_nolazytime,
	Opt_quota,
	Opt_noquota,
	Opt_usrquota,
	Opt_grpquota,
	Opt_prjquota,
	Opt_usrjquota,
	Opt_grpjquota,
	Opt_prjjquota,
	Opt_offusrjquota,
	Opt_offgrpjquota,
	Opt_offprjjquota,
	Opt_jqfmt_vfsold,
	Opt_jqfmt_vfsv0,
	Opt_jqfmt_vfsv1,
	Opt_whint,
	Opt_alloc,
	Opt_fsync,
	Opt_test_dummy_encryption,
	Opt_inlinecrypt,
	Opt_checkpoint_disable,
	Opt_checkpoint_disable_cap,
	Opt_checkpoint_disable_cap_perc,
	Opt_checkpoint_enable,
	Opt_compress_algorithm,
	Opt_compress_log_size,
	Opt_compress_extension,
	Opt_err,
};

static match_table_t f2fs_tokens = {
	{Opt_gc_background, "background_gc=%s"},
	{Opt_disable_roll_forward, "disable_roll_forward"},
	{Opt_norecovery, "norecovery"},
	{Opt_discard, "discard"},
	{Opt_nodiscard, "nodiscard"},
	{Opt_noheap, "no_heap"},
	{Opt_heap, "heap"},
	{Opt_user_xattr, "user_xattr"},
	{Opt_nouser_xattr, "nouser_xattr"},
	{Opt_acl, "acl"},
	{Opt_noacl, "noacl"},
	{Opt_active_logs, "active_logs=%u"},
	{Opt_disable_ext_identify, "disable_ext_identify"},
	{Opt_inline_xattr, "inline_xattr"},
	{Opt_noinline_xattr, "noinline_xattr"},
	{Opt_inline_xattr_size, "inline_xattr_size=%u"},
	{Opt_inline_data, "inline_data"},
	{Opt_inline_dentry, "inline_dentry"},
	{Opt_noinline_dentry, "noinline_dentry"},
	{Opt_flush_merge, "flush_merge"},
	{Opt_noflush_merge, "noflush_merge"},
	{Opt_nobarrier, "nobarrier"},
	{Opt_fastboot, "fastboot"},
	{Opt_extent_cache, "extent_cache"},
	{Opt_noextent_cache, "noextent_cache"},
	{Opt_noinline_data, "noinline_data"},
	{Opt_data_flush, "data_flush"},
	{Opt_reserve_root, "reserve_root=%u"},
	{Opt_resgid, "resgid=%u"},
	{Opt_resuid, "resuid=%u"},
	{Opt_mode, "mode=%s"},
	{Opt_io_size_bits, "io_bits=%u"},
	{Opt_fault_injection, "fault_injection=%u"},
	{Opt_fault_type, "fault_type=%u"},
	{Opt_lazytime, "lazytime"},
	{Opt_nolazytime, "nolazytime"},
	{Opt_quota, "quota"},
	{Opt_noquota, "noquota"},
	{Opt_usrquota, "usrquota"},
	{Opt_grpquota, "grpquota"},
	{Opt_prjquota, "prjquota"},
	{Opt_usrjquota, "usrjquota=%s"},
	{Opt_grpjquota, "grpjquota=%s"},
	{Opt_prjjquota, "prjjquota=%s"},
	{Opt_offusrjquota, "usrjquota="},
	{Opt_offgrpjquota, "grpjquota="},
	{Opt_offprjjquota, "prjjquota="},
	{Opt_jqfmt_vfsold, "jqfmt=vfsold"},
	{Opt_jqfmt_vfsv0, "jqfmt=vfsv0"},
	{Opt_jqfmt_vfsv1, "jqfmt=vfsv1"},
	{Opt_whint, "whint_mode=%s"},
	{Opt_alloc, "alloc_mode=%s"},
	{Opt_fsync, "fsync_mode=%s"},
	{Opt_test_dummy_encryption, "test_dummy_encryption"},
	{Opt_inlinecrypt, "inlinecrypt"},
	{Opt_checkpoint_disable, "checkpoint=disable"},
	{Opt_checkpoint_disable_cap, "checkpoint=disable:%u"},
	{Opt_checkpoint_disable_cap_perc, "checkpoint=disable:%u%%"},
	{Opt_checkpoint_enable, "checkpoint=enable"},
	{Opt_compress_algorithm, "compress_algorithm=%s"},
	{Opt_compress_log_size, "compress_log_size=%u"},
	{Opt_compress_extension, "compress_extension=%s"},
	{Opt_err, NULL},
};

void f2fs_printk(struct f2fs_sb_info *sbi, const char *fmt, ...)
{
	struct va_format vaf;
	va_list args;
	int level;

	va_start(args, fmt);

	level = printk_get_level(fmt);
	vaf.fmt = printk_skip_level(fmt);
	vaf.va = &args;
	printk("%c%cF2FS-fs (%s): %pV\n",
	       KERN_SOH_ASCII, level, sbi->sb->s_id, &vaf);

	va_end(args);
}

#ifdef CONFIG_UNICODE
static const struct f2fs_sb_encodings {
	__u16 magic;
	char *name;
	char *version;
} f2fs_sb_encoding_map[] = {
	{F2FS_ENC_UTF8_12_1, "utf8", "12.1.0"},
};

static int f2fs_sb_read_encoding(const struct f2fs_super_block *sb,
				 const struct f2fs_sb_encodings **encoding,
				 __u16 *flags)
{
	__u16 magic = le16_to_cpu(sb->s_encoding);
	int i;

	for (i = 0; i < ARRAY_SIZE(f2fs_sb_encoding_map); i++)
		if (magic == f2fs_sb_encoding_map[i].magic)
			break;

	if (i >= ARRAY_SIZE(f2fs_sb_encoding_map))
		return -EINVAL;

	*encoding = &f2fs_sb_encoding_map[i];
	*flags = le16_to_cpu(sb->s_encoding_flags);

	return 0;
}
#endif

static inline void limit_reserve_root(struct f2fs_sb_info *sbi)
{
	block_t limit = min((sbi->user_block_count << 1) / 1000,
			sbi->user_block_count - sbi->reserved_blocks);

	/* limit is 0.2% */
	if (test_opt(sbi, RESERVE_ROOT) &&
			F2FS_OPTION(sbi).root_reserved_blocks > limit) {
		F2FS_OPTION(sbi).root_reserved_blocks = limit;
		f2fs_info(sbi, "Reduce reserved blocks for root = %u",
			  F2FS_OPTION(sbi).root_reserved_blocks);
	}
	if (!test_opt(sbi, RESERVE_ROOT) &&
		(!uid_eq(F2FS_OPTION(sbi).s_resuid,
				make_kuid(&init_user_ns, F2FS_DEF_RESUID)) ||
		!gid_eq(F2FS_OPTION(sbi).s_resgid,
				make_kgid(&init_user_ns, F2FS_DEF_RESGID))))
		f2fs_info(sbi, "Ignore s_resuid=%u, s_resgid=%u w/o reserve_root",
			  from_kuid_munged(&init_user_ns,
					   F2FS_OPTION(sbi).s_resuid),
			  from_kgid_munged(&init_user_ns,
					   F2FS_OPTION(sbi).s_resgid));
}

static void init_once(void *foo)
{
	struct f2fs_inode_info *fi = (struct f2fs_inode_info *) foo;

	inode_init_once(&fi->vfs_inode);
}

#ifdef CONFIG_QUOTA
static const char * const quotatypes[] = INITQFNAMES;
#define QTYPE2NAME(t) (quotatypes[t])
static int f2fs_set_qf_name(struct super_block *sb, int qtype,
							substring_t *args)
{
	struct f2fs_sb_info *sbi = F2FS_SB(sb);
	char *qname;
	int ret = -EINVAL;

	if (sb_any_quota_loaded(sb) && !F2FS_OPTION(sbi).s_qf_names[qtype]) {
		f2fs_err(sbi, "Cannot change journaled quota options when quota turned on");
		return -EINVAL;
	}
	if (f2fs_sb_has_quota_ino(sbi)) {
		f2fs_info(sbi, "QUOTA feature is enabled, so ignore qf_name");
		return 0;
	}

	qname = match_strdup(args);
	if (!qname) {
		f2fs_err(sbi, "Not enough memory for storing quotafile name");
		return -ENOMEM;
	}
	if (F2FS_OPTION(sbi).s_qf_names[qtype]) {
		if (strcmp(F2FS_OPTION(sbi).s_qf_names[qtype], qname) == 0)
			ret = 0;
		else
			f2fs_err(sbi, "%s quota file already specified",
				 QTYPE2NAME(qtype));
		goto errout;
	}
	if (strchr(qname, '/')) {
		f2fs_err(sbi, "quotafile must be on filesystem root");
		goto errout;
	}
	F2FS_OPTION(sbi).s_qf_names[qtype] = qname;
	set_opt(sbi, QUOTA);
	return 0;
errout:
	kvfree(qname);
	return ret;
}

static int f2fs_clear_qf_name(struct super_block *sb, int qtype)
{
	struct f2fs_sb_info *sbi = F2FS_SB(sb);

	if (sb_any_quota_loaded(sb) && F2FS_OPTION(sbi).s_qf_names[qtype]) {
		f2fs_err(sbi, "Cannot change journaled quota options when quota turned on");
		return -EINVAL;
	}
	kvfree(F2FS_OPTION(sbi).s_qf_names[qtype]);
	F2FS_OPTION(sbi).s_qf_names[qtype] = NULL;
	return 0;
}

static int f2fs_check_quota_options(struct f2fs_sb_info *sbi)
{
	/*
	 * We do the test below only for project quotas. 'usrquota' and
	 * 'grpquota' mount options are allowed even without quota feature
	 * to support legacy quotas in quota files.
	 */
	if (test_opt(sbi, PRJQUOTA) && !f2fs_sb_has_project_quota(sbi)) {
		f2fs_err(sbi, "Project quota feature not enabled. Cannot enable project quota enforcement.");
		return -1;
	}
	if (F2FS_OPTION(sbi).s_qf_names[USRQUOTA] ||
			F2FS_OPTION(sbi).s_qf_names[GRPQUOTA] ||
			F2FS_OPTION(sbi).s_qf_names[PRJQUOTA]) {
		if (test_opt(sbi, USRQUOTA) &&
				F2FS_OPTION(sbi).s_qf_names[USRQUOTA])
			clear_opt(sbi, USRQUOTA);

		if (test_opt(sbi, GRPQUOTA) &&
				F2FS_OPTION(sbi).s_qf_names[GRPQUOTA])
			clear_opt(sbi, GRPQUOTA);

		if (test_opt(sbi, PRJQUOTA) &&
				F2FS_OPTION(sbi).s_qf_names[PRJQUOTA])
			clear_opt(sbi, PRJQUOTA);

		if (test_opt(sbi, GRPQUOTA) || test_opt(sbi, USRQUOTA) ||
				test_opt(sbi, PRJQUOTA)) {
			f2fs_err(sbi, "old and new quota format mixing");
			return -1;
		}

		if (!F2FS_OPTION(sbi).s_jquota_fmt) {
			f2fs_err(sbi, "journaled quota format not specified");
			return -1;
		}
	}

	if (f2fs_sb_has_quota_ino(sbi) && F2FS_OPTION(sbi).s_jquota_fmt) {
		f2fs_info(sbi, "QUOTA feature is enabled, so ignore jquota_fmt");
		F2FS_OPTION(sbi).s_jquota_fmt = 0;
	}
	return 0;
}
#endif

static int parse_options(struct super_block *sb, char *options)
{
	struct f2fs_sb_info *sbi = F2FS_SB(sb);
	substring_t args[MAX_OPT_ARGS];
	unsigned char (*ext)[F2FS_EXTENSION_LEN];
	char *p, *name;
	int arg = 0, ext_cnt;
	kuid_t uid;
	kgid_t gid;
#ifdef CONFIG_QUOTA
	int ret;
#endif

	if (!options)
		return 0;

	while ((p = strsep(&options, ",")) != NULL) {
		int token;
		if (!*p)
			continue;
		/*
		 * Initialize args struct so we know whether arg was
		 * found; some options take optional arguments.
		 */
		args[0].to = args[0].from = NULL;
		token = match_token(p, f2fs_tokens, args);

		switch (token) {
		case Opt_gc_background:
			name = match_strdup(&args[0]);

			if (!name)
				return -ENOMEM;
			if (strlen(name) == 2 && !strncmp(name, "on", 2)) {
				set_opt(sbi, BG_GC);
				clear_opt(sbi, FORCE_FG_GC);
			} else if (strlen(name) == 3 && !strncmp(name, "off", 3)) {
				clear_opt(sbi, BG_GC);
				clear_opt(sbi, FORCE_FG_GC);
			} else if (strlen(name) == 4 && !strncmp(name, "sync", 4)) {
				set_opt(sbi, BG_GC);
				set_opt(sbi, FORCE_FG_GC);
			} else {
				kvfree(name);
				return -EINVAL;
			}
			kvfree(name);
			break;
		case Opt_disable_roll_forward:
			set_opt(sbi, DISABLE_ROLL_FORWARD);
			break;
		case Opt_norecovery:
			/* this option mounts f2fs with ro */
			set_opt(sbi, DISABLE_ROLL_FORWARD);
			if (!f2fs_readonly(sb))
				return -EINVAL;
			break;
		case Opt_discard:
			set_opt(sbi, DISCARD);
			break;
		case Opt_nodiscard:
			if (f2fs_sb_has_blkzoned(sbi)) {
				f2fs_warn(sbi, "discard is required for zoned block devices");
				return -EINVAL;
			}
			clear_opt(sbi, DISCARD);
			break;
		case Opt_noheap:
			set_opt(sbi, NOHEAP);
			break;
		case Opt_heap:
			clear_opt(sbi, NOHEAP);
			break;
#ifdef CONFIG_F2FS_FS_XATTR
		case Opt_user_xattr:
			set_opt(sbi, XATTR_USER);
			break;
		case Opt_nouser_xattr:
			clear_opt(sbi, XATTR_USER);
			break;
		case Opt_inline_xattr:
			set_opt(sbi, INLINE_XATTR);
			break;
		case Opt_noinline_xattr:
			clear_opt(sbi, INLINE_XATTR);
			break;
		case Opt_inline_xattr_size:
			if (args->from && match_int(args, &arg))
				return -EINVAL;
			set_opt(sbi, INLINE_XATTR_SIZE);
			F2FS_OPTION(sbi).inline_xattr_size = arg;
			break;
#else
		case Opt_user_xattr:
			f2fs_info(sbi, "user_xattr options not supported");
			break;
		case Opt_nouser_xattr:
			f2fs_info(sbi, "nouser_xattr options not supported");
			break;
		case Opt_inline_xattr:
			f2fs_info(sbi, "inline_xattr options not supported");
			break;
		case Opt_noinline_xattr:
			f2fs_info(sbi, "noinline_xattr options not supported");
			break;
#endif
#ifdef CONFIG_F2FS_FS_POSIX_ACL
		case Opt_acl:
			set_opt(sbi, POSIX_ACL);
			break;
		case Opt_noacl:
			clear_opt(sbi, POSIX_ACL);
			break;
#else
		case Opt_acl:
			f2fs_info(sbi, "acl options not supported");
			break;
		case Opt_noacl:
			f2fs_info(sbi, "noacl options not supported");
			break;
#endif
		case Opt_active_logs:
			if (args->from && match_int(args, &arg))
				return -EINVAL;
			if (arg != 2 && arg != 4 && arg != NR_CURSEG_TYPE)
				return -EINVAL;
			F2FS_OPTION(sbi).active_logs = arg;
			break;
		case Opt_disable_ext_identify:
			set_opt(sbi, DISABLE_EXT_IDENTIFY);
			break;
		case Opt_inline_data:
			set_opt(sbi, INLINE_DATA);
			break;
		case Opt_inline_dentry:
			set_opt(sbi, INLINE_DENTRY);
			break;
		case Opt_noinline_dentry:
			clear_opt(sbi, INLINE_DENTRY);
			break;
		case Opt_flush_merge:
			set_opt(sbi, FLUSH_MERGE);
			break;
		case Opt_noflush_merge:
			clear_opt(sbi, FLUSH_MERGE);
			break;
		case Opt_nobarrier:
			set_opt(sbi, NOBARRIER);
			break;
		case Opt_fastboot:
			set_opt(sbi, FASTBOOT);
			break;
		case Opt_extent_cache:
			set_opt(sbi, EXTENT_CACHE);
			break;
		case Opt_noextent_cache:
			clear_opt(sbi, EXTENT_CACHE);
			break;
		case Opt_noinline_data:
			clear_opt(sbi, INLINE_DATA);
			break;
		case Opt_data_flush:
			set_opt(sbi, DATA_FLUSH);
			break;
		case Opt_reserve_root:
			if (args->from && match_int(args, &arg))
				return -EINVAL;
			if (test_opt(sbi, RESERVE_ROOT)) {
				f2fs_info(sbi, "Preserve previous reserve_root=%u",
					  F2FS_OPTION(sbi).root_reserved_blocks);
			} else {
				F2FS_OPTION(sbi).root_reserved_blocks = arg;
				set_opt(sbi, RESERVE_ROOT);
			}
			break;
		case Opt_resuid:
			if (args->from && match_int(args, &arg))
				return -EINVAL;
			uid = make_kuid(current_user_ns(), arg);
			if (!uid_valid(uid)) {
				f2fs_err(sbi, "Invalid uid value %d", arg);
				return -EINVAL;
			}
			F2FS_OPTION(sbi).s_resuid = uid;
			break;
		case Opt_resgid:
			if (args->from && match_int(args, &arg))
				return -EINVAL;
			gid = make_kgid(current_user_ns(), arg);
			if (!gid_valid(gid)) {
				f2fs_err(sbi, "Invalid gid value %d", arg);
				return -EINVAL;
			}
			F2FS_OPTION(sbi).s_resgid = gid;
			break;
		case Opt_mode:
			name = match_strdup(&args[0]);

			if (!name)
				return -ENOMEM;
			if (strlen(name) == 8 &&
					!strncmp(name, "adaptive", 8)) {
				if (f2fs_sb_has_blkzoned(sbi)) {
					f2fs_warn(sbi, "adaptive mode is not allowed with zoned block device feature");
					kvfree(name);
					return -EINVAL;
				}
				set_opt_mode(sbi, F2FS_MOUNT_ADAPTIVE);
			} else if (strlen(name) == 3 &&
					!strncmp(name, "lfs", 3)) {
				set_opt_mode(sbi, F2FS_MOUNT_LFS);
			} else {
				kvfree(name);
				return -EINVAL;
			}
			kvfree(name);
			break;
		case Opt_io_size_bits:
			if (args->from && match_int(args, &arg))
				return -EINVAL;
			if (arg <= 0 || arg > __ilog2_u32(BIO_MAX_PAGES)) {
				f2fs_warn(sbi, "Not support %d, larger than %d",
					  1 << arg, BIO_MAX_PAGES);
				return -EINVAL;
			}
			F2FS_OPTION(sbi).write_io_size_bits = arg;
			break;
#ifdef CONFIG_F2FS_FAULT_INJECTION
		case Opt_fault_injection:
			if (args->from && match_int(args, &arg))
				return -EINVAL;
			f2fs_build_fault_attr(sbi, arg, F2FS_ALL_FAULT_TYPE);
			set_opt(sbi, FAULT_INJECTION);
			break;

		case Opt_fault_type:
			if (args->from && match_int(args, &arg))
				return -EINVAL;
			f2fs_build_fault_attr(sbi, 0, arg);
			set_opt(sbi, FAULT_INJECTION);
			break;
#else
		case Opt_fault_injection:
			f2fs_info(sbi, "fault_injection options not supported");
			break;

		case Opt_fault_type:
			f2fs_info(sbi, "fault_type options not supported");
			break;
#endif
		case Opt_lazytime:
			sb->s_flags |= MS_LAZYTIME;
			break;
		case Opt_nolazytime:
			sb->s_flags &= ~MS_LAZYTIME;
			break;
#ifdef CONFIG_QUOTA
		case Opt_quota:
		case Opt_usrquota:
			set_opt(sbi, USRQUOTA);
			break;
		case Opt_grpquota:
			set_opt(sbi, GRPQUOTA);
			break;
		case Opt_prjquota:
			set_opt(sbi, PRJQUOTA);
			break;
		case Opt_usrjquota:
			ret = f2fs_set_qf_name(sb, USRQUOTA, &args[0]);
			if (ret)
				return ret;
			break;
		case Opt_grpjquota:
			ret = f2fs_set_qf_name(sb, GRPQUOTA, &args[0]);
			if (ret)
				return ret;
			break;
		case Opt_prjjquota:
			ret = f2fs_set_qf_name(sb, PRJQUOTA, &args[0]);
			if (ret)
				return ret;
			break;
		case Opt_offusrjquota:
			ret = f2fs_clear_qf_name(sb, USRQUOTA);
			if (ret)
				return ret;
			break;
		case Opt_offgrpjquota:
			ret = f2fs_clear_qf_name(sb, GRPQUOTA);
			if (ret)
				return ret;
			break;
		case Opt_offprjjquota:
			ret = f2fs_clear_qf_name(sb, PRJQUOTA);
			if (ret)
				return ret;
			break;
		case Opt_jqfmt_vfsold:
			F2FS_OPTION(sbi).s_jquota_fmt = QFMT_VFS_OLD;
			break;
		case Opt_jqfmt_vfsv0:
			F2FS_OPTION(sbi).s_jquota_fmt = QFMT_VFS_V0;
			break;
		case Opt_jqfmt_vfsv1:
			F2FS_OPTION(sbi).s_jquota_fmt = QFMT_VFS_V1;
			break;
		case Opt_noquota:
			clear_opt(sbi, QUOTA);
			clear_opt(sbi, USRQUOTA);
			clear_opt(sbi, GRPQUOTA);
			clear_opt(sbi, PRJQUOTA);
			break;
#else
		case Opt_quota:
		case Opt_usrquota:
		case Opt_grpquota:
		case Opt_prjquota:
		case Opt_usrjquota:
		case Opt_grpjquota:
		case Opt_prjjquota:
		case Opt_offusrjquota:
		case Opt_offgrpjquota:
		case Opt_offprjjquota:
		case Opt_jqfmt_vfsold:
		case Opt_jqfmt_vfsv0:
		case Opt_jqfmt_vfsv1:
		case Opt_noquota:
			f2fs_info(sbi, "quota operations not supported");
			break;
#endif
		case Opt_whint:
			name = match_strdup(&args[0]);
			if (!name)
				return -ENOMEM;
			if (strlen(name) == 10 &&
					!strncmp(name, "user-based", 10)) {
				F2FS_OPTION(sbi).whint_mode = WHINT_MODE_USER;
			} else if (strlen(name) == 3 &&
					!strncmp(name, "off", 3)) {
				F2FS_OPTION(sbi).whint_mode = WHINT_MODE_OFF;
			} else if (strlen(name) == 8 &&
					!strncmp(name, "fs-based", 8)) {
				F2FS_OPTION(sbi).whint_mode = WHINT_MODE_FS;
			} else {
				kvfree(name);
				return -EINVAL;
			}
			kvfree(name);
			break;
		case Opt_alloc:
			name = match_strdup(&args[0]);
			if (!name)
				return -ENOMEM;

			if (strlen(name) == 7 &&
					!strncmp(name, "default", 7)) {
				F2FS_OPTION(sbi).alloc_mode = ALLOC_MODE_DEFAULT;
			} else if (strlen(name) == 5 &&
					!strncmp(name, "reuse", 5)) {
				F2FS_OPTION(sbi).alloc_mode = ALLOC_MODE_REUSE;
			} else {
				kvfree(name);
				return -EINVAL;
			}
			kvfree(name);
			break;
		case Opt_fsync:
			name = match_strdup(&args[0]);
			if (!name)
				return -ENOMEM;
			if (strlen(name) == 5 &&
					!strncmp(name, "posix", 5)) {
				F2FS_OPTION(sbi).fsync_mode = FSYNC_MODE_POSIX;
			} else if (strlen(name) == 6 &&
					!strncmp(name, "strict", 6)) {
				F2FS_OPTION(sbi).fsync_mode = FSYNC_MODE_STRICT;
			} else if (strlen(name) == 9 &&
					!strncmp(name, "nobarrier", 9)) {
				F2FS_OPTION(sbi).fsync_mode =
							FSYNC_MODE_NOBARRIER;
			} else {
				kvfree(name);
				return -EINVAL;
			}
			kvfree(name);
			break;
		case Opt_test_dummy_encryption:
#ifdef CONFIG_FS_ENCRYPTION
			if (!f2fs_sb_has_encrypt(sbi)) {
				f2fs_err(sbi, "Encrypt feature is off");
				return -EINVAL;
			}

			F2FS_OPTION(sbi).test_dummy_encryption = true;
			f2fs_info(sbi, "Test dummy encryption mode enabled");
#else
			f2fs_info(sbi, "Test dummy encryption mount option ignored");
#endif
			break;
		case Opt_inlinecrypt:
#ifdef CONFIG_FS_ENCRYPTION_INLINE_CRYPT
			F2FS_OPTION(sbi).inlinecrypt = true;
#else
			f2fs_info(sbi, "inline encryption not supported");
#endif
			break;
		case Opt_checkpoint_disable_cap_perc:
			if (args->from && match_int(args, &arg))
				return -EINVAL;
			if (arg < 0 || arg > 100)
				return -EINVAL;
			if (arg == 100)
				F2FS_OPTION(sbi).unusable_cap =
					sbi->user_block_count;
			else
				F2FS_OPTION(sbi).unusable_cap =
					(sbi->user_block_count / 100) *	arg;
			set_opt(sbi, DISABLE_CHECKPOINT);
			break;
		case Opt_checkpoint_disable_cap:
			if (args->from && match_int(args, &arg))
				return -EINVAL;
			F2FS_OPTION(sbi).unusable_cap = arg;
			set_opt(sbi, DISABLE_CHECKPOINT);
			break;
		case Opt_checkpoint_disable:
			set_opt(sbi, DISABLE_CHECKPOINT);
			break;
		case Opt_checkpoint_enable:
			clear_opt(sbi, DISABLE_CHECKPOINT);
			break;
		case Opt_compress_algorithm:
			if (!f2fs_sb_has_compression(sbi)) {
				f2fs_err(sbi, "Compression feature if off");
				return -EINVAL;
			}
			name = match_strdup(&args[0]);
			if (!name)
				return -ENOMEM;
			if (strlen(name) == 3 && !strcmp(name, "lzo")) {
				F2FS_OPTION(sbi).compress_algorithm =
								COMPRESS_LZO;
			} else if (strlen(name) == 3 &&
					!strcmp(name, "lz4")) {
				F2FS_OPTION(sbi).compress_algorithm =
								COMPRESS_LZ4;
			} else {
				kfree(name);
				return -EINVAL;
			}
			kfree(name);
			break;
		case Opt_compress_log_size:
			if (!f2fs_sb_has_compression(sbi)) {
				f2fs_err(sbi, "Compression feature is off");
				return -EINVAL;
			}
			if (args->from && match_int(args, &arg))
				return -EINVAL;
			if (arg < MIN_COMPRESS_LOG_SIZE ||
				arg > MAX_COMPRESS_LOG_SIZE) {
				f2fs_err(sbi,
					"Compress cluster log size is out of range");
				return -EINVAL;
			}
			F2FS_OPTION(sbi).compress_log_size = arg;
			break;
		case Opt_compress_extension:
			if (!f2fs_sb_has_compression(sbi)) {
				f2fs_err(sbi, "Compression feature is off");
				return -EINVAL;
			}
			name = match_strdup(&args[0]);
			if (!name)
				return -ENOMEM;

			ext = F2FS_OPTION(sbi).extensions;
			ext_cnt = F2FS_OPTION(sbi).compress_ext_cnt;

			if (strlen(name) >= F2FS_EXTENSION_LEN ||
				ext_cnt >= COMPRESS_EXT_NUM) {
				f2fs_err(sbi,
					"invalid extension length/number");
				kfree(name);
				return -EINVAL;
			}

			strcpy(ext[ext_cnt], name);
			F2FS_OPTION(sbi).compress_ext_cnt++;
			kfree(name);
			break;
		default:
			f2fs_err(sbi, "Unrecognized mount option \"%s\" or missing value",
				 p);
			return -EINVAL;
		}
	}
#ifdef CONFIG_QUOTA
	if (f2fs_check_quota_options(sbi))
		return -EINVAL;
#else
	if (f2fs_sb_has_quota_ino(sbi) && !f2fs_readonly(sbi->sb)) {
		f2fs_info(sbi, "Filesystem with quota feature cannot be mounted RDWR without CONFIG_QUOTA");
		return -EINVAL;
	}
	if (f2fs_sb_has_project_quota(sbi) && !f2fs_readonly(sbi->sb)) {
		f2fs_err(sbi, "Filesystem with project quota feature cannot be mounted RDWR without CONFIG_QUOTA");
		return -EINVAL;
	}
#endif
#ifndef CONFIG_UNICODE
	if (f2fs_sb_has_casefold(sbi)) {
		f2fs_err(sbi,
			"Filesystem with casefold feature cannot be mounted without CONFIG_UNICODE");
		return -EINVAL;
	}
#endif

	if (F2FS_IO_SIZE_BITS(sbi) && !test_opt(sbi, LFS)) {
		f2fs_err(sbi, "Should set mode=lfs with %uKB-sized IO",
			 F2FS_IO_SIZE_KB(sbi));
		return -EINVAL;
	}

	if (test_opt(sbi, INLINE_XATTR_SIZE)) {
		int min_size, max_size;

		if (!f2fs_sb_has_extra_attr(sbi) ||
			!f2fs_sb_has_flexible_inline_xattr(sbi)) {
			f2fs_err(sbi, "extra_attr or flexible_inline_xattr feature is off");
			return -EINVAL;
		}
		if (!test_opt(sbi, INLINE_XATTR)) {
			f2fs_err(sbi, "inline_xattr_size option should be set with inline_xattr option");
			return -EINVAL;
		}

		min_size = sizeof(struct f2fs_xattr_header) / sizeof(__le32);
		max_size = MAX_INLINE_XATTR_SIZE;

		if (F2FS_OPTION(sbi).inline_xattr_size < min_size ||
				F2FS_OPTION(sbi).inline_xattr_size > max_size) {
			f2fs_err(sbi, "inline xattr size is out of range: %d ~ %d",
				 min_size, max_size);
			return -EINVAL;
		}
	}

	if (test_opt(sbi, DISABLE_CHECKPOINT) && test_opt(sbi, LFS)) {
		f2fs_err(sbi, "LFS not compatible with checkpoint=disable\n");
		return -EINVAL;
	}

	/* Not pass down write hints if the number of active logs is lesser
	 * than NR_CURSEG_TYPE.
	 */
	if (F2FS_OPTION(sbi).active_logs != NR_CURSEG_TYPE)
		F2FS_OPTION(sbi).whint_mode = WHINT_MODE_OFF;
	return 0;
}

static struct inode *f2fs_alloc_inode(struct super_block *sb)
{
	struct f2fs_inode_info *fi;

	fi = kmem_cache_alloc(f2fs_inode_cachep, GFP_F2FS_ZERO);
	if (!fi)
		return NULL;

	init_once((void *) fi);

	/* Initialize f2fs-specific inode info */
	atomic_set(&fi->dirty_pages, 0);
	init_rwsem(&fi->i_sem);
	INIT_LIST_HEAD(&fi->dirty_list);
	INIT_LIST_HEAD(&fi->gdirty_list);
	INIT_LIST_HEAD(&fi->inmem_ilist);
	INIT_LIST_HEAD(&fi->inmem_pages);
	mutex_init(&fi->inmem_lock);
	init_rwsem(&fi->i_gc_rwsem[READ]);
	init_rwsem(&fi->i_gc_rwsem[WRITE]);
	init_rwsem(&fi->i_mmap_sem);
	init_rwsem(&fi->i_xattr_sem);

	/* Will be used by directory only */
	fi->i_dir_level = F2FS_SB(sb)->dir_level;

	return &fi->vfs_inode;
}

static int f2fs_drop_inode(struct inode *inode)
{
	struct f2fs_sb_info *sbi = F2FS_I_SB(inode);
	int ret;

	/*
	 * during filesystem shutdown, if checkpoint is disabled,
	 * drop useless meta/node dirty pages.
	 */
	if (unlikely(is_sbi_flag_set(sbi, SBI_CP_DISABLED))) {
		if (inode->i_ino == F2FS_NODE_INO(sbi) ||
			inode->i_ino == F2FS_META_INO(sbi)) {
			trace_f2fs_drop_inode(inode, 1);
			return 1;
		}
	}

	/*
	 * This is to avoid a deadlock condition like below.
	 * writeback_single_inode(inode)
	 *  - f2fs_write_data_page
	 *    - f2fs_gc -> iput -> evict
	 *       - inode_wait_for_writeback(inode)
	 */
	if ((!inode_unhashed(inode) && inode->i_state & I_SYNC)) {
		if (!inode->i_nlink && !is_bad_inode(inode)) {
			/* to avoid evict_inode call simultaneously */
			atomic_inc(&inode->i_count);
			spin_unlock(&inode->i_lock);

			/* some remained atomic pages should discarded */
			if (f2fs_is_atomic_file(inode))
				f2fs_drop_inmem_pages(inode);

			/* should remain fi->extent_tree for writepage */
			f2fs_destroy_extent_node(inode);

			sb_start_intwrite(inode->i_sb);
			f2fs_i_size_write(inode, 0);

			f2fs_submit_merged_write_cond(F2FS_I_SB(inode),
					inode, NULL, 0, DATA);
			truncate_inode_pages_final(inode->i_mapping);

			if (F2FS_HAS_BLOCKS(inode))
				f2fs_truncate(inode);

			sb_end_intwrite(inode->i_sb);

			spin_lock(&inode->i_lock);
			atomic_dec(&inode->i_count);
		}
		trace_f2fs_drop_inode(inode, 0);
		return 0;
	}
	ret = generic_drop_inode(inode);
	if (!ret)
		ret = fscrypt_drop_inode(inode);
	trace_f2fs_drop_inode(inode, ret);
	return ret;
}

int f2fs_inode_dirtied(struct inode *inode, bool sync)
{
	struct f2fs_sb_info *sbi = F2FS_I_SB(inode);
	int ret = 0;

	spin_lock(&sbi->inode_lock[DIRTY_META]);
	if (is_inode_flag_set(inode, FI_DIRTY_INODE)) {
		ret = 1;
	} else {
		set_inode_flag(inode, FI_DIRTY_INODE);
		stat_inc_dirty_inode(sbi, DIRTY_META);
	}
	if (sync && list_empty(&F2FS_I(inode)->gdirty_list)) {
		list_add_tail(&F2FS_I(inode)->gdirty_list,
				&sbi->inode_list[DIRTY_META]);
		inc_page_count(sbi, F2FS_DIRTY_IMETA);
	}
	spin_unlock(&sbi->inode_lock[DIRTY_META]);
	return ret;
}

void f2fs_inode_synced(struct inode *inode)
{
	struct f2fs_sb_info *sbi = F2FS_I_SB(inode);

	spin_lock(&sbi->inode_lock[DIRTY_META]);
	if (!is_inode_flag_set(inode, FI_DIRTY_INODE)) {
		spin_unlock(&sbi->inode_lock[DIRTY_META]);
		return;
	}
	if (!list_empty(&F2FS_I(inode)->gdirty_list)) {
		list_del_init(&F2FS_I(inode)->gdirty_list);
		dec_page_count(sbi, F2FS_DIRTY_IMETA);
	}
	clear_inode_flag(inode, FI_DIRTY_INODE);
	clear_inode_flag(inode, FI_AUTO_RECOVER);
	stat_dec_dirty_inode(F2FS_I_SB(inode), DIRTY_META);
	spin_unlock(&sbi->inode_lock[DIRTY_META]);
}

/*
 * f2fs_dirty_inode() is called from __mark_inode_dirty()
 *
 * We should call set_dirty_inode to write the dirty inode through write_inode.
 */
static void f2fs_dirty_inode(struct inode *inode, int flags)
{
	struct f2fs_sb_info *sbi = F2FS_I_SB(inode);

	if (inode->i_ino == F2FS_NODE_INO(sbi) ||
			inode->i_ino == F2FS_META_INO(sbi))
		return;

	if (flags == I_DIRTY_TIME)
		return;

	if (is_inode_flag_set(inode, FI_AUTO_RECOVER))
		clear_inode_flag(inode, FI_AUTO_RECOVER);

	f2fs_inode_dirtied(inode, false);
}

static void f2fs_i_callback(struct rcu_head *head)
{
	struct inode *inode = container_of(head, struct inode, i_rcu);

	fscrypt_free_inode(inode);

	kmem_cache_free(f2fs_inode_cachep, F2FS_I(inode));
}

static void f2fs_destroy_inode(struct inode *inode)
{
	call_rcu(&inode->i_rcu, f2fs_i_callback);
}

static void destroy_percpu_info(struct f2fs_sb_info *sbi)
{
	percpu_counter_destroy(&sbi->alloc_valid_block_count);
	percpu_counter_destroy(&sbi->total_valid_inode_count);
}

static void destroy_device_list(struct f2fs_sb_info *sbi)
{
	int i;

	for (i = 0; i < sbi->s_ndevs; i++) {
		blkdev_put(FDEV(i).bdev, FMODE_EXCL);
#ifdef CONFIG_BLK_DEV_ZONED
		kvfree(FDEV(i).blkz_seq);
#endif
	}
	kvfree(sbi->devs);
}

static void f2fs_put_super(struct super_block *sb)
{
	struct f2fs_sb_info *sbi = F2FS_SB(sb);
	int i;
	bool dropped;

	f2fs_quota_off_umount(sb);

	/* prevent remaining shrinker jobs */
	mutex_lock(&sbi->umount_mutex);

	/*
	 * We don't need to do checkpoint when superblock is clean.
	 * But, the previous checkpoint was not done by umount, it needs to do
	 * clean checkpoint again.
	 */
	if ((is_sbi_flag_set(sbi, SBI_IS_DIRTY) ||
			!is_set_ckpt_flags(sbi, CP_UMOUNT_FLAG))) {
		struct cp_control cpc = {
			.reason = CP_UMOUNT,
		};
		f2fs_write_checkpoint(sbi, &cpc);
	}

	/* be sure to wait for any on-going discard commands */
	dropped = f2fs_issue_discard_timeout(sbi);

	if ((f2fs_hw_support_discard(sbi) || f2fs_hw_should_discard(sbi)) &&
					!sbi->discard_blks && !dropped) {
		struct cp_control cpc = {
			.reason = CP_UMOUNT | CP_TRIMMED,
		};
		f2fs_write_checkpoint(sbi, &cpc);
	}

	/*
	 * normally superblock is clean, so we need to release this.
	 * In addition, EIO will skip do checkpoint, we need this as well.
	 */
	f2fs_release_ino_entry(sbi, true);

	f2fs_leave_shrinker(sbi);
	mutex_unlock(&sbi->umount_mutex);

	/* our cp_error case, we can wait for any writeback page */
	f2fs_flush_merged_writes(sbi);

	f2fs_wait_on_all_pages_writeback(sbi);

	f2fs_bug_on(sbi, sbi->fsync_node_num);

	iput(sbi->node_inode);
	sbi->node_inode = NULL;

	iput(sbi->meta_inode);
	sbi->meta_inode = NULL;

	/*
	 * iput() can update stat information, if f2fs_write_checkpoint()
	 * above failed with error.
	 */
	f2fs_destroy_stats(sbi);

	/* destroy f2fs internal modules */
	f2fs_destroy_node_manager(sbi);
	f2fs_destroy_segment_manager(sbi);

	f2fs_destroy_post_read_wq(sbi);

	kvfree(sbi->ckpt);

	f2fs_unregister_sysfs(sbi);

	sb->s_fs_info = NULL;
	if (sbi->s_chksum_driver)
		crypto_free_shash(sbi->s_chksum_driver);
	kvfree(sbi->raw_super);

	destroy_device_list(sbi);
	mempool_destroy(sbi->write_io_dummy);
#ifdef CONFIG_QUOTA
	for (i = 0; i < MAXQUOTAS; i++)
		kvfree(F2FS_OPTION(sbi).s_qf_names[i]);
#endif
	destroy_percpu_info(sbi);
	for (i = 0; i < NR_PAGE_TYPE; i++)
		kvfree(sbi->write_io[i]);
#ifdef CONFIG_UNICODE
	utf8_unload(sb->s_encoding);
#endif
	kvfree(sbi);
}

int f2fs_sync_fs(struct super_block *sb, int sync)
{
	struct f2fs_sb_info *sbi = F2FS_SB(sb);
	int err = 0;

	if (unlikely(f2fs_cp_error(sbi)))
		return 0;
	if (unlikely(is_sbi_flag_set(sbi, SBI_CP_DISABLED)))
		return 0;

	trace_f2fs_sync_fs(sb, sync);

	if (unlikely(is_sbi_flag_set(sbi, SBI_POR_DOING)))
		return -EAGAIN;

	if (sync) {
		struct cp_control cpc;

		cpc.reason = __get_cp_reason(sbi);

		down_write(&sbi->gc_lock);
		err = f2fs_write_checkpoint(sbi, &cpc);
		up_write(&sbi->gc_lock);
	}
	f2fs_trace_ios(NULL, 1);

	return err;
}

static int f2fs_freeze(struct super_block *sb)
{
	if (f2fs_readonly(sb))
		return 0;

	/* IO error happened before */
	if (unlikely(f2fs_cp_error(F2FS_SB(sb))))
		return -EIO;

	/* must be clean, since sync_filesystem() was already called */
	if (is_sbi_flag_set(F2FS_SB(sb), SBI_IS_DIRTY))
		return -EINVAL;
	return 0;
}

static int f2fs_unfreeze(struct super_block *sb)
{
	return 0;
}

#ifdef CONFIG_QUOTA
static int f2fs_statfs_project(struct super_block *sb,
				kprojid_t projid, struct kstatfs *buf)
{
	struct kqid qid;
	struct dquot *dquot;
	u64 limit;
	u64 curblock;

	qid = make_kqid_projid(projid);
	dquot = dqget(sb, qid);
	if (IS_ERR(dquot))
		return PTR_ERR(dquot);
	spin_lock(&dquot->dq_dqb_lock);

	limit = min_not_zero(dquot->dq_dqb.dqb_bsoftlimit,
					dquot->dq_dqb.dqb_bhardlimit);
	if (limit)
		limit >>= sb->s_blocksize_bits;

	if (limit && buf->f_blocks > limit) {
		curblock = dquot->dq_dqb.dqb_curspace >> sb->s_blocksize_bits;
		buf->f_blocks = limit;
		buf->f_bfree = buf->f_bavail =
			(buf->f_blocks > curblock) ?
			 (buf->f_blocks - curblock) : 0;
	}

	limit = min_not_zero(dquot->dq_dqb.dqb_isoftlimit,
					dquot->dq_dqb.dqb_ihardlimit);

	if (limit && buf->f_files > limit) {
		buf->f_files = limit;
		buf->f_ffree =
			(buf->f_files > dquot->dq_dqb.dqb_curinodes) ?
			 (buf->f_files - dquot->dq_dqb.dqb_curinodes) : 0;
	}

	spin_unlock(&dquot->dq_dqb_lock);
	dqput(dquot);
	return 0;
}
#endif

static int f2fs_statfs(struct dentry *dentry, struct kstatfs *buf)
{
	struct super_block *sb = dentry->d_sb;
	struct f2fs_sb_info *sbi = F2FS_SB(sb);
	u64 id = huge_encode_dev(sb->s_bdev->bd_dev);
	block_t total_count, user_block_count, start_count;
	u64 avail_node_count;

	total_count = le64_to_cpu(sbi->raw_super->block_count);
	user_block_count = sbi->user_block_count;
	start_count = le32_to_cpu(sbi->raw_super->segment0_blkaddr);
	buf->f_type = F2FS_SUPER_MAGIC;
	buf->f_bsize = sbi->blocksize;

	buf->f_blocks = total_count - start_count;
	buf->f_bfree = user_block_count - valid_user_blocks(sbi) -
						sbi->current_reserved_blocks;

	spin_lock(&sbi->stat_lock);
	if (unlikely(buf->f_bfree <= sbi->unusable_block_count))
		buf->f_bfree = 0;
	else
		buf->f_bfree -= sbi->unusable_block_count;
	spin_unlock(&sbi->stat_lock);

	if (buf->f_bfree > F2FS_OPTION(sbi).root_reserved_blocks)
		buf->f_bavail = buf->f_bfree -
				F2FS_OPTION(sbi).root_reserved_blocks;
	else
		buf->f_bavail = 0;

	avail_node_count = sbi->total_node_count - F2FS_RESERVED_NODE_NUM;

	if (avail_node_count > user_block_count) {
		buf->f_files = user_block_count;
		buf->f_ffree = buf->f_bavail;
	} else {
		buf->f_files = avail_node_count;
		buf->f_ffree = min(avail_node_count - valid_node_count(sbi),
					buf->f_bavail);
	}

	buf->f_namelen = F2FS_NAME_LEN;
	buf->f_fsid.val[0] = (u32)id;
	buf->f_fsid.val[1] = (u32)(id >> 32);

#ifdef CONFIG_QUOTA
	if (is_inode_flag_set(dentry->d_inode, FI_PROJ_INHERIT) &&
			sb_has_quota_limits_enabled(sb, PRJQUOTA)) {
		f2fs_statfs_project(sb, F2FS_I(dentry->d_inode)->i_projid, buf);
	}
#endif
	return 0;
}

static inline void f2fs_show_quota_options(struct seq_file *seq,
					   struct super_block *sb)
{
#ifdef CONFIG_QUOTA
	struct f2fs_sb_info *sbi = F2FS_SB(sb);

	if (F2FS_OPTION(sbi).s_jquota_fmt) {
		char *fmtname = "";

		switch (F2FS_OPTION(sbi).s_jquota_fmt) {
		case QFMT_VFS_OLD:
			fmtname = "vfsold";
			break;
		case QFMT_VFS_V0:
			fmtname = "vfsv0";
			break;
		case QFMT_VFS_V1:
			fmtname = "vfsv1";
			break;
		}
		seq_printf(seq, ",jqfmt=%s", fmtname);
	}

	if (F2FS_OPTION(sbi).s_qf_names[USRQUOTA])
		seq_show_option(seq, "usrjquota",
			F2FS_OPTION(sbi).s_qf_names[USRQUOTA]);

	if (F2FS_OPTION(sbi).s_qf_names[GRPQUOTA])
		seq_show_option(seq, "grpjquota",
			F2FS_OPTION(sbi).s_qf_names[GRPQUOTA]);

	if (F2FS_OPTION(sbi).s_qf_names[PRJQUOTA])
		seq_show_option(seq, "prjjquota",
			F2FS_OPTION(sbi).s_qf_names[PRJQUOTA]);
#endif
}

static inline void f2fs_show_compress_options(struct seq_file *seq,
							struct super_block *sb)
{
	struct f2fs_sb_info *sbi = F2FS_SB(sb);
	char *algtype = "";
	int i;

	if (!f2fs_sb_has_compression(sbi))
		return;

	switch (F2FS_OPTION(sbi).compress_algorithm) {
	case COMPRESS_LZO:
		algtype = "lzo";
		break;
	case COMPRESS_LZ4:
		algtype = "lz4";
		break;
	}
	seq_printf(seq, ",compress_algorithm=%s", algtype);

	seq_printf(seq, ",compress_log_size=%u",
			F2FS_OPTION(sbi).compress_log_size);

	for (i = 0; i < F2FS_OPTION(sbi).compress_ext_cnt; i++) {
		seq_printf(seq, ",compress_extension=%s",
			F2FS_OPTION(sbi).extensions[i]);
	}
}

static int f2fs_show_options(struct seq_file *seq, struct dentry *root)
{
	struct f2fs_sb_info *sbi = F2FS_SB(root->d_sb);

	if (!f2fs_readonly(sbi->sb) && test_opt(sbi, BG_GC)) {
		if (test_opt(sbi, FORCE_FG_GC))
			seq_printf(seq, ",background_gc=%s", "sync");
		else
			seq_printf(seq, ",background_gc=%s", "on");
	} else {
		seq_printf(seq, ",background_gc=%s", "off");
	}
	if (test_opt(sbi, DISABLE_ROLL_FORWARD))
		seq_puts(seq, ",disable_roll_forward");
	if (test_opt(sbi, DISCARD))
		seq_puts(seq, ",discard");
	else
		seq_puts(seq, ",nodiscard");
	if (test_opt(sbi, NOHEAP))
		seq_puts(seq, ",no_heap");
	else
		seq_puts(seq, ",heap");
#ifdef CONFIG_F2FS_FS_XATTR
	if (test_opt(sbi, XATTR_USER))
		seq_puts(seq, ",user_xattr");
	else
		seq_puts(seq, ",nouser_xattr");
	if (test_opt(sbi, INLINE_XATTR))
		seq_puts(seq, ",inline_xattr");
	else
		seq_puts(seq, ",noinline_xattr");
	if (test_opt(sbi, INLINE_XATTR_SIZE))
		seq_printf(seq, ",inline_xattr_size=%u",
					F2FS_OPTION(sbi).inline_xattr_size);
#endif
#ifdef CONFIG_F2FS_FS_POSIX_ACL
	if (test_opt(sbi, POSIX_ACL))
		seq_puts(seq, ",acl");
	else
		seq_puts(seq, ",noacl");
#endif
	if (test_opt(sbi, DISABLE_EXT_IDENTIFY))
		seq_puts(seq, ",disable_ext_identify");
	if (test_opt(sbi, INLINE_DATA))
		seq_puts(seq, ",inline_data");
	else
		seq_puts(seq, ",noinline_data");
	if (test_opt(sbi, INLINE_DENTRY))
		seq_puts(seq, ",inline_dentry");
	else
		seq_puts(seq, ",noinline_dentry");
	if (!f2fs_readonly(sbi->sb) && test_opt(sbi, FLUSH_MERGE))
		seq_puts(seq, ",flush_merge");
	if (test_opt(sbi, NOBARRIER))
		seq_puts(seq, ",nobarrier");
	if (test_opt(sbi, FASTBOOT))
		seq_puts(seq, ",fastboot");
	if (test_opt(sbi, EXTENT_CACHE))
		seq_puts(seq, ",extent_cache");
	else
		seq_puts(seq, ",noextent_cache");
	if (test_opt(sbi, DATA_FLUSH))
		seq_puts(seq, ",data_flush");

	seq_puts(seq, ",mode=");
	if (test_opt(sbi, ADAPTIVE))
		seq_puts(seq, "adaptive");
	else if (test_opt(sbi, LFS))
		seq_puts(seq, "lfs");
	seq_printf(seq, ",active_logs=%u", F2FS_OPTION(sbi).active_logs);
	if (test_opt(sbi, RESERVE_ROOT))
		seq_printf(seq, ",reserve_root=%u,resuid=%u,resgid=%u",
				F2FS_OPTION(sbi).root_reserved_blocks,
				from_kuid_munged(&init_user_ns,
					F2FS_OPTION(sbi).s_resuid),
				from_kgid_munged(&init_user_ns,
					F2FS_OPTION(sbi).s_resgid));
	if (F2FS_IO_SIZE_BITS(sbi))
		seq_printf(seq, ",io_bits=%u",
				F2FS_OPTION(sbi).write_io_size_bits);
#ifdef CONFIG_F2FS_FAULT_INJECTION
	if (test_opt(sbi, FAULT_INJECTION)) {
		seq_printf(seq, ",fault_injection=%u",
				F2FS_OPTION(sbi).fault_info.inject_rate);
		seq_printf(seq, ",fault_type=%u",
				F2FS_OPTION(sbi).fault_info.inject_type);
	}
#endif
#ifdef CONFIG_QUOTA
	if (test_opt(sbi, QUOTA))
		seq_puts(seq, ",quota");
	if (test_opt(sbi, USRQUOTA))
		seq_puts(seq, ",usrquota");
	if (test_opt(sbi, GRPQUOTA))
		seq_puts(seq, ",grpquota");
	if (test_opt(sbi, PRJQUOTA))
		seq_puts(seq, ",prjquota");
#endif
	f2fs_show_quota_options(seq, sbi->sb);
	if (F2FS_OPTION(sbi).whint_mode == WHINT_MODE_USER)
		seq_printf(seq, ",whint_mode=%s", "user-based");
	else if (F2FS_OPTION(sbi).whint_mode == WHINT_MODE_FS)
		seq_printf(seq, ",whint_mode=%s", "fs-based");
#ifdef CONFIG_FS_ENCRYPTION
	if (F2FS_OPTION(sbi).test_dummy_encryption)
		seq_puts(seq, ",test_dummy_encryption");
	if (F2FS_OPTION(sbi).inlinecrypt)
		seq_puts(seq, ",inlinecrypt");
#endif

	if (F2FS_OPTION(sbi).alloc_mode == ALLOC_MODE_DEFAULT)
		seq_printf(seq, ",alloc_mode=%s", "default");
	else if (F2FS_OPTION(sbi).alloc_mode == ALLOC_MODE_REUSE)
		seq_printf(seq, ",alloc_mode=%s", "reuse");

	if (test_opt(sbi, DISABLE_CHECKPOINT))
		seq_printf(seq, ",checkpoint=disable:%u",
				F2FS_OPTION(sbi).unusable_cap);
	if (F2FS_OPTION(sbi).fsync_mode == FSYNC_MODE_POSIX)
		seq_printf(seq, ",fsync_mode=%s", "posix");
	else if (F2FS_OPTION(sbi).fsync_mode == FSYNC_MODE_STRICT)
		seq_printf(seq, ",fsync_mode=%s", "strict");
	else if (F2FS_OPTION(sbi).fsync_mode == FSYNC_MODE_NOBARRIER)
		seq_printf(seq, ",fsync_mode=%s", "nobarrier");

	f2fs_show_compress_options(seq, sbi->sb);
	return 0;
}

static void default_options(struct f2fs_sb_info *sbi)
{
	/* init some FS parameters */
	F2FS_OPTION(sbi).active_logs = NR_CURSEG_TYPE;
	F2FS_OPTION(sbi).inline_xattr_size = DEFAULT_INLINE_XATTR_ADDRS;
	F2FS_OPTION(sbi).whint_mode = WHINT_MODE_OFF;
	F2FS_OPTION(sbi).alloc_mode = ALLOC_MODE_DEFAULT;
	F2FS_OPTION(sbi).fsync_mode = FSYNC_MODE_POSIX;
	F2FS_OPTION(sbi).test_dummy_encryption = false;
#ifdef CONFIG_FS_ENCRYPTION
	F2FS_OPTION(sbi).inlinecrypt = false;
#endif
	F2FS_OPTION(sbi).s_resuid = make_kuid(&init_user_ns, F2FS_DEF_RESUID);
	F2FS_OPTION(sbi).s_resgid = make_kgid(&init_user_ns, F2FS_DEF_RESGID);
	F2FS_OPTION(sbi).compress_algorithm = COMPRESS_LZO;
	F2FS_OPTION(sbi).compress_log_size = MIN_COMPRESS_LOG_SIZE;
	F2FS_OPTION(sbi).compress_ext_cnt = 0;

	set_opt(sbi, BG_GC);
	set_opt(sbi, INLINE_XATTR);
	set_opt(sbi, INLINE_DATA);
	set_opt(sbi, INLINE_DENTRY);
	set_opt(sbi, EXTENT_CACHE);
	set_opt(sbi, NOHEAP);
	sbi->sb->s_flags |= MS_LAZYTIME;
	clear_opt(sbi, DISABLE_CHECKPOINT);
	F2FS_OPTION(sbi).unusable_cap = 0;
	set_opt(sbi, FLUSH_MERGE);
	set_opt(sbi, DISCARD);
	if (f2fs_sb_has_blkzoned(sbi))
		set_opt_mode(sbi, F2FS_MOUNT_LFS);
	else
		set_opt_mode(sbi, F2FS_MOUNT_ADAPTIVE);

#ifdef CONFIG_F2FS_FS_XATTR
	set_opt(sbi, XATTR_USER);
#endif
#ifdef CONFIG_F2FS_FS_POSIX_ACL
	set_opt(sbi, POSIX_ACL);
#endif

	f2fs_build_fault_attr(sbi, 0, 0);
}

#ifdef CONFIG_QUOTA
static int f2fs_enable_quotas(struct super_block *sb);
#endif

static int f2fs_disable_checkpoint(struct f2fs_sb_info *sbi)
{
	unsigned int s_flags = sbi->sb->s_flags;
	struct cp_control cpc;
	int err = 0;
	int ret;
	block_t unusable;

	if (s_flags & SB_RDONLY) {
		f2fs_err(sbi, "checkpoint=disable on readonly fs");
		return -EINVAL;
	}
	sbi->sb->s_flags |= SB_ACTIVE;

	f2fs_update_time(sbi, DISABLE_TIME);

	while (!f2fs_time_over(sbi, DISABLE_TIME)) {
		down_write(&sbi->gc_lock);
		err = f2fs_gc(sbi, true, false, NULL_SEGNO);
		if (err == -ENODATA) {
			err = 0;
			break;
		}
		if (err && err != -EAGAIN)
			break;
	}

	ret = sync_filesystem(sbi->sb);
	if (ret || err) {
		err = ret ? ret: err;
		goto restore_flag;
	}

	unusable = f2fs_get_unusable_blocks(sbi);
	if (f2fs_disable_cp_again(sbi, unusable)) {
		err = -EAGAIN;
		goto restore_flag;
	}

	down_write(&sbi->gc_lock);
	cpc.reason = CP_PAUSE;
	set_sbi_flag(sbi, SBI_CP_DISABLED);
	err = f2fs_write_checkpoint(sbi, &cpc);
	if (err)
		goto out_unlock;

	spin_lock(&sbi->stat_lock);
	sbi->unusable_block_count = unusable;
	spin_unlock(&sbi->stat_lock);

out_unlock:
	up_write(&sbi->gc_lock);
restore_flag:
	sbi->sb->s_flags = s_flags;	/* Restore MS_RDONLY status */
	return err;
}

static void f2fs_enable_checkpoint(struct f2fs_sb_info *sbi)
{
	down_write(&sbi->gc_lock);
	f2fs_dirty_to_prefree(sbi);

	clear_sbi_flag(sbi, SBI_CP_DISABLED);
	set_sbi_flag(sbi, SBI_IS_DIRTY);
	up_write(&sbi->gc_lock);

	f2fs_sync_fs(sbi->sb, 1);
}

static int f2fs_remount(struct super_block *sb, int *flags, char *data)
{
	struct f2fs_sb_info *sbi = F2FS_SB(sb);
	struct f2fs_mount_info org_mount_opt;
	unsigned long old_sb_flags;
	int err;
	bool need_restart_gc = false;
	bool need_stop_gc = false;
	bool no_extent_cache = !test_opt(sbi, EXTENT_CACHE);
	bool disable_checkpoint = test_opt(sbi, DISABLE_CHECKPOINT);
	bool no_io_align = !F2FS_IO_ALIGNED(sbi);
	bool checkpoint_changed;
#ifdef CONFIG_QUOTA
	int i, j;
#endif

	/*
	 * Save the old mount options in case we
	 * need to restore them.
	 */
	org_mount_opt = sbi->mount_opt;
	old_sb_flags = sb->s_flags;

#ifdef CONFIG_QUOTA
	org_mount_opt.s_jquota_fmt = F2FS_OPTION(sbi).s_jquota_fmt;
	for (i = 0; i < MAXQUOTAS; i++) {
		if (F2FS_OPTION(sbi).s_qf_names[i]) {
			org_mount_opt.s_qf_names[i] =
				kstrdup(F2FS_OPTION(sbi).s_qf_names[i],
				GFP_KERNEL);
			if (!org_mount_opt.s_qf_names[i]) {
				for (j = 0; j < i; j++)
					kvfree(org_mount_opt.s_qf_names[j]);
				return -ENOMEM;
			}
		} else {
			org_mount_opt.s_qf_names[i] = NULL;
		}
	}
#endif

	/* recover superblocks we couldn't write due to previous RO mount */
	if (!(*flags & MS_RDONLY) && is_sbi_flag_set(sbi, SBI_NEED_SB_WRITE)) {
		err = f2fs_commit_super(sbi, false);
		f2fs_info(sbi, "Try to recover all the superblocks, ret: %d",
			  err);
		if (!err)
			clear_sbi_flag(sbi, SBI_NEED_SB_WRITE);
	}

	default_options(sbi);

	/* parse mount options */
	err = parse_options(sb, data);
	if (err)
		goto restore_opts;
	checkpoint_changed =
			disable_checkpoint != test_opt(sbi, DISABLE_CHECKPOINT);

	/*
	 * Previous and new state of filesystem is RO,
	 * so skip checking GC and FLUSH_MERGE conditions.
	 */
	if (f2fs_readonly(sb) && (*flags & MS_RDONLY))
		goto skip;

#ifdef CONFIG_QUOTA
	if (!f2fs_readonly(sb) && (*flags & MS_RDONLY)) {
		err = dquot_suspend(sb, -1);
		if (err < 0)
			goto restore_opts;
	} else if (f2fs_readonly(sb) && !(*flags & SB_RDONLY)) {
		/* dquot_resume needs RW */
		sb->s_flags &= ~MS_RDONLY;
		if (sb_any_quota_suspended(sb)) {
			dquot_resume(sb, -1);
		} else if (f2fs_sb_has_quota_ino(sbi)) {
			err = f2fs_enable_quotas(sb);
			if (err)
				goto restore_opts;
		}
	}
#endif
	/* disallow enable/disable extent_cache dynamically */
	if (no_extent_cache == !!test_opt(sbi, EXTENT_CACHE)) {
		err = -EINVAL;
		f2fs_warn(sbi, "switch extent_cache option is not allowed");
		goto restore_opts;
	}

	if (no_io_align == !!F2FS_IO_ALIGNED(sbi)) {
		err = -EINVAL;
		f2fs_warn(sbi, "switch io_bits option is not allowed");
		goto restore_opts;
	}

	if ((*flags & SB_RDONLY) && test_opt(sbi, DISABLE_CHECKPOINT)) {
		err = -EINVAL;
		f2fs_warn(sbi, "disabling checkpoint not compatible with read-only");
		goto restore_opts;
	}

	/*
	 * We stop the GC thread if FS is mounted as RO
	 * or if background_gc = off is passed in mount
	 * option. Also sync the filesystem.
	 */
	if ((*flags & MS_RDONLY) || !test_opt(sbi, BG_GC)) {
		if (sbi->gc_thread) {
			f2fs_stop_gc_thread(sbi);
			need_restart_gc = true;
		}
	} else if (!sbi->gc_thread) {
		err = f2fs_start_gc_thread(sbi);
		if (err)
			goto restore_opts;
		need_stop_gc = true;
	}

	if (*flags & MS_RDONLY ||
		F2FS_OPTION(sbi).whint_mode != org_mount_opt.whint_mode) {
		writeback_inodes_sb(sb, WB_REASON_SYNC);
		sync_inodes_sb(sb);

		set_sbi_flag(sbi, SBI_IS_DIRTY);
		set_sbi_flag(sbi, SBI_IS_CLOSE);
		f2fs_sync_fs(sb, 1);
		clear_sbi_flag(sbi, SBI_IS_CLOSE);
	}

	if (checkpoint_changed) {
		if (test_opt(sbi, DISABLE_CHECKPOINT)) {
			err = f2fs_disable_checkpoint(sbi);
			if (err)
				goto restore_gc;
		} else {
			f2fs_enable_checkpoint(sbi);
		}
	}

	/*
	 * We stop issue flush thread if FS is mounted as RO
	 * or if flush_merge is not passed in mount option.
	 */
	if ((*flags & MS_RDONLY) || !test_opt(sbi, FLUSH_MERGE)) {
		clear_opt(sbi, FLUSH_MERGE);
		f2fs_destroy_flush_cmd_control(sbi, false);
	} else {
		err = f2fs_create_flush_cmd_control(sbi);
		if (err)
			goto restore_gc;
	}
skip:
#ifdef CONFIG_QUOTA
	/* Release old quota file names */
	for (i = 0; i < MAXQUOTAS; i++)
		kvfree(org_mount_opt.s_qf_names[i]);
#endif
	/* Update the POSIXACL Flag */
	sb->s_flags = (sb->s_flags & ~MS_POSIXACL) |
		(test_opt(sbi, POSIX_ACL) ? MS_POSIXACL : 0);

	limit_reserve_root(sbi);
	*flags = (*flags & ~SB_LAZYTIME) | (sb->s_flags & SB_LAZYTIME);
	return 0;
restore_gc:
	if (need_restart_gc) {
		if (f2fs_start_gc_thread(sbi))
			f2fs_warn(sbi, "background gc thread has stopped");
	} else if (need_stop_gc) {
		f2fs_stop_gc_thread(sbi);
	}
restore_opts:
#ifdef CONFIG_QUOTA
	F2FS_OPTION(sbi).s_jquota_fmt = org_mount_opt.s_jquota_fmt;
	for (i = 0; i < MAXQUOTAS; i++) {
		kvfree(F2FS_OPTION(sbi).s_qf_names[i]);
		F2FS_OPTION(sbi).s_qf_names[i] = org_mount_opt.s_qf_names[i];
	}
#endif
	sbi->mount_opt = org_mount_opt;
	sb->s_flags = old_sb_flags;
	return err;
}

#ifdef CONFIG_QUOTA
/* Read data from quotafile */
static ssize_t f2fs_quota_read(struct super_block *sb, int type, char *data,
			       size_t len, loff_t off)
{
	struct inode *inode = sb_dqopt(sb)->files[type];
	struct address_space *mapping = inode->i_mapping;
	block_t blkidx = F2FS_BYTES_TO_BLK(off);
	int offset = off & (sb->s_blocksize - 1);
	int tocopy;
	size_t toread;
	loff_t i_size = i_size_read(inode);
	struct page *page;
	char *kaddr;

	if (off > i_size)
		return 0;

	if (off + len > i_size)
		len = i_size - off;
	toread = len;
	while (toread > 0) {
		tocopy = min_t(unsigned long, sb->s_blocksize - offset, toread);
repeat:
		page = read_cache_page_gfp(mapping, blkidx, GFP_NOFS);
		if (IS_ERR(page)) {
			if (PTR_ERR(page) == -ENOMEM) {
				congestion_wait(BLK_RW_ASYNC, HZ/50);
				goto repeat;
			}
			set_sbi_flag(F2FS_SB(sb), SBI_QUOTA_NEED_REPAIR);
			return PTR_ERR(page);
		}

		lock_page(page);

		if (unlikely(page->mapping != mapping)) {
			f2fs_put_page(page, 1);
			goto repeat;
		}
		if (unlikely(!PageUptodate(page))) {
			f2fs_put_page(page, 1);
			set_sbi_flag(F2FS_SB(sb), SBI_QUOTA_NEED_REPAIR);
			return -EIO;
		}

		kaddr = kmap_atomic(page);
		memcpy(data, kaddr + offset, tocopy);
		kunmap_atomic(kaddr);
		f2fs_put_page(page, 1);

		offset = 0;
		toread -= tocopy;
		data += tocopy;
		blkidx++;
	}
	return len;
}

/* Write to quotafile */
static ssize_t f2fs_quota_write(struct super_block *sb, int type,
				const char *data, size_t len, loff_t off)
{
	struct inode *inode = sb_dqopt(sb)->files[type];
	struct address_space *mapping = inode->i_mapping;
	const struct address_space_operations *a_ops = mapping->a_ops;
	int offset = off & (sb->s_blocksize - 1);
	size_t towrite = len;
	struct page *page;
	char *kaddr;
	int err = 0;
	int tocopy;

	while (towrite > 0) {
		tocopy = min_t(unsigned long, sb->s_blocksize - offset,
								towrite);
retry:
		err = a_ops->write_begin(NULL, mapping, off, tocopy, 0,
							&page, NULL);
		if (unlikely(err)) {
			if (err == -ENOMEM) {
				congestion_wait(BLK_RW_ASYNC, HZ/50);
				goto retry;
			}
			set_sbi_flag(F2FS_SB(sb), SBI_QUOTA_NEED_REPAIR);
			break;
		}

		kaddr = kmap_atomic(page);
		memcpy(kaddr + offset, data, tocopy);
		kunmap_atomic(kaddr);
		flush_dcache_page(page);

		a_ops->write_end(NULL, mapping, off, tocopy, tocopy,
						page, NULL);
		offset = 0;
		towrite -= tocopy;
		off += tocopy;
		data += tocopy;
		cond_resched();
	}

	if (len == towrite)
		return err;
	inode->i_mtime = inode->i_ctime = current_time(inode);
	f2fs_mark_inode_dirty_sync(inode, false);
	return len - towrite;
}

static struct dquot **f2fs_get_dquots(struct inode *inode)
{
	return F2FS_I(inode)->i_dquot;
}

static qsize_t *f2fs_get_reserved_space(struct inode *inode)
{
	return &F2FS_I(inode)->i_reserved_quota;
}

static int f2fs_quota_on_mount(struct f2fs_sb_info *sbi, int type)
{
	if (is_set_ckpt_flags(sbi, CP_QUOTA_NEED_FSCK_FLAG)) {
		f2fs_err(sbi, "quota sysfile may be corrupted, skip loading it");
		return 0;
	}

	return dquot_quota_on_mount(sbi->sb, F2FS_OPTION(sbi).s_qf_names[type],
					F2FS_OPTION(sbi).s_jquota_fmt, type);
}

int f2fs_enable_quota_files(struct f2fs_sb_info *sbi, bool rdonly)
{
	int enabled = 0;
	int i, err;

	if (f2fs_sb_has_quota_ino(sbi) && rdonly) {
		err = f2fs_enable_quotas(sbi->sb);
		if (err) {
			f2fs_err(sbi, "Cannot turn on quota_ino: %d", err);
			return 0;
		}
		return 1;
	}

	for (i = 0; i < MAXQUOTAS; i++) {
		if (F2FS_OPTION(sbi).s_qf_names[i]) {
			err = f2fs_quota_on_mount(sbi, i);
			if (!err) {
				enabled = 1;
				continue;
			}
			f2fs_err(sbi, "Cannot turn on quotas: %d on %d",
				 err, i);
		}
	}
	return enabled;
}

static int f2fs_quota_enable(struct super_block *sb, int type, int format_id,
			     unsigned int flags)
{
	struct inode *qf_inode;
	unsigned long qf_inum;
	int err;

	BUG_ON(!f2fs_sb_has_quota_ino(F2FS_SB(sb)));

	qf_inum = f2fs_qf_ino(sb, type);
	if (!qf_inum)
		return -EPERM;

	qf_inode = f2fs_iget(sb, qf_inum);
	if (IS_ERR(qf_inode)) {
		f2fs_err(F2FS_SB(sb), "Bad quota inode %u:%lu", type, qf_inum);
		return PTR_ERR(qf_inode);
	}

	/* Don't account quota for quota files to avoid recursion */
	qf_inode->i_flags |= S_NOQUOTA;
	err = dquot_enable(qf_inode, type, format_id, flags);
	iput(qf_inode);
	return err;
}

static int f2fs_enable_quotas(struct super_block *sb)
{
	struct f2fs_sb_info *sbi = F2FS_SB(sb);
	int type, err = 0;
	unsigned long qf_inum;
	bool quota_mopt[MAXQUOTAS] = {
		test_opt(sbi, USRQUOTA),
		test_opt(sbi, GRPQUOTA),
		test_opt(sbi, PRJQUOTA),
	};

	if (is_set_ckpt_flags(F2FS_SB(sb), CP_QUOTA_NEED_FSCK_FLAG)) {
		f2fs_err(sbi, "quota file may be corrupted, skip loading it");
		return 0;
	}

	sb_dqopt(sb)->flags |= DQUOT_QUOTA_SYS_FILE;

	for (type = 0; type < MAXQUOTAS; type++) {
		qf_inum = f2fs_qf_ino(sb, type);
		if (qf_inum) {
			err = f2fs_quota_enable(sb, type, QFMT_VFS_V1,
				DQUOT_USAGE_ENABLED |
				(quota_mopt[type] ? DQUOT_LIMITS_ENABLED : 0));
			if (err) {
				f2fs_err(sbi, "Failed to enable quota tracking (type=%d, err=%d). Please run fsck to fix.",
					 type, err);
				for (type--; type >= 0; type--)
					dquot_quota_off(sb, type);
				set_sbi_flag(F2FS_SB(sb),
						SBI_QUOTA_NEED_REPAIR);
				return err;
			}
		}
	}
	return 0;
}

int f2fs_quota_sync(struct super_block *sb, int type)
{
	struct f2fs_sb_info *sbi = F2FS_SB(sb);
	struct quota_info *dqopt = sb_dqopt(sb);
	int cnt;
	int ret;

	/*
	 * do_quotactl
	 *  f2fs_quota_sync
	 *  down_read(quota_sem)
	 *  dquot_writeback_dquots()
	 *  f2fs_dquot_commit
	 *                            block_operation
	 *                            down_read(quota_sem)
	 */
	f2fs_lock_op(sbi);

	down_read(&sbi->quota_sem);
	ret = dquot_writeback_dquots(sb, type);
	if (ret)
		goto out;

	/*
	 * Now when everything is written we can discard the pagecache so
	 * that userspace sees the changes.
	 */
	for (cnt = 0; cnt < MAXQUOTAS; cnt++) {
		struct address_space *mapping;

		if (type != -1 && cnt != type)
			continue;
		if (!sb_has_quota_active(sb, cnt))
			continue;

		mapping = dqopt->files[cnt]->i_mapping;

		ret = filemap_fdatawrite(mapping);
		if (ret)
			goto out;

		/* if we are using journalled quota */
		if (is_journalled_quota(sbi))
			continue;

		ret = filemap_fdatawait(mapping);
		if (ret)
			set_sbi_flag(F2FS_SB(sb), SBI_QUOTA_NEED_REPAIR);

		inode_lock(dqopt->files[cnt]);
		truncate_inode_pages(&dqopt->files[cnt]->i_data, 0);
		inode_unlock(dqopt->files[cnt]);
	}
out:
	if (ret)
		set_sbi_flag(F2FS_SB(sb), SBI_QUOTA_NEED_REPAIR);
	up_read(&sbi->quota_sem);
	f2fs_unlock_op(sbi);
	return ret;
}

static int f2fs_quota_on(struct super_block *sb, int type, int format_id,
							const struct path *path)
{
	struct inode *inode;
	int err;

	/* if quota sysfile exists, deny enabling quota with specific file */
	if (f2fs_sb_has_quota_ino(F2FS_SB(sb))) {
		f2fs_err(F2FS_SB(sb), "quota sysfile already exists");
		return -EBUSY;
	}

	err = f2fs_quota_sync(sb, type);
	if (err)
		return err;

	err = dquot_quota_on(sb, type, format_id, path);
	if (err)
		return err;

	inode = d_inode(path->dentry);

	inode_lock(inode);
	F2FS_I(inode)->i_flags |= F2FS_NOATIME_FL | F2FS_IMMUTABLE_FL;
	f2fs_set_inode_flags(inode);
	inode_unlock(inode);
	f2fs_mark_inode_dirty_sync(inode, false);

	return 0;
}

static int __f2fs_quota_off(struct super_block *sb, int type)
{
	struct inode *inode = sb_dqopt(sb)->files[type];
	int err;

	if (!inode || !igrab(inode))
		return dquot_quota_off(sb, type);

	err = f2fs_quota_sync(sb, type);
	if (err)
		goto out_put;

	err = dquot_quota_off(sb, type);
	if (err || f2fs_sb_has_quota_ino(F2FS_SB(sb)))
		goto out_put;

	inode_lock(inode);
	F2FS_I(inode)->i_flags &= ~(F2FS_NOATIME_FL | F2FS_IMMUTABLE_FL);
	f2fs_set_inode_flags(inode);
	inode_unlock(inode);
	f2fs_mark_inode_dirty_sync(inode, false);
out_put:
	iput(inode);
	return err;
}

static int f2fs_quota_off(struct super_block *sb, int type)
{
	struct f2fs_sb_info *sbi = F2FS_SB(sb);
	int err;

	err = __f2fs_quota_off(sb, type);

	/*
	 * quotactl can shutdown journalled quota, result in inconsistence
	 * between quota record and fs data by following updates, tag the
	 * flag to let fsck be aware of it.
	 */
	if (is_journalled_quota(sbi))
		set_sbi_flag(sbi, SBI_QUOTA_NEED_REPAIR);
	return err;
}

void f2fs_quota_off_umount(struct super_block *sb)
{
	int type;
	int err;

	for (type = 0; type < MAXQUOTAS; type++) {
		err = __f2fs_quota_off(sb, type);
		if (err) {
			int ret = dquot_quota_off(sb, type);

			f2fs_err(F2FS_SB(sb), "Fail to turn off disk quota (type: %d, err: %d, ret:%d), Please run fsck to fix it.",
				 type, err, ret);
			set_sbi_flag(F2FS_SB(sb), SBI_QUOTA_NEED_REPAIR);
		}
	}
	/*
	 * In case of checkpoint=disable, we must flush quota blocks.
	 * This can cause NULL exception for node_inode in end_io, since
	 * put_super already dropped it.
	 */
	sync_filesystem(sb);
}

static void f2fs_truncate_quota_inode_pages(struct super_block *sb)
{
	struct quota_info *dqopt = sb_dqopt(sb);
	int type;

	for (type = 0; type < MAXQUOTAS; type++) {
		if (!dqopt->files[type])
			continue;
		f2fs_inode_synced(dqopt->files[type]);
	}
}

static int f2fs_dquot_commit(struct dquot *dquot)
{
	struct f2fs_sb_info *sbi = F2FS_SB(dquot->dq_sb);
	int ret;

	down_read_nested(&sbi->quota_sem, SINGLE_DEPTH_NESTING);
	ret = dquot_commit(dquot);
	if (ret < 0)
		set_sbi_flag(sbi, SBI_QUOTA_NEED_REPAIR);
	up_read(&sbi->quota_sem);
	return ret;
}

static int f2fs_dquot_acquire(struct dquot *dquot)
{
	struct f2fs_sb_info *sbi = F2FS_SB(dquot->dq_sb);
	int ret;

	down_read(&sbi->quota_sem);
	ret = dquot_acquire(dquot);
	if (ret < 0)
		set_sbi_flag(sbi, SBI_QUOTA_NEED_REPAIR);
	up_read(&sbi->quota_sem);
	return ret;
}

static int f2fs_dquot_release(struct dquot *dquot)
{
	struct f2fs_sb_info *sbi = F2FS_SB(dquot->dq_sb);
	int ret = dquot_release(dquot);

	if (ret < 0)
		set_sbi_flag(sbi, SBI_QUOTA_NEED_REPAIR);
	return ret;
}

static int f2fs_dquot_mark_dquot_dirty(struct dquot *dquot)
{
	struct super_block *sb = dquot->dq_sb;
	struct f2fs_sb_info *sbi = F2FS_SB(sb);
	int ret = dquot_mark_dquot_dirty(dquot);

	/* if we are using journalled quota */
	if (is_journalled_quota(sbi))
		set_sbi_flag(sbi, SBI_QUOTA_NEED_FLUSH);

	return ret;
}

static int f2fs_dquot_commit_info(struct super_block *sb, int type)
{
	struct f2fs_sb_info *sbi = F2FS_SB(sb);
	int ret = dquot_commit_info(sb, type);

	if (ret < 0)
		set_sbi_flag(sbi, SBI_QUOTA_NEED_REPAIR);
	return ret;
}

static int f2fs_get_projid(struct inode *inode, kprojid_t *projid)
{
	*projid = F2FS_I(inode)->i_projid;
	return 0;
}

static const struct dquot_operations f2fs_quota_operations = {
	.get_reserved_space = f2fs_get_reserved_space,
	.write_dquot	= f2fs_dquot_commit,
	.acquire_dquot	= f2fs_dquot_acquire,
	.release_dquot	= f2fs_dquot_release,
	.mark_dirty	= f2fs_dquot_mark_dquot_dirty,
	.write_info	= f2fs_dquot_commit_info,
	.alloc_dquot	= dquot_alloc,
	.destroy_dquot	= dquot_destroy,
	.get_projid	= f2fs_get_projid,
	.get_next_id	= dquot_get_next_id,
};

static const struct quotactl_ops f2fs_quotactl_ops = {
	.quota_on	= f2fs_quota_on,
	.quota_off	= f2fs_quota_off,
	.quota_sync	= f2fs_quota_sync,
	.get_state	= dquot_get_state,
	.set_info	= dquot_set_dqinfo,
	.get_dqblk	= dquot_get_dqblk,
	.set_dqblk	= dquot_set_dqblk,
	.get_nextdqblk	= dquot_get_next_dqblk,
};
#else
int f2fs_quota_sync(struct super_block *sb, int type)
{
	return 0;
}

void f2fs_quota_off_umount(struct super_block *sb)
{
}
#endif

static const struct super_operations f2fs_sops = {
	.alloc_inode	= f2fs_alloc_inode,
	.drop_inode	= f2fs_drop_inode,
	.destroy_inode	= f2fs_destroy_inode,
	.write_inode	= f2fs_write_inode,
	.dirty_inode	= f2fs_dirty_inode,
	.show_options	= f2fs_show_options,
#ifdef CONFIG_QUOTA
	.quota_read	= f2fs_quota_read,
	.quota_write	= f2fs_quota_write,
	.get_dquots	= f2fs_get_dquots,
#endif
	.evict_inode	= f2fs_evict_inode,
	.put_super	= f2fs_put_super,
	.sync_fs	= f2fs_sync_fs,
	.freeze_fs	= f2fs_freeze,
	.unfreeze_fs	= f2fs_unfreeze,
	.statfs		= f2fs_statfs,
	.remount_fs	= f2fs_remount,
};

#ifdef CONFIG_FS_ENCRYPTION
static int f2fs_get_context(struct inode *inode, void *ctx, size_t len)
{
	return f2fs_getxattr(inode, F2FS_XATTR_INDEX_ENCRYPTION,
				F2FS_XATTR_NAME_ENCRYPTION_CONTEXT,
				ctx, len, NULL);
}

static int f2fs_set_context(struct inode *inode, const void *ctx, size_t len,
							void *fs_data)
{
	struct f2fs_sb_info *sbi = F2FS_I_SB(inode);

	/*
	 * Encrypting the root directory is not allowed because fsck
	 * expects lost+found directory to exist and remain unencrypted
	 * if LOST_FOUND feature is enabled.
	 *
	 */
	if (f2fs_sb_has_lost_found(sbi) &&
			inode->i_ino == F2FS_ROOT_INO(sbi))
		return -EPERM;

	return f2fs_setxattr(inode, F2FS_XATTR_INDEX_ENCRYPTION,
				F2FS_XATTR_NAME_ENCRYPTION_CONTEXT,
				ctx, len, fs_data, XATTR_CREATE);
}

static bool f2fs_dummy_context(struct inode *inode)
{
	return DUMMY_ENCRYPTION_ENABLED(F2FS_I_SB(inode));
}

static bool f2fs_has_stable_inodes(struct super_block *sb)
{
	return true;
}

static void f2fs_get_ino_and_lblk_bits(struct super_block *sb,
				       int *ino_bits_ret, int *lblk_bits_ret)
{
	*ino_bits_ret = 8 * sizeof(nid_t);
	*lblk_bits_ret = 8 * sizeof(block_t);
}

static bool f2fs_inline_crypt_enabled(struct super_block *sb)
{
	return F2FS_OPTION(F2FS_SB(sb)).inlinecrypt;
}

static int f2fs_get_num_devices(struct super_block *sb)
{
	struct f2fs_sb_info *sbi = F2FS_SB(sb);

	if (f2fs_is_multi_device(sbi))
		return sbi->s_ndevs;
	return 1;
}

static void f2fs_get_devices(struct super_block *sb,
			     struct request_queue **devs)
{
	struct f2fs_sb_info *sbi = F2FS_SB(sb);
	int i;

	for (i = 0; i < sbi->s_ndevs; i++)
		devs[i] = bdev_get_queue(FDEV(i).bdev);
}

static const struct fscrypt_operations f2fs_cryptops = {
	.key_prefix		= "f2fs:",
	.get_context		= f2fs_get_context,
	.set_context		= f2fs_set_context,
	.dummy_context		= f2fs_dummy_context,
	.empty_dir		= f2fs_empty_dir,
	.max_namelen		= F2FS_NAME_LEN,
	.has_stable_inodes	= f2fs_has_stable_inodes,
	.get_ino_and_lblk_bits	= f2fs_get_ino_and_lblk_bits,
	.inline_crypt_enabled	= f2fs_inline_crypt_enabled,
	.get_num_devices	= f2fs_get_num_devices,
	.get_devices		= f2fs_get_devices,
};
#endif

static struct inode *f2fs_nfs_get_inode(struct super_block *sb,
		u64 ino, u32 generation)
{
	struct f2fs_sb_info *sbi = F2FS_SB(sb);
	struct inode *inode;

	if (f2fs_check_nid_range(sbi, ino))
		return ERR_PTR(-ESTALE);

	/*
	 * f2fs_iget isn't quite right if the inode is currently unallocated!
	 * However f2fs_iget currently does appropriate checks to handle stale
	 * inodes so everything is OK.
	 */
	inode = f2fs_iget(sb, ino);
	if (IS_ERR(inode))
		return ERR_CAST(inode);
	if (unlikely(generation && inode->i_generation != generation)) {
		/* we didn't find the right inode.. */
		iput(inode);
		return ERR_PTR(-ESTALE);
	}
	return inode;
}

static struct dentry *f2fs_fh_to_dentry(struct super_block *sb, struct fid *fid,
		int fh_len, int fh_type)
{
	return generic_fh_to_dentry(sb, fid, fh_len, fh_type,
				    f2fs_nfs_get_inode);
}

static struct dentry *f2fs_fh_to_parent(struct super_block *sb, struct fid *fid,
		int fh_len, int fh_type)
{
	return generic_fh_to_parent(sb, fid, fh_len, fh_type,
				    f2fs_nfs_get_inode);
}

static const struct export_operations f2fs_export_ops = {
	.fh_to_dentry = f2fs_fh_to_dentry,
	.fh_to_parent = f2fs_fh_to_parent,
	.get_parent = f2fs_get_parent,
};

static loff_t max_file_blocks(void)
{
	loff_t result = 0;
	loff_t leaf_count = DEF_ADDRS_PER_BLOCK;

	/*
	 * note: previously, result is equal to (DEF_ADDRS_PER_INODE -
	 * DEFAULT_INLINE_XATTR_ADDRS), but now f2fs try to reserve more
	 * space in inode.i_addr, it will be more safe to reassign
	 * result as zero.
	 */

	/* two direct node blocks */
	result += (leaf_count * 2);

	/* two indirect node blocks */
	leaf_count *= NIDS_PER_BLOCK;
	result += (leaf_count * 2);

	/* one double indirect node block */
	leaf_count *= NIDS_PER_BLOCK;
	result += leaf_count;

	return result;
}

static int __f2fs_commit_super(struct buffer_head *bh,
			struct f2fs_super_block *super)
{
	lock_buffer(bh);
	if (super)
		memcpy(bh->b_data + F2FS_SUPER_OFFSET, super, sizeof(*super));
	set_buffer_dirty(bh);
	unlock_buffer(bh);

	/* it's rare case, we can do fua all the time */
	return __sync_dirty_buffer(bh, REQ_SYNC | REQ_PREFLUSH | REQ_FUA);
}

static inline bool sanity_check_area_boundary(struct f2fs_sb_info *sbi,
					struct buffer_head *bh)
{
	struct f2fs_super_block *raw_super = (struct f2fs_super_block *)
					(bh->b_data + F2FS_SUPER_OFFSET);
	struct super_block *sb = sbi->sb;
	u32 segment0_blkaddr = le32_to_cpu(raw_super->segment0_blkaddr);
	u32 cp_blkaddr = le32_to_cpu(raw_super->cp_blkaddr);
	u32 sit_blkaddr = le32_to_cpu(raw_super->sit_blkaddr);
	u32 nat_blkaddr = le32_to_cpu(raw_super->nat_blkaddr);
	u32 ssa_blkaddr = le32_to_cpu(raw_super->ssa_blkaddr);
	u32 main_blkaddr = le32_to_cpu(raw_super->main_blkaddr);
	u32 segment_count_ckpt = le32_to_cpu(raw_super->segment_count_ckpt);
	u32 segment_count_sit = le32_to_cpu(raw_super->segment_count_sit);
	u32 segment_count_nat = le32_to_cpu(raw_super->segment_count_nat);
	u32 segment_count_ssa = le32_to_cpu(raw_super->segment_count_ssa);
	u32 segment_count_main = le32_to_cpu(raw_super->segment_count_main);
	u32 segment_count = le32_to_cpu(raw_super->segment_count);
	u32 log_blocks_per_seg = le32_to_cpu(raw_super->log_blocks_per_seg);
	u64 main_end_blkaddr = main_blkaddr +
				(segment_count_main << log_blocks_per_seg);
	u64 seg_end_blkaddr = segment0_blkaddr +
				(segment_count << log_blocks_per_seg);

	if (segment0_blkaddr != cp_blkaddr) {
		f2fs_info(sbi, "Mismatch start address, segment0(%u) cp_blkaddr(%u)",
			  segment0_blkaddr, cp_blkaddr);
		return true;
	}

	if (cp_blkaddr + (segment_count_ckpt << log_blocks_per_seg) !=
							sit_blkaddr) {
		f2fs_info(sbi, "Wrong CP boundary, start(%u) end(%u) blocks(%u)",
			  cp_blkaddr, sit_blkaddr,
			  segment_count_ckpt << log_blocks_per_seg);
		return true;
	}

	if (sit_blkaddr + (segment_count_sit << log_blocks_per_seg) !=
							nat_blkaddr) {
		f2fs_info(sbi, "Wrong SIT boundary, start(%u) end(%u) blocks(%u)",
			  sit_blkaddr, nat_blkaddr,
			  segment_count_sit << log_blocks_per_seg);
		return true;
	}

	if (nat_blkaddr + (segment_count_nat << log_blocks_per_seg) !=
							ssa_blkaddr) {
		f2fs_info(sbi, "Wrong NAT boundary, start(%u) end(%u) blocks(%u)",
			  nat_blkaddr, ssa_blkaddr,
			  segment_count_nat << log_blocks_per_seg);
		return true;
	}

	if (ssa_blkaddr + (segment_count_ssa << log_blocks_per_seg) !=
							main_blkaddr) {
		f2fs_info(sbi, "Wrong SSA boundary, start(%u) end(%u) blocks(%u)",
			  ssa_blkaddr, main_blkaddr,
			  segment_count_ssa << log_blocks_per_seg);
		return true;
	}

	if (main_end_blkaddr > seg_end_blkaddr) {
		f2fs_info(sbi, "Wrong MAIN_AREA boundary, start(%u) end(%u) block(%u)",
			  main_blkaddr,
			  segment0_blkaddr +
			  (segment_count << log_blocks_per_seg),
			  segment_count_main << log_blocks_per_seg);
		return true;
	} else if (main_end_blkaddr < seg_end_blkaddr) {
		int err = 0;
		char *res;

		/* fix in-memory information all the time */
		raw_super->segment_count = cpu_to_le32((main_end_blkaddr -
				segment0_blkaddr) >> log_blocks_per_seg);

		if (f2fs_readonly(sb) || bdev_read_only(sb->s_bdev)) {
			set_sbi_flag(sbi, SBI_NEED_SB_WRITE);
			res = "internally";
		} else {
			err = __f2fs_commit_super(bh, NULL);
			res = err ? "failed" : "done";
		}
		f2fs_info(sbi, "Fix alignment : %s, start(%u) end(%u) block(%u)",
			  res, main_blkaddr,
			  segment0_blkaddr +
			  (segment_count << log_blocks_per_seg),
			  segment_count_main << log_blocks_per_seg);
		if (err)
			return true;
	}
	return false;
}

static int sanity_check_raw_super(struct f2fs_sb_info *sbi,
				struct buffer_head *bh)
{
	block_t segment_count, segs_per_sec, secs_per_zone;
	block_t total_sections, blocks_per_seg;
	struct f2fs_super_block *raw_super = (struct f2fs_super_block *)
					(bh->b_data + F2FS_SUPER_OFFSET);
	unsigned int blocksize;
	size_t crc_offset = 0;
	__u32 crc = 0;

	if (le32_to_cpu(raw_super->magic) != F2FS_SUPER_MAGIC) {
		f2fs_info(sbi, "Magic Mismatch, valid(0x%x) - read(0x%x)",
			  F2FS_SUPER_MAGIC, le32_to_cpu(raw_super->magic));
		return -EINVAL;
	}

	/* Check checksum_offset and crc in superblock */
	if (__F2FS_HAS_FEATURE(raw_super, F2FS_FEATURE_SB_CHKSUM)) {
		crc_offset = le32_to_cpu(raw_super->checksum_offset);
		if (crc_offset !=
			offsetof(struct f2fs_super_block, crc)) {
			f2fs_info(sbi, "Invalid SB checksum offset: %zu",
				  crc_offset);
			return -EFSCORRUPTED;
		}
		crc = le32_to_cpu(raw_super->crc);
		if (!f2fs_crc_valid(sbi, crc, raw_super, crc_offset)) {
			f2fs_info(sbi, "Invalid SB checksum value: %u", crc);
			return -EFSCORRUPTED;
		}
	}

	/* Currently, support only 4KB page cache size */
	if (F2FS_BLKSIZE != PAGE_SIZE) {
		f2fs_info(sbi, "Invalid page_cache_size (%lu), supports only 4KB",
			  PAGE_SIZE);
		return -EFSCORRUPTED;
	}

	/* Currently, support only 4KB block size */
	blocksize = 1 << le32_to_cpu(raw_super->log_blocksize);
	if (blocksize != F2FS_BLKSIZE) {
		f2fs_info(sbi, "Invalid blocksize (%u), supports only 4KB",
			  blocksize);
		return -EFSCORRUPTED;
	}

	/* check log blocks per segment */
	if (le32_to_cpu(raw_super->log_blocks_per_seg) != 9) {
		f2fs_info(sbi, "Invalid log blocks per segment (%u)",
			  le32_to_cpu(raw_super->log_blocks_per_seg));
		return -EFSCORRUPTED;
	}

	/* Currently, support 512/1024/2048/4096 bytes sector size */
	if (le32_to_cpu(raw_super->log_sectorsize) >
				F2FS_MAX_LOG_SECTOR_SIZE ||
		le32_to_cpu(raw_super->log_sectorsize) <
				F2FS_MIN_LOG_SECTOR_SIZE) {
		f2fs_info(sbi, "Invalid log sectorsize (%u)",
			  le32_to_cpu(raw_super->log_sectorsize));
		return -EFSCORRUPTED;
	}
	if (le32_to_cpu(raw_super->log_sectors_per_block) +
		le32_to_cpu(raw_super->log_sectorsize) !=
			F2FS_MAX_LOG_SECTOR_SIZE) {
		f2fs_info(sbi, "Invalid log sectors per block(%u) log sectorsize(%u)",
			  le32_to_cpu(raw_super->log_sectors_per_block),
			  le32_to_cpu(raw_super->log_sectorsize));
		return -EFSCORRUPTED;
	}

	segment_count = le32_to_cpu(raw_super->segment_count);
	segs_per_sec = le32_to_cpu(raw_super->segs_per_sec);
	secs_per_zone = le32_to_cpu(raw_super->secs_per_zone);
	total_sections = le32_to_cpu(raw_super->section_count);

	/* blocks_per_seg should be 512, given the above check */
	blocks_per_seg = 1 << le32_to_cpu(raw_super->log_blocks_per_seg);

	if (segment_count > F2FS_MAX_SEGMENT ||
				segment_count < F2FS_MIN_SEGMENTS) {
		f2fs_info(sbi, "Invalid segment count (%u)", segment_count);
		return -EFSCORRUPTED;
	}

	if (total_sections > segment_count ||
			total_sections < F2FS_MIN_SEGMENTS ||
			segs_per_sec > segment_count || !segs_per_sec) {
		f2fs_info(sbi, "Invalid segment/section count (%u, %u x %u)",
			  segment_count, total_sections, segs_per_sec);
		return -EFSCORRUPTED;
	}

	if ((segment_count / segs_per_sec) < total_sections) {
		f2fs_info(sbi, "Small segment_count (%u < %u * %u)",
			  segment_count, segs_per_sec, total_sections);
		return -EFSCORRUPTED;
	}

	if (segment_count > (le64_to_cpu(raw_super->block_count) >> 9)) {
		f2fs_info(sbi, "Wrong segment_count / block_count (%u > %llu)",
			  segment_count, le64_to_cpu(raw_super->block_count));
		return -EFSCORRUPTED;
	}

	if (RDEV(0).path[0]) {
		block_t dev_seg_count = le32_to_cpu(RDEV(0).total_segments);
		int i = 1;

		while (i < MAX_DEVICES && RDEV(i).path[0]) {
			dev_seg_count += le32_to_cpu(RDEV(i).total_segments);
			i++;
		}
		if (segment_count != dev_seg_count) {
			f2fs_info(sbi, "Segment count (%u) mismatch with total segments from devices (%u)",
					segment_count, dev_seg_count);
			return -EFSCORRUPTED;
		}
	}

	if (secs_per_zone > total_sections || !secs_per_zone) {
		f2fs_info(sbi, "Wrong secs_per_zone / total_sections (%u, %u)",
			  secs_per_zone, total_sections);
		return -EFSCORRUPTED;
	}
	if (le32_to_cpu(raw_super->extension_count) > F2FS_MAX_EXTENSION ||
			raw_super->hot_ext_count > F2FS_MAX_EXTENSION ||
			(le32_to_cpu(raw_super->extension_count) +
			raw_super->hot_ext_count) > F2FS_MAX_EXTENSION) {
		f2fs_info(sbi, "Corrupted extension count (%u + %u > %u)",
			  le32_to_cpu(raw_super->extension_count),
			  raw_super->hot_ext_count,
			  F2FS_MAX_EXTENSION);
		return -EFSCORRUPTED;
	}

	if (le32_to_cpu(raw_super->cp_payload) >
				(blocks_per_seg - F2FS_CP_PACKS)) {
		f2fs_info(sbi, "Insane cp_payload (%u > %u)",
			  le32_to_cpu(raw_super->cp_payload),
			  blocks_per_seg - F2FS_CP_PACKS);
		return -EFSCORRUPTED;
	}

	/* check reserved ino info */
	if (le32_to_cpu(raw_super->node_ino) != 1 ||
		le32_to_cpu(raw_super->meta_ino) != 2 ||
		le32_to_cpu(raw_super->root_ino) != 3) {
		f2fs_info(sbi, "Invalid Fs Meta Ino: node(%u) meta(%u) root(%u)",
			  le32_to_cpu(raw_super->node_ino),
			  le32_to_cpu(raw_super->meta_ino),
			  le32_to_cpu(raw_super->root_ino));
		return -EFSCORRUPTED;
	}

	/* check CP/SIT/NAT/SSA/MAIN_AREA area boundary */
	if (sanity_check_area_boundary(sbi, bh))
		return -EFSCORRUPTED;

	return 0;
}

int f2fs_sanity_check_ckpt(struct f2fs_sb_info *sbi)
{
	unsigned int total, fsmeta;
	struct f2fs_super_block *raw_super = F2FS_RAW_SUPER(sbi);
	struct f2fs_checkpoint *ckpt = F2FS_CKPT(sbi);
	unsigned int ovp_segments, reserved_segments;
	unsigned int main_segs, blocks_per_seg;
	unsigned int sit_segs, nat_segs;
	unsigned int sit_bitmap_size, nat_bitmap_size;
	unsigned int log_blocks_per_seg;
	unsigned int segment_count_main;
	unsigned int cp_pack_start_sum, cp_payload;
	block_t user_block_count, valid_user_blocks;
	block_t avail_node_count, valid_node_count;
	int i, j;

	total = le32_to_cpu(raw_super->segment_count);
	fsmeta = le32_to_cpu(raw_super->segment_count_ckpt);
	sit_segs = le32_to_cpu(raw_super->segment_count_sit);
	fsmeta += sit_segs;
	nat_segs = le32_to_cpu(raw_super->segment_count_nat);
	fsmeta += nat_segs;
	fsmeta += le32_to_cpu(ckpt->rsvd_segment_count);
	fsmeta += le32_to_cpu(raw_super->segment_count_ssa);

	if (unlikely(fsmeta >= total))
		return 1;

	ovp_segments = le32_to_cpu(ckpt->overprov_segment_count);
	reserved_segments = le32_to_cpu(ckpt->rsvd_segment_count);

	if (unlikely(fsmeta < F2FS_MIN_SEGMENTS ||
			ovp_segments == 0 || reserved_segments == 0)) {
		f2fs_err(sbi, "Wrong layout: check mkfs.f2fs version");
		return 1;
	}

	user_block_count = le64_to_cpu(ckpt->user_block_count);
	segment_count_main = le32_to_cpu(raw_super->segment_count_main);
	log_blocks_per_seg = le32_to_cpu(raw_super->log_blocks_per_seg);
	if (!user_block_count || user_block_count >=
			segment_count_main << log_blocks_per_seg) {
		f2fs_err(sbi, "Wrong user_block_count: %u",
			 user_block_count);
		return 1;
	}

	valid_user_blocks = le64_to_cpu(ckpt->valid_block_count);
	if (valid_user_blocks > user_block_count) {
		f2fs_err(sbi, "Wrong valid_user_blocks: %u, user_block_count: %u",
			 valid_user_blocks, user_block_count);
		return 1;
	}

	valid_node_count = le32_to_cpu(ckpt->valid_node_count);
	avail_node_count = sbi->total_node_count - F2FS_RESERVED_NODE_NUM;
	if (valid_node_count > avail_node_count) {
		f2fs_err(sbi, "Wrong valid_node_count: %u, avail_node_count: %u",
			 valid_node_count, avail_node_count);
		return 1;
	}

	main_segs = le32_to_cpu(raw_super->segment_count_main);
	blocks_per_seg = sbi->blocks_per_seg;

	for (i = 0; i < NR_CURSEG_NODE_TYPE; i++) {
		if (le32_to_cpu(ckpt->cur_node_segno[i]) >= main_segs ||
			le16_to_cpu(ckpt->cur_node_blkoff[i]) >= blocks_per_seg)
			return 1;
		for (j = i + 1; j < NR_CURSEG_NODE_TYPE; j++) {
			if (le32_to_cpu(ckpt->cur_node_segno[i]) ==
				le32_to_cpu(ckpt->cur_node_segno[j])) {
				f2fs_err(sbi, "Node segment (%u, %u) has the same segno: %u",
					 i, j,
					 le32_to_cpu(ckpt->cur_node_segno[i]));
				return 1;
			}
		}
	}
	for (i = 0; i < NR_CURSEG_DATA_TYPE; i++) {
		if (le32_to_cpu(ckpt->cur_data_segno[i]) >= main_segs ||
			le16_to_cpu(ckpt->cur_data_blkoff[i]) >= blocks_per_seg)
			return 1;
		for (j = i + 1; j < NR_CURSEG_DATA_TYPE; j++) {
			if (le32_to_cpu(ckpt->cur_data_segno[i]) ==
				le32_to_cpu(ckpt->cur_data_segno[j])) {
				f2fs_err(sbi, "Data segment (%u, %u) has the same segno: %u",
					 i, j,
					 le32_to_cpu(ckpt->cur_data_segno[i]));
				return 1;
			}
		}
	}
	for (i = 0; i < NR_CURSEG_NODE_TYPE; i++) {
		for (j = 0; j < NR_CURSEG_DATA_TYPE; j++) {
			if (le32_to_cpu(ckpt->cur_node_segno[i]) ==
				le32_to_cpu(ckpt->cur_data_segno[j])) {
				f2fs_err(sbi, "Node segment (%u) and Data segment (%u) has the same segno: %u",
					 i, j,
					 le32_to_cpu(ckpt->cur_node_segno[i]));
				return 1;
			}
		}
	}

	sit_bitmap_size = le32_to_cpu(ckpt->sit_ver_bitmap_bytesize);
	nat_bitmap_size = le32_to_cpu(ckpt->nat_ver_bitmap_bytesize);

	if (sit_bitmap_size != ((sit_segs / 2) << log_blocks_per_seg) / 8 ||
		nat_bitmap_size != ((nat_segs / 2) << log_blocks_per_seg) / 8) {
		f2fs_err(sbi, "Wrong bitmap size: sit: %u, nat:%u",
			 sit_bitmap_size, nat_bitmap_size);
		return 1;
	}

	cp_pack_start_sum = __start_sum_addr(sbi);
	cp_payload = __cp_payload(sbi);
	if (cp_pack_start_sum < cp_payload + 1 ||
		cp_pack_start_sum > blocks_per_seg - 1 -
			NR_CURSEG_TYPE) {
		f2fs_err(sbi, "Wrong cp_pack_start_sum: %u",
			 cp_pack_start_sum);
		return 1;
	}

	if (__is_set_ckpt_flags(ckpt, CP_LARGE_NAT_BITMAP_FLAG) &&
		le32_to_cpu(ckpt->checksum_offset) != CP_MIN_CHKSUM_OFFSET) {
		f2fs_warn(sbi, "using deprecated layout of large_nat_bitmap, "
			  "please run fsck v1.13.0 or higher to repair, chksum_offset: %u, "
			  "fixed with patch: \"f2fs-tools: relocate chksum_offset for large_nat_bitmap feature\"",
			  le32_to_cpu(ckpt->checksum_offset));
		return 1;
	}

	if (unlikely(f2fs_cp_error(sbi))) {
		f2fs_err(sbi, "A bug case: need to run fsck");
		return 1;
	}
	return 0;
}

static void init_sb_info(struct f2fs_sb_info *sbi)
{
	struct f2fs_super_block *raw_super = sbi->raw_super;
	int i;

	sbi->log_sectors_per_block =
		le32_to_cpu(raw_super->log_sectors_per_block);
	sbi->log_blocksize = le32_to_cpu(raw_super->log_blocksize);
	sbi->blocksize = 1 << sbi->log_blocksize;
	sbi->log_blocks_per_seg = le32_to_cpu(raw_super->log_blocks_per_seg);
	sbi->blocks_per_seg = 1 << sbi->log_blocks_per_seg;
	sbi->segs_per_sec = le32_to_cpu(raw_super->segs_per_sec);
	sbi->secs_per_zone = le32_to_cpu(raw_super->secs_per_zone);
	sbi->total_sections = le32_to_cpu(raw_super->section_count);
	sbi->total_node_count =
		(le32_to_cpu(raw_super->segment_count_nat) / 2)
			* sbi->blocks_per_seg * NAT_ENTRY_PER_BLOCK;
	sbi->root_ino_num = le32_to_cpu(raw_super->root_ino);
	sbi->node_ino_num = le32_to_cpu(raw_super->node_ino);
	sbi->meta_ino_num = le32_to_cpu(raw_super->meta_ino);
	sbi->cur_victim_sec = NULL_SECNO;
	sbi->next_victim_seg[BG_GC] = NULL_SEGNO;
	sbi->next_victim_seg[FG_GC] = NULL_SEGNO;
	sbi->max_victim_search = DEF_MAX_VICTIM_SEARCH;
	sbi->migration_granularity = sbi->segs_per_sec;

	sbi->dir_level = DEF_DIR_LEVEL;
	sbi->interval_time[CP_TIME] = DEF_CP_INTERVAL;
	sbi->interval_time[REQ_TIME] = DEF_IDLE_INTERVAL;
	sbi->interval_time[DISCARD_TIME] = DEF_IDLE_INTERVAL;
	sbi->interval_time[GC_TIME] = DEF_IDLE_INTERVAL;
	sbi->interval_time[DISABLE_TIME] = DEF_DISABLE_INTERVAL;
	sbi->interval_time[UMOUNT_DISCARD_TIMEOUT] =
				DEF_UMOUNT_DISCARD_TIMEOUT;
	clear_sbi_flag(sbi, SBI_NEED_FSCK);

	for (i = 0; i < NR_COUNT_TYPE; i++)
		atomic_set(&sbi->nr_pages[i], 0);

	for (i = 0; i < META; i++)
		atomic_set(&sbi->wb_sync_req[i], 0);

	INIT_LIST_HEAD(&sbi->s_list);
	mutex_init(&sbi->umount_mutex);
	init_rwsem(&sbi->io_order_lock);
	spin_lock_init(&sbi->cp_lock);

	sbi->dirty_device = 0;
	spin_lock_init(&sbi->dev_lock);

	init_rwsem(&sbi->sb_lock);
	init_rwsem(&sbi->pin_sem);
}

static int init_percpu_info(struct f2fs_sb_info *sbi)
{
	int err;

	err = percpu_counter_init(&sbi->alloc_valid_block_count, 0, GFP_KERNEL);
	if (err)
		return err;

	err = percpu_counter_init(&sbi->total_valid_inode_count, 0,
								GFP_KERNEL);
	if (err)
		percpu_counter_destroy(&sbi->alloc_valid_block_count);

	return err;
}

#ifdef CONFIG_BLK_DEV_ZONED
static int init_blkz_info(struct f2fs_sb_info *sbi, int devi)
{
	struct block_device *bdev = FDEV(devi).bdev;
	sector_t nr_sectors = bdev->bd_part->nr_sects;
	sector_t sector = 0;
	struct blk_zone *zones;
	unsigned int i, nr_zones;
	unsigned int n = 0;
	int err = -EIO;

	if (!f2fs_sb_has_blkzoned(sbi))
		return 0;

	if (sbi->blocks_per_blkz && sbi->blocks_per_blkz !=
				SECTOR_TO_BLOCK(bdev_zone_sectors(bdev)))
		return -EINVAL;
	sbi->blocks_per_blkz = SECTOR_TO_BLOCK(bdev_zone_sectors(bdev));
	if (sbi->log_blocks_per_blkz && sbi->log_blocks_per_blkz !=
				__ilog2_u32(sbi->blocks_per_blkz))
		return -EINVAL;
	sbi->log_blocks_per_blkz = __ilog2_u32(sbi->blocks_per_blkz);
	FDEV(devi).nr_blkz = SECTOR_TO_BLOCK(nr_sectors) >>
					sbi->log_blocks_per_blkz;
	if (nr_sectors & (bdev_zone_sectors(bdev) - 1))
		FDEV(devi).nr_blkz++;

	FDEV(devi).blkz_seq = f2fs_kzalloc(sbi,
					BITS_TO_LONGS(FDEV(devi).nr_blkz)
					* sizeof(unsigned long),
					GFP_KERNEL);
	if (!FDEV(devi).blkz_seq)
		return -ENOMEM;

#define F2FS_REPORT_NR_ZONES   4096

	zones = f2fs_kzalloc(sbi,
			     array_size(F2FS_REPORT_NR_ZONES,
					sizeof(struct blk_zone)),
			     GFP_KERNEL);
	if (!zones)
		return -ENOMEM;

	/* Get block zones type */
	while (zones && sector < nr_sectors) {

		nr_zones = F2FS_REPORT_NR_ZONES;
		err = blkdev_report_zones(bdev, sector,
					  zones, &nr_zones,
					  GFP_KERNEL);
		if (err)
			break;
		if (!nr_zones) {
			err = -EIO;
			break;
		}

		for (i = 0; i < nr_zones; i++) {
			if (zones[i].type != BLK_ZONE_TYPE_CONVENTIONAL)
				set_bit(n, FDEV(devi).blkz_seq);
			sector += zones[i].len;
			n++;
		}
	}

	kvfree(zones);

	return err;
}
#endif

/*
 * Read f2fs raw super block.
 * Because we have two copies of super block, so read both of them
 * to get the first valid one. If any one of them is broken, we pass
 * them recovery flag back to the caller.
 */
static int read_raw_super_block(struct f2fs_sb_info *sbi,
			struct f2fs_super_block **raw_super,
			int *valid_super_block, int *recovery)
{
	struct super_block *sb = sbi->sb;
	int block;
	struct buffer_head *bh;
	struct f2fs_super_block *super;
	int err = 0;

	super = kzalloc(sizeof(struct f2fs_super_block), GFP_KERNEL);
	if (!super)
		return -ENOMEM;

	for (block = 0; block < 2; block++) {
		bh = sb_bread(sb, block);
		if (!bh) {
			f2fs_err(sbi, "Unable to read %dth superblock",
				 block + 1);
			err = -EIO;
			*recovery = 1;
			continue;
		}

		/* sanity checking of raw super */
		err = sanity_check_raw_super(sbi, bh);
		if (err) {
			f2fs_err(sbi, "Can't find valid F2FS filesystem in %dth superblock",
				 block + 1);
			brelse(bh);
			*recovery = 1;
			continue;
		}

		if (!*raw_super) {
			memcpy(super, bh->b_data + F2FS_SUPER_OFFSET,
							sizeof(*super));
			*valid_super_block = block;
			*raw_super = super;
		}
		brelse(bh);
	}

	/* No valid superblock */
	if (!*raw_super)
		kvfree(super);
	else
		err = 0;

	return err;
}

int f2fs_commit_super(struct f2fs_sb_info *sbi, bool recover)
{
	struct buffer_head *bh;
	__u32 crc = 0;
	int err;

	if ((recover && f2fs_readonly(sbi->sb)) ||
				bdev_read_only(sbi->sb->s_bdev)) {
		set_sbi_flag(sbi, SBI_NEED_SB_WRITE);
		return -EROFS;
	}

	/* we should update superblock crc here */
	if (!recover && f2fs_sb_has_sb_chksum(sbi)) {
		crc = f2fs_crc32(sbi, F2FS_RAW_SUPER(sbi),
				offsetof(struct f2fs_super_block, crc));
		F2FS_RAW_SUPER(sbi)->crc = cpu_to_le32(crc);
	}

	/* write back-up superblock first */
	bh = sb_bread(sbi->sb, sbi->valid_super_block ? 0 : 1);
	if (!bh)
		return -EIO;
	err = __f2fs_commit_super(bh, F2FS_RAW_SUPER(sbi));
	brelse(bh);

	/* if we are in recovery path, skip writing valid superblock */
	if (recover || err)
		return err;

	/* write current valid superblock */
	bh = sb_bread(sbi->sb, sbi->valid_super_block);
	if (!bh)
		return -EIO;
	err = __f2fs_commit_super(bh, F2FS_RAW_SUPER(sbi));
	brelse(bh);
	return err;
}

static int f2fs_scan_devices(struct f2fs_sb_info *sbi)
{
	struct f2fs_super_block *raw_super = F2FS_RAW_SUPER(sbi);
	unsigned int max_devices = MAX_DEVICES;
	int i;

	/* Initialize single device information */
	if (!RDEV(0).path[0]) {
		if (!bdev_is_zoned(sbi->sb->s_bdev))
			return 0;
		max_devices = 1;
	}

	/*
	 * Initialize multiple devices information, or single
	 * zoned block device information.
	 */
	sbi->devs = f2fs_kzalloc(sbi,
				 array_size(max_devices,
					    sizeof(struct f2fs_dev_info)),
				 GFP_KERNEL);
	if (!sbi->devs)
		return -ENOMEM;

	for (i = 0; i < max_devices; i++) {

		if (i > 0 && !RDEV(i).path[0])
			break;

		if (max_devices == 1) {
			/* Single zoned block device mount */
			FDEV(0).bdev =
				blkdev_get_by_dev(sbi->sb->s_bdev->bd_dev,
					sbi->sb->s_mode, sbi->sb->s_type);
		} else {
			/* Multi-device mount */
			memcpy(FDEV(i).path, RDEV(i).path, MAX_PATH_LEN);
			FDEV(i).total_segments =
				le32_to_cpu(RDEV(i).total_segments);
			if (i == 0) {
				FDEV(i).start_blk = 0;
				FDEV(i).end_blk = FDEV(i).start_blk +
				    (FDEV(i).total_segments <<
				    sbi->log_blocks_per_seg) - 1 +
				    le32_to_cpu(raw_super->segment0_blkaddr);
			} else {
				FDEV(i).start_blk = FDEV(i - 1).end_blk + 1;
				FDEV(i).end_blk = FDEV(i).start_blk +
					(FDEV(i).total_segments <<
					sbi->log_blocks_per_seg) - 1;
			}
			FDEV(i).bdev = blkdev_get_by_path(FDEV(i).path,
					sbi->sb->s_mode, sbi->sb->s_type);
		}
		if (IS_ERR(FDEV(i).bdev))
			return PTR_ERR(FDEV(i).bdev);

		/* to release errored devices */
		sbi->s_ndevs = i + 1;

#ifdef CONFIG_BLK_DEV_ZONED
		if (bdev_zoned_model(FDEV(i).bdev) == BLK_ZONED_HM &&
				!f2fs_sb_has_blkzoned(sbi)) {
			f2fs_err(sbi, "Zoned block device feature not enabled\n");
			return -EINVAL;
		}
		if (bdev_zoned_model(FDEV(i).bdev) != BLK_ZONED_NONE) {
			if (init_blkz_info(sbi, i)) {
				f2fs_err(sbi, "Failed to initialize F2FS blkzone information");
				return -EINVAL;
			}
			if (max_devices == 1)
				break;
			f2fs_info(sbi, "Mount Device [%2d]: %20s, %8u, %8x - %8x (zone: %s)",
				  i, FDEV(i).path,
				  FDEV(i).total_segments,
				  FDEV(i).start_blk, FDEV(i).end_blk,
				  bdev_zoned_model(FDEV(i).bdev) == BLK_ZONED_HA ?
				  "Host-aware" : "Host-managed");
			continue;
		}
#endif
		f2fs_info(sbi, "Mount Device [%2d]: %20s, %8u, %8x - %8x",
			  i, FDEV(i).path,
			  FDEV(i).total_segments,
			  FDEV(i).start_blk, FDEV(i).end_blk);
	}
	f2fs_info(sbi,
		  "IO Block Size: %8d KB", F2FS_IO_SIZE_KB(sbi));
	return 0;
}

static int f2fs_setup_casefold(struct f2fs_sb_info *sbi)
{
#ifdef CONFIG_UNICODE
	if (f2fs_sb_has_casefold(sbi) && !sbi->sb->s_encoding) {
		const struct f2fs_sb_encodings *encoding_info;
		struct unicode_map *encoding;
		__u16 encoding_flags;

		if (f2fs_sb_read_encoding(sbi->raw_super, &encoding_info,
					  &encoding_flags)) {
			f2fs_err(sbi,
				 "Encoding requested by superblock is unknown");
			return -EINVAL;
		}

		encoding = utf8_load(encoding_info->version);
		if (IS_ERR(encoding)) {
			f2fs_err(sbi,
				 "can't mount with superblock charset: %s-%s "
				 "not supported by the kernel. flags: 0x%x.",
				 encoding_info->name, encoding_info->version,
				 encoding_flags);
			return PTR_ERR(encoding);
		}
		f2fs_info(sbi, "Using encoding defined by superblock: "
			 "%s-%s with flags 0x%hx", encoding_info->name,
			 encoding_info->version?:"\b", encoding_flags);

		sbi->sb->s_encoding = encoding;
		sbi->sb->s_encoding_flags = encoding_flags;
	}
#else
	if (f2fs_sb_has_casefold(sbi)) {
		f2fs_err(sbi, "Filesystem with casefold feature cannot be mounted without CONFIG_UNICODE");
		return -EINVAL;
	}
#endif
	return 0;
}

static void f2fs_tuning_parameters(struct f2fs_sb_info *sbi)
{
	struct f2fs_sm_info *sm_i = SM_I(sbi);

	/* adjust parameters according to the volume size */
	if (sm_i->main_segments <= SMALL_VOLUME_SEGMENTS) {
		F2FS_OPTION(sbi).alloc_mode = ALLOC_MODE_REUSE;
		sm_i->dcc_info->discard_granularity = 1;
		sm_i->ipu_policy = 1 << F2FS_IPU_FORCE;
	}

	sbi->readdir_ra = 1;
}

static int f2fs_fill_super(struct super_block *sb, void *data, int silent)
{
	struct f2fs_sb_info *sbi;
	struct f2fs_super_block *raw_super;
	struct inode *root;
	int err;
	bool skip_recovery = false, need_fsck = false;
	char *options = NULL;
	int recovery, i, valid_super_block;
	struct curseg_info *seg_i;
	int retry_cnt = 1;

try_onemore:
	err = -EINVAL;
	raw_super = NULL;
	valid_super_block = -1;
	recovery = 0;

	/* allocate memory for f2fs-specific super block info */
	sbi = kzalloc(sizeof(struct f2fs_sb_info), GFP_KERNEL);
	if (!sbi)
		return -ENOMEM;

	sbi->sb = sb;

	/* Load the checksum driver */
	sbi->s_chksum_driver = crypto_alloc_shash("crc32", 0, 0);
	if (IS_ERR(sbi->s_chksum_driver)) {
		f2fs_err(sbi, "Cannot load crc32 driver.");
		err = PTR_ERR(sbi->s_chksum_driver);
		sbi->s_chksum_driver = NULL;
		goto free_sbi;
	}

	/* set a block size */
	if (unlikely(!sb_set_blocksize(sb, F2FS_BLKSIZE))) {
		f2fs_err(sbi, "unable to set blocksize");
		goto free_sbi;
	}

	err = read_raw_super_block(sbi, &raw_super, &valid_super_block,
								&recovery);
	if (err)
		goto free_sbi;

	sb->s_fs_info = sbi;
	sbi->raw_super = raw_super;

	/* precompute checksum seed for metadata */
	if (f2fs_sb_has_inode_chksum(sbi))
		sbi->s_chksum_seed = f2fs_chksum(sbi, ~0, raw_super->uuid,
						sizeof(raw_super->uuid));

	/*
	 * The BLKZONED feature indicates that the drive was formatted with
	 * zone alignment optimization. This is optional for host-aware
	 * devices, but mandatory for host-managed zoned block devices.
	 */
#ifndef CONFIG_BLK_DEV_ZONED
	if (f2fs_sb_has_blkzoned(sbi)) {
		f2fs_err(sbi, "Zoned block device support is not enabled");
		err = -EOPNOTSUPP;
		goto free_sb_buf;
	}
#endif
	default_options(sbi);
	/* parse mount options */
	options = kstrdup((const char *)data, GFP_KERNEL);
	if (data && !options) {
		err = -ENOMEM;
		goto free_sb_buf;
	}

	err = parse_options(sb, options);
	if (err)
		goto free_options;

	sbi->max_file_blocks = max_file_blocks();
	sb->s_maxbytes = sbi->max_file_blocks <<
				le32_to_cpu(raw_super->log_blocksize);
	sb->s_max_links = F2FS_LINK_MAX;

	err = f2fs_setup_casefold(sbi);
	if (err)
		goto free_options;

#ifdef CONFIG_QUOTA
	sb->dq_op = &f2fs_quota_operations;
	sb->s_qcop = &f2fs_quotactl_ops;
	sb->s_quota_types = QTYPE_MASK_USR | QTYPE_MASK_GRP | QTYPE_MASK_PRJ;

	if (f2fs_sb_has_quota_ino(sbi)) {
		for (i = 0; i < MAXQUOTAS; i++) {
			if (f2fs_qf_ino(sbi->sb, i))
				sbi->nquota_files++;
		}
	}
#endif

	sb->s_op = &f2fs_sops;
#ifdef CONFIG_FS_ENCRYPTION
	sb->s_cop = &f2fs_cryptops;
#endif
#ifdef CONFIG_FS_VERITY
	sb->s_vop = &f2fs_verityops;
#endif
	sb->s_xattr = f2fs_xattr_handlers;
	sb->s_export_op = &f2fs_export_ops;
	sb->s_magic = F2FS_SUPER_MAGIC;
	sb->s_time_gran = 1;
	sb->s_flags = (sb->s_flags & ~MS_POSIXACL) |
		(test_opt(sbi, POSIX_ACL) ? MS_POSIXACL : 0);
	memcpy(&sb->s_uuid, raw_super->uuid, sizeof(raw_super->uuid));
	sb->s_iflags |= SB_I_CGROUPWB;

	/* init f2fs-specific super block info */
	sbi->valid_super_block = valid_super_block;
	init_rwsem(&sbi->gc_lock);
	mutex_init(&sbi->writepages);
	mutex_init(&sbi->cp_mutex);
	mutex_init(&sbi->resize_mutex);
	init_rwsem(&sbi->node_write);
	init_rwsem(&sbi->node_change);

	/* disallow all the data/node/meta page writes */
	set_sbi_flag(sbi, SBI_POR_DOING);
	spin_lock_init(&sbi->stat_lock);

	/* init iostat info */
	spin_lock_init(&sbi->iostat_lock);
	sbi->iostat_enable = false;

	for (i = 0; i < NR_PAGE_TYPE; i++) {
		int n = (i == META) ? 1: NR_TEMP_TYPE;
		int j;

		sbi->write_io[i] =
			f2fs_kmalloc(sbi,
				     array_size(n,
						sizeof(struct f2fs_bio_info)),
				     GFP_KERNEL);
		if (!sbi->write_io[i]) {
			err = -ENOMEM;
			goto free_bio_info;
		}

		for (j = HOT; j < n; j++) {
			init_rwsem(&sbi->write_io[i][j].io_rwsem);
			sbi->write_io[i][j].sbi = sbi;
			sbi->write_io[i][j].bio = NULL;
			spin_lock_init(&sbi->write_io[i][j].io_lock);
			INIT_LIST_HEAD(&sbi->write_io[i][j].io_list);
			INIT_LIST_HEAD(&sbi->write_io[i][j].bio_list);
			init_rwsem(&sbi->write_io[i][j].bio_list_lock);
		}
	}

	init_rwsem(&sbi->cp_rwsem);
	init_rwsem(&sbi->quota_sem);
	init_waitqueue_head(&sbi->cp_wait);
	init_sb_info(sbi);

	err = init_percpu_info(sbi);
	if (err)
		goto free_bio_info;

	if (F2FS_IO_ALIGNED(sbi)) {
		sbi->write_io_dummy =
			mempool_create_page_pool(2 * (F2FS_IO_SIZE(sbi) - 1), 0);
		if (!sbi->write_io_dummy) {
			err = -ENOMEM;
			goto free_percpu;
		}
	}

	/* get an inode for meta space */
	sbi->meta_inode = f2fs_iget(sb, F2FS_META_INO(sbi));
	if (IS_ERR(sbi->meta_inode)) {
		f2fs_err(sbi, "Failed to read F2FS meta data inode");
		err = PTR_ERR(sbi->meta_inode);
		goto free_io_dummy;
	}

	err = f2fs_get_valid_checkpoint(sbi);
	if (err) {
		f2fs_err(sbi, "Failed to get valid F2FS checkpoint");
		goto free_meta_inode;
	}

	if (__is_set_ckpt_flags(F2FS_CKPT(sbi), CP_QUOTA_NEED_FSCK_FLAG))
		set_sbi_flag(sbi, SBI_QUOTA_NEED_REPAIR);
	if (__is_set_ckpt_flags(F2FS_CKPT(sbi), CP_DISABLED_QUICK_FLAG)) {
		set_sbi_flag(sbi, SBI_CP_DISABLED_QUICK);
		sbi->interval_time[DISABLE_TIME] = DEF_DISABLE_QUICK_INTERVAL;
	}

	if (__is_set_ckpt_flags(F2FS_CKPT(sbi), CP_FSCK_FLAG))
		set_sbi_flag(sbi, SBI_NEED_FSCK);

	/* Initialize device list */
	err = f2fs_scan_devices(sbi);
	if (err) {
		f2fs_err(sbi, "Failed to find devices");
		goto free_devices;
	}

	err = f2fs_init_post_read_wq(sbi);
	if (err) {
		f2fs_err(sbi, "Failed to initialize post read workqueue");
		goto free_devices;
	}

	sbi->total_valid_node_count =
				le32_to_cpu(sbi->ckpt->valid_node_count);
	percpu_counter_set(&sbi->total_valid_inode_count,
				le32_to_cpu(sbi->ckpt->valid_inode_count));
	sbi->user_block_count = le64_to_cpu(sbi->ckpt->user_block_count);
	sbi->total_valid_block_count =
				le64_to_cpu(sbi->ckpt->valid_block_count);
	sbi->last_valid_block_count = sbi->total_valid_block_count;
	sbi->reserved_blocks = 0;
	sbi->current_reserved_blocks = 0;
	limit_reserve_root(sbi);

	for (i = 0; i < NR_INODE_TYPE; i++) {
		INIT_LIST_HEAD(&sbi->inode_list[i]);
		spin_lock_init(&sbi->inode_lock[i]);
	}
	mutex_init(&sbi->flush_lock);

	f2fs_init_extent_cache_info(sbi);

	f2fs_init_ino_entry_info(sbi);

	f2fs_init_fsync_node_info(sbi);

	/* setup f2fs internal modules */
	err = f2fs_build_segment_manager(sbi);
	if (err) {
		f2fs_err(sbi, "Failed to initialize F2FS segment manager (%d)",
			 err);
		goto free_sm;
	}
	err = f2fs_build_node_manager(sbi);
	if (err) {
		f2fs_err(sbi, "Failed to initialize F2FS node manager (%d)",
			 err);
		goto free_nm;
	}

	/* For write statistics */
	if (sb->s_bdev->bd_part)
		sbi->sectors_written_start =
			(u64)part_stat_read(sb->s_bdev->bd_part, sectors[1]);

	/* Read accumulated write IO statistics if exists */
	seg_i = CURSEG_I(sbi, CURSEG_HOT_NODE);
	if (__exist_node_summaries(sbi))
		sbi->kbytes_written =
			le64_to_cpu(seg_i->journal->info.kbytes_written);

	f2fs_build_gc_manager(sbi);

	err = f2fs_build_stats(sbi);
	if (err)
		goto free_nm;

	/* get an inode for node space */
	sbi->node_inode = f2fs_iget(sb, F2FS_NODE_INO(sbi));
	if (IS_ERR(sbi->node_inode)) {
		f2fs_err(sbi, "Failed to read node inode");
		err = PTR_ERR(sbi->node_inode);
		goto free_stats;
	}

	/* read root inode and dentry */
	root = f2fs_iget(sb, F2FS_ROOT_INO(sbi));
	if (IS_ERR(root)) {
		f2fs_err(sbi, "Failed to read root inode");
		err = PTR_ERR(root);
		goto free_node_inode;
	}
	if (!S_ISDIR(root->i_mode) || !root->i_blocks ||
			!root->i_size || !root->i_nlink) {
		iput(root);
		err = -EINVAL;
		goto free_node_inode;
	}

	sb->s_root = d_make_root(root); /* allocate root dentry */
	if (!sb->s_root) {
		err = -ENOMEM;
		goto free_node_inode;
	}

	err = f2fs_register_sysfs(sbi);
	if (err)
		goto free_root_inode;

#ifdef CONFIG_QUOTA
	/* Enable quota usage during mount */
	if (f2fs_sb_has_quota_ino(sbi) && !f2fs_readonly(sb)) {
		err = f2fs_enable_quotas(sb);
		if (err)
			f2fs_err(sbi, "Cannot turn on quotas: error %d", err);
	}
#endif
	/* if there are nt orphan nodes free them */
	err = f2fs_recover_orphan_inodes(sbi);
	if (err)
		goto free_meta;

	if (unlikely(is_set_ckpt_flags(sbi, CP_DISABLED_FLAG)))
		goto reset_checkpoint;

	/* recover fsynced data */
	if (!test_opt(sbi, DISABLE_ROLL_FORWARD)) {
		/*
		 * mount should be failed, when device has readonly mode, and
		 * previous checkpoint was not done by clean system shutdown.
		 */
		if (f2fs_hw_is_readonly(sbi)) {
			if (!is_set_ckpt_flags(sbi, CP_UMOUNT_FLAG)) {
				err = -EROFS;
				f2fs_err(sbi, "Need to recover fsync data, but write access unavailable");
				goto free_meta;
			}
			f2fs_info(sbi, "write access unavailable, skipping recovery");
			goto reset_checkpoint;
		}

		if (need_fsck)
			set_sbi_flag(sbi, SBI_NEED_FSCK);

		if (skip_recovery)
			goto reset_checkpoint;

		err = f2fs_recover_fsync_data(sbi, false);
		if (err < 0) {
			if (err != -ENOMEM)
				skip_recovery = true;
			need_fsck = true;
			f2fs_err(sbi, "Cannot recover all fsync data errno=%d",
				 err);
			goto free_meta;
		}
	} else {
		err = f2fs_recover_fsync_data(sbi, true);

		if (!f2fs_readonly(sb) && err > 0) {
			err = -EINVAL;
			f2fs_err(sbi, "Need to recover fsync data");
			goto free_meta;
		}
	}
reset_checkpoint:
	/* f2fs_recover_fsync_data() cleared this already */
	clear_sbi_flag(sbi, SBI_POR_DOING);

	if (test_opt(sbi, DISABLE_CHECKPOINT)) {
		err = f2fs_disable_checkpoint(sbi);
		if (err)
			goto sync_free_meta;
	} else if (is_set_ckpt_flags(sbi, CP_DISABLED_FLAG)) {
		f2fs_enable_checkpoint(sbi);
	}

	/*
	 * If filesystem is not mounted as read-only then
	 * do start the gc_thread.
	 */
	if (test_opt(sbi, BG_GC) && !f2fs_readonly(sb)) {
		/* After POR, we can run background GC thread.*/
		err = f2fs_start_gc_thread(sbi);
		if (err)
			goto sync_free_meta;
	}
	kvfree(options);

	/* recover broken superblock */
	if (recovery) {
		err = f2fs_commit_super(sbi, true);
		f2fs_info(sbi, "Try to recover %dth superblock, ret: %d",
			  sbi->valid_super_block ? 1 : 2, err);
	}

	f2fs_join_shrinker(sbi);

	f2fs_tuning_parameters(sbi);

	f2fs_notice(sbi, "Mounted with checkpoint version = %llx",
		    cur_cp_version(F2FS_CKPT(sbi)));
	f2fs_update_time(sbi, CP_TIME);
	f2fs_update_time(sbi, REQ_TIME);
	clear_sbi_flag(sbi, SBI_CP_DISABLED_QUICK);
	return 0;

sync_free_meta:
	/* safe to flush all the data */
	sync_filesystem(sbi->sb);
	retry_cnt = 0;

free_meta:
#ifdef CONFIG_QUOTA
	f2fs_truncate_quota_inode_pages(sb);
	if (f2fs_sb_has_quota_ino(sbi) && !f2fs_readonly(sb))
		f2fs_quota_off_umount(sbi->sb);
#endif
	/*
	 * Some dirty meta pages can be produced by f2fs_recover_orphan_inodes()
	 * failed by EIO. Then, iput(node_inode) can trigger balance_fs_bg()
	 * followed by f2fs_write_checkpoint() through f2fs_write_node_pages(), which
	 * falls into an infinite loop in f2fs_sync_meta_pages().
	 */
	truncate_inode_pages_final(META_MAPPING(sbi));
	/* evict some inodes being cached by GC */
	evict_inodes(sb);
	f2fs_unregister_sysfs(sbi);
free_root_inode:
	dput(sb->s_root);
	sb->s_root = NULL;
free_node_inode:
	f2fs_release_ino_entry(sbi, true);
	truncate_inode_pages_final(NODE_MAPPING(sbi));
	iput(sbi->node_inode);
	sbi->node_inode = NULL;
free_stats:
	f2fs_destroy_stats(sbi);
free_nm:
	f2fs_destroy_node_manager(sbi);
free_sm:
	f2fs_destroy_segment_manager(sbi);
	f2fs_destroy_post_read_wq(sbi);
free_devices:
	destroy_device_list(sbi);
	kvfree(sbi->ckpt);
free_meta_inode:
	make_bad_inode(sbi->meta_inode);
	iput(sbi->meta_inode);
	sbi->meta_inode = NULL;
free_io_dummy:
	mempool_destroy(sbi->write_io_dummy);
free_percpu:
	destroy_percpu_info(sbi);
free_bio_info:
	for (i = 0; i < NR_PAGE_TYPE; i++)
		kvfree(sbi->write_io[i]);

#ifdef CONFIG_UNICODE
	utf8_unload(sb->s_encoding);
#endif
free_options:
#ifdef CONFIG_QUOTA
	for (i = 0; i < MAXQUOTAS; i++)
		kvfree(F2FS_OPTION(sbi).s_qf_names[i]);
#endif
	kvfree(options);
free_sb_buf:
	kvfree(raw_super);
free_sbi:
	if (sbi->s_chksum_driver)
		crypto_free_shash(sbi->s_chksum_driver);
	kvfree(sbi);

	/* give only one another chance */
	if (retry_cnt > 0 && skip_recovery) {
		retry_cnt--;
		shrink_dcache_sb(sb);
		goto try_onemore;
	}
	return err;
}

static struct dentry *f2fs_mount(struct file_system_type *fs_type, int flags,
			const char *dev_name, void *data)
{
	return mount_bdev(fs_type, flags, dev_name, data, f2fs_fill_super);
}

static void kill_f2fs_super(struct super_block *sb)
{
	if (sb->s_root) {
		struct f2fs_sb_info *sbi = F2FS_SB(sb);

		set_sbi_flag(sbi, SBI_IS_CLOSE);
		f2fs_stop_gc_thread(sbi);
		f2fs_stop_discard_thread(sbi);

		if (is_sbi_flag_set(sbi, SBI_IS_DIRTY) ||
				!is_set_ckpt_flags(sbi, CP_UMOUNT_FLAG)) {
			struct cp_control cpc = {
				.reason = CP_UMOUNT,
			};
			f2fs_write_checkpoint(sbi, &cpc);
		}

		if (is_sbi_flag_set(sbi, SBI_IS_RECOVERED) && f2fs_readonly(sb))
			sb->s_flags &= ~SB_RDONLY;
	}
	kill_block_super(sb);
}

static struct file_system_type f2fs_fs_type = {
	.owner		= THIS_MODULE,
	.name		= "f2fs",
	.mount		= f2fs_mount,
	.kill_sb	= kill_f2fs_super,
	.fs_flags	= FS_REQUIRES_DEV,
};
MODULE_ALIAS_FS("f2fs");

static int __init init_inodecache(void)
{
	f2fs_inode_cachep = kmem_cache_create("f2fs_inode_cache",
			sizeof(struct f2fs_inode_info), 0,
			SLAB_RECLAIM_ACCOUNT|SLAB_ACCOUNT, NULL);
	if (!f2fs_inode_cachep)
		return -ENOMEM;
	return 0;
}

static void destroy_inodecache(void)
{
	/*
	 * Make sure all delayed rcu free inodes are flushed before we
	 * destroy cache.
	 */
	rcu_barrier();
	kmem_cache_destroy(f2fs_inode_cachep);
}

static int __init init_f2fs_fs(void)
{
	int err;

	if (PAGE_SIZE != F2FS_BLKSIZE) {
		printk("F2FS not supported on PAGE_SIZE(%lu) != %d\n",
				PAGE_SIZE, F2FS_BLKSIZE);
		return -EINVAL;
	}

	f2fs_build_trace_ios();

	err = init_inodecache();
	if (err)
		goto fail;
	err = f2fs_create_node_manager_caches();
	if (err)
		goto free_inodecache;
	err = f2fs_create_segment_manager_caches();
	if (err)
		goto free_node_manager_caches;
	err = f2fs_create_checkpoint_caches();
	if (err)
		goto free_segment_manager_caches;
	err = f2fs_create_extent_cache();
	if (err)
		goto free_checkpoint_caches;
	err = f2fs_init_sysfs();
	if (err)
		goto free_extent_cache;
	err = register_shrinker(&f2fs_shrinker_info);
	if (err)
		goto free_sysfs;
	err = register_filesystem(&f2fs_fs_type);
	if (err)
		goto free_shrinker;
	f2fs_create_root_stats();
	err = f2fs_init_post_read_processing();
	if (err)
		goto free_root_stats;
<<<<<<< HEAD

=======
	err = f2fs_init_bio_entry_cache();
	if (err)
		goto free_post_read;
	err = f2fs_init_bioset();
	if (err)
		goto free_bio_enrty_cache;
>>>>>>> 32bc956b
	return 0;
free_bio_enrty_cache:
	f2fs_destroy_bio_entry_cache();
free_post_read:
	f2fs_destroy_post_read_processing();
free_root_stats:
	f2fs_destroy_root_stats();
	unregister_filesystem(&f2fs_fs_type);
free_shrinker:
	unregister_shrinker(&f2fs_shrinker_info);
free_sysfs:
	f2fs_exit_sysfs();
free_extent_cache:
	f2fs_destroy_extent_cache();
free_checkpoint_caches:
	f2fs_destroy_checkpoint_caches();
free_segment_manager_caches:
	f2fs_destroy_segment_manager_caches();
free_node_manager_caches:
	f2fs_destroy_node_manager_caches();
free_inodecache:
	destroy_inodecache();
fail:
	return err;
}

static void __exit exit_f2fs_fs(void)
{
	f2fs_destroy_bioset();
	f2fs_destroy_bio_entry_cache();
	f2fs_destroy_post_read_processing();
	f2fs_destroy_root_stats();
	unregister_filesystem(&f2fs_fs_type);
	unregister_shrinker(&f2fs_shrinker_info);
	f2fs_exit_sysfs();
	f2fs_destroy_extent_cache();
	f2fs_destroy_checkpoint_caches();
	f2fs_destroy_segment_manager_caches();
	f2fs_destroy_node_manager_caches();
	destroy_inodecache();
	f2fs_destroy_trace_ios();
}

module_init(init_f2fs_fs)
module_exit(exit_f2fs_fs)

MODULE_AUTHOR("Samsung Electronics's Praesto Team");
MODULE_DESCRIPTION("Flash Friendly File System");
MODULE_LICENSE("GPL");
<|MERGE_RESOLUTION|>--- conflicted
+++ resolved
@@ -3915,16 +3915,12 @@
 	err = f2fs_init_post_read_processing();
 	if (err)
 		goto free_root_stats;
-<<<<<<< HEAD
-
-=======
 	err = f2fs_init_bio_entry_cache();
 	if (err)
 		goto free_post_read;
 	err = f2fs_init_bioset();
 	if (err)
 		goto free_bio_enrty_cache;
->>>>>>> 32bc956b
 	return 0;
 free_bio_enrty_cache:
 	f2fs_destroy_bio_entry_cache();
