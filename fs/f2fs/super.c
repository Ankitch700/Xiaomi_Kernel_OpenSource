// SPDX-License-Identifier: GPL-2.0
/*
 * fs/f2fs/super.c
 *
 * Copyright (c) 2012 Samsung Electronics Co., Ltd.
 *             http://www.samsung.com/
 */
#include <linux/module.h>
#include <linux/init.h>
#include <linux/fs.h>
#include <linux/fs_context.h>
#include <linux/sched/mm.h>
#include <linux/statfs.h>
#include <linux/buffer_head.h>
#include <linux/kthread.h>
#include <linux/parser.h>
#include <linux/mount.h>
#include <linux/seq_file.h>
#include <linux/proc_fs.h>
#include <linux/random.h>
#include <linux/exportfs.h>
#include <linux/blkdev.h>
#include <linux/quotaops.h>
#include <linux/f2fs_fs.h>
#include <linux/sysfs.h>
#include <linux/quota.h>
#include <linux/unicode.h>
#include <linux/part_stat.h>
#include <linux/zstd.h>
#include <linux/lz4.h>

#include "f2fs.h"
#include "node.h"
#include "segment.h"
#include "xattr.h"
#include "gc.h"
#include "iostat.h"

#define CREATE_TRACE_POINTS
#include <trace/events/f2fs.h>

static struct kmem_cache *f2fs_inode_cachep;

#ifdef CONFIG_F2FS_FAULT_INJECTION

const char *f2fs_fault_name[FAULT_MAX] = {
	[FAULT_KMALLOC]			= "kmalloc",
	[FAULT_KVMALLOC]		= "kvmalloc",
	[FAULT_PAGE_ALLOC]		= "page alloc",
	[FAULT_PAGE_GET]		= "page get",
	[FAULT_ALLOC_NID]		= "alloc nid",
	[FAULT_ORPHAN]			= "orphan",
	[FAULT_BLOCK]			= "no more block",
	[FAULT_DIR_DEPTH]		= "too big dir depth",
	[FAULT_EVICT_INODE]		= "evict_inode fail",
	[FAULT_TRUNCATE]		= "truncate fail",
	[FAULT_READ_IO]			= "read IO error",
	[FAULT_CHECKPOINT]		= "checkpoint error",
	[FAULT_DISCARD]			= "discard error",
	[FAULT_WRITE_IO]		= "write IO error",
	[FAULT_SLAB_ALLOC]		= "slab alloc",
	[FAULT_DQUOT_INIT]		= "dquot initialize",
	[FAULT_LOCK_OP]			= "lock_op",
	[FAULT_BLKADDR_VALIDITY]	= "invalid blkaddr",
	[FAULT_BLKADDR_CONSISTENCE]	= "inconsistent blkaddr",
	[FAULT_NO_SEGMENT]		= "no free segment",
};

void f2fs_build_fault_attr(struct f2fs_sb_info *sbi, unsigned int rate,
							unsigned int type)
{
	struct f2fs_fault_info *ffi = &F2FS_OPTION(sbi).fault_info;

	if (rate) {
		atomic_set(&ffi->inject_ops, 0);
		ffi->inject_rate = rate;
	}

	if (type)
		ffi->inject_type = type;

	if (!rate && !type)
		memset(ffi, 0, sizeof(struct f2fs_fault_info));
}
#endif

/* f2fs-wide shrinker description */
static struct shrinker f2fs_shrinker_info = {
	.scan_objects = f2fs_shrink_scan,
	.count_objects = f2fs_shrink_count,
	.seeks = DEFAULT_SEEKS,
};

enum {
	Opt_gc_background,
	Opt_disable_roll_forward,
	Opt_norecovery,
	Opt_discard,
	Opt_nodiscard,
	Opt_noheap,
	Opt_heap,
	Opt_user_xattr,
	Opt_nouser_xattr,
	Opt_acl,
	Opt_noacl,
	Opt_active_logs,
	Opt_disable_ext_identify,
	Opt_inline_xattr,
	Opt_noinline_xattr,
	Opt_inline_xattr_size,
	Opt_inline_data,
	Opt_inline_dentry,
	Opt_noinline_dentry,
	Opt_flush_merge,
	Opt_noflush_merge,
	Opt_barrier,
	Opt_nobarrier,
	Opt_fastboot,
	Opt_extent_cache,
	Opt_noextent_cache,
	Opt_noinline_data,
	Opt_data_flush,
	Opt_reserve_root,
	Opt_resgid,
	Opt_resuid,
	Opt_mode,
	Opt_fault_injection,
	Opt_fault_type,
	Opt_lazytime,
	Opt_nolazytime,
	Opt_quota,
	Opt_noquota,
	Opt_usrquota,
	Opt_grpquota,
	Opt_prjquota,
	Opt_usrjquota,
	Opt_grpjquota,
	Opt_prjjquota,
	Opt_offusrjquota,
	Opt_offgrpjquota,
	Opt_offprjjquota,
	Opt_jqfmt_vfsold,
	Opt_jqfmt_vfsv0,
	Opt_jqfmt_vfsv1,
	Opt_alloc,
	Opt_fsync,
	Opt_test_dummy_encryption,
	Opt_inlinecrypt,
	Opt_checkpoint_disable,
	Opt_checkpoint_disable_cap,
	Opt_checkpoint_disable_cap_perc,
	Opt_checkpoint_enable,
	Opt_checkpoint_merge,
	Opt_nocheckpoint_merge,
	Opt_compress_algorithm,
	Opt_compress_log_size,
	Opt_compress_extension,
	Opt_nocompress_extension,
	Opt_compress_chksum,
	Opt_compress_mode,
	Opt_compress_cache,
	Opt_atgc,
	Opt_gc_merge,
	Opt_nogc_merge,
	Opt_discard_unit,
	Opt_memory_mode,
	Opt_age_extent_cache,
	Opt_errors,
	Opt_err,
};

static match_table_t f2fs_tokens = {
	{Opt_gc_background, "background_gc=%s"},
	{Opt_disable_roll_forward, "disable_roll_forward"},
	{Opt_norecovery, "norecovery"},
	{Opt_discard, "discard"},
	{Opt_nodiscard, "nodiscard"},
	{Opt_noheap, "no_heap"},
	{Opt_heap, "heap"},
	{Opt_user_xattr, "user_xattr"},
	{Opt_nouser_xattr, "nouser_xattr"},
	{Opt_acl, "acl"},
	{Opt_noacl, "noacl"},
	{Opt_active_logs, "active_logs=%u"},
	{Opt_disable_ext_identify, "disable_ext_identify"},
	{Opt_inline_xattr, "inline_xattr"},
	{Opt_noinline_xattr, "noinline_xattr"},
	{Opt_inline_xattr_size, "inline_xattr_size=%u"},
	{Opt_inline_data, "inline_data"},
	{Opt_inline_dentry, "inline_dentry"},
	{Opt_noinline_dentry, "noinline_dentry"},
	{Opt_flush_merge, "flush_merge"},
	{Opt_noflush_merge, "noflush_merge"},
	{Opt_barrier, "barrier"},
	{Opt_nobarrier, "nobarrier"},
	{Opt_fastboot, "fastboot"},
	{Opt_extent_cache, "extent_cache"},
	{Opt_noextent_cache, "noextent_cache"},
	{Opt_noinline_data, "noinline_data"},
	{Opt_data_flush, "data_flush"},
	{Opt_reserve_root, "reserve_root=%u"},
	{Opt_resgid, "resgid=%u"},
	{Opt_resuid, "resuid=%u"},
	{Opt_mode, "mode=%s"},
	{Opt_fault_injection, "fault_injection=%u"},
	{Opt_fault_type, "fault_type=%u"},
	{Opt_lazytime, "lazytime"},
	{Opt_nolazytime, "nolazytime"},
	{Opt_quota, "quota"},
	{Opt_noquota, "noquota"},
	{Opt_usrquota, "usrquota"},
	{Opt_grpquota, "grpquota"},
	{Opt_prjquota, "prjquota"},
	{Opt_usrjquota, "usrjquota=%s"},
	{Opt_grpjquota, "grpjquota=%s"},
	{Opt_prjjquota, "prjjquota=%s"},
	{Opt_offusrjquota, "usrjquota="},
	{Opt_offgrpjquota, "grpjquota="},
	{Opt_offprjjquota, "prjjquota="},
	{Opt_jqfmt_vfsold, "jqfmt=vfsold"},
	{Opt_jqfmt_vfsv0, "jqfmt=vfsv0"},
	{Opt_jqfmt_vfsv1, "jqfmt=vfsv1"},
	{Opt_alloc, "alloc_mode=%s"},
	{Opt_fsync, "fsync_mode=%s"},
	{Opt_test_dummy_encryption, "test_dummy_encryption=%s"},
	{Opt_test_dummy_encryption, "test_dummy_encryption"},
	{Opt_inlinecrypt, "inlinecrypt"},
	{Opt_checkpoint_disable, "checkpoint=disable"},
	{Opt_checkpoint_disable_cap, "checkpoint=disable:%u"},
	{Opt_checkpoint_disable_cap_perc, "checkpoint=disable:%u%%"},
	{Opt_checkpoint_enable, "checkpoint=enable"},
	{Opt_checkpoint_merge, "checkpoint_merge"},
	{Opt_nocheckpoint_merge, "nocheckpoint_merge"},
	{Opt_compress_algorithm, "compress_algorithm=%s"},
	{Opt_compress_log_size, "compress_log_size=%u"},
	{Opt_compress_extension, "compress_extension=%s"},
	{Opt_nocompress_extension, "nocompress_extension=%s"},
	{Opt_compress_chksum, "compress_chksum"},
	{Opt_compress_mode, "compress_mode=%s"},
	{Opt_compress_cache, "compress_cache"},
	{Opt_atgc, "atgc"},
	{Opt_gc_merge, "gc_merge"},
	{Opt_nogc_merge, "nogc_merge"},
	{Opt_discard_unit, "discard_unit=%s"},
	{Opt_memory_mode, "memory=%s"},
	{Opt_age_extent_cache, "age_extent_cache"},
	{Opt_errors, "errors=%s"},
	{Opt_err, NULL},
};

void f2fs_printk(struct f2fs_sb_info *sbi, bool limit_rate,
						const char *fmt, ...)
{
	struct va_format vaf;
	va_list args;
	int level;

	va_start(args, fmt);

	level = printk_get_level(fmt);
	vaf.fmt = printk_skip_level(fmt);
	vaf.va = &args;
	if (limit_rate)
		printk_ratelimited("%c%cF2FS-fs (%s): %pV\n",
			KERN_SOH_ASCII, level, sbi->sb->s_id, &vaf);
	else
		printk("%c%cF2FS-fs (%s): %pV\n",
			KERN_SOH_ASCII, level, sbi->sb->s_id, &vaf);

	va_end(args);
}

#if IS_ENABLED(CONFIG_UNICODE)
static const struct f2fs_sb_encodings {
	__u16 magic;
	char *name;
	unsigned int version;
} f2fs_sb_encoding_map[] = {
	{F2FS_ENC_UTF8_12_1, "utf8", UNICODE_AGE(12, 1, 0)},
};

static const struct f2fs_sb_encodings *
f2fs_sb_read_encoding(const struct f2fs_super_block *sb)
{
	__u16 magic = le16_to_cpu(sb->s_encoding);
	int i;

	for (i = 0; i < ARRAY_SIZE(f2fs_sb_encoding_map); i++)
		if (magic == f2fs_sb_encoding_map[i].magic)
			return &f2fs_sb_encoding_map[i];

	return NULL;
}

struct kmem_cache *f2fs_cf_name_slab;
static int __init f2fs_create_casefold_cache(void)
{
	f2fs_cf_name_slab = f2fs_kmem_cache_create("f2fs_casefolded_name",
							F2FS_NAME_LEN);
	return f2fs_cf_name_slab ? 0 : -ENOMEM;
}

static void f2fs_destroy_casefold_cache(void)
{
	kmem_cache_destroy(f2fs_cf_name_slab);
}
#else
static int __init f2fs_create_casefold_cache(void) { return 0; }
static void f2fs_destroy_casefold_cache(void) { }
#endif

static inline void limit_reserve_root(struct f2fs_sb_info *sbi)
{
	block_t limit = min((sbi->user_block_count >> 3),
			sbi->user_block_count - sbi->reserved_blocks);

	/* limit is 12.5% */
	if (test_opt(sbi, RESERVE_ROOT) &&
			F2FS_OPTION(sbi).root_reserved_blocks > limit) {
		F2FS_OPTION(sbi).root_reserved_blocks = limit;
		f2fs_info(sbi, "Reduce reserved blocks for root = %u",
			  F2FS_OPTION(sbi).root_reserved_blocks);
	}
	if (!test_opt(sbi, RESERVE_ROOT) &&
		(!uid_eq(F2FS_OPTION(sbi).s_resuid,
				make_kuid(&init_user_ns, F2FS_DEF_RESUID)) ||
		!gid_eq(F2FS_OPTION(sbi).s_resgid,
				make_kgid(&init_user_ns, F2FS_DEF_RESGID))))
		f2fs_info(sbi, "Ignore s_resuid=%u, s_resgid=%u w/o reserve_root",
			  from_kuid_munged(&init_user_ns,
					   F2FS_OPTION(sbi).s_resuid),
			  from_kgid_munged(&init_user_ns,
					   F2FS_OPTION(sbi).s_resgid));
}

static inline void adjust_unusable_cap_perc(struct f2fs_sb_info *sbi)
{
	if (!F2FS_OPTION(sbi).unusable_cap_perc)
		return;

	if (F2FS_OPTION(sbi).unusable_cap_perc == 100)
		F2FS_OPTION(sbi).unusable_cap = sbi->user_block_count;
	else
		F2FS_OPTION(sbi).unusable_cap = (sbi->user_block_count / 100) *
					F2FS_OPTION(sbi).unusable_cap_perc;

	f2fs_info(sbi, "Adjust unusable cap for checkpoint=disable = %u / %u%%",
			F2FS_OPTION(sbi).unusable_cap,
			F2FS_OPTION(sbi).unusable_cap_perc);
}

static void init_once(void *foo)
{
	struct f2fs_inode_info *fi = (struct f2fs_inode_info *) foo;

	inode_init_once(&fi->vfs_inode);
}

#ifdef CONFIG_QUOTA
static const char * const quotatypes[] = INITQFNAMES;
#define QTYPE2NAME(t) (quotatypes[t])
static int f2fs_set_qf_name(struct super_block *sb, int qtype,
							substring_t *args)
{
	struct f2fs_sb_info *sbi = F2FS_SB(sb);
	char *qname;
	int ret = -EINVAL;

	if (sb_any_quota_loaded(sb) && !F2FS_OPTION(sbi).s_qf_names[qtype]) {
		f2fs_err(sbi, "Cannot change journaled quota options when quota turned on");
		return -EINVAL;
	}
	if (f2fs_sb_has_quota_ino(sbi)) {
		f2fs_info(sbi, "QUOTA feature is enabled, so ignore qf_name");
		return 0;
	}

	qname = match_strdup(args);
	if (!qname) {
		f2fs_err(sbi, "Not enough memory for storing quotafile name");
		return -ENOMEM;
	}
	if (F2FS_OPTION(sbi).s_qf_names[qtype]) {
		if (strcmp(F2FS_OPTION(sbi).s_qf_names[qtype], qname) == 0)
			ret = 0;
		else
			f2fs_err(sbi, "%s quota file already specified",
				 QTYPE2NAME(qtype));
		goto errout;
	}
	if (strchr(qname, '/')) {
		f2fs_err(sbi, "quotafile must be on filesystem root");
		goto errout;
	}
	F2FS_OPTION(sbi).s_qf_names[qtype] = qname;
	set_opt(sbi, QUOTA);
	return 0;
errout:
	kfree(qname);
	return ret;
}

static int f2fs_clear_qf_name(struct super_block *sb, int qtype)
{
	struct f2fs_sb_info *sbi = F2FS_SB(sb);

	if (sb_any_quota_loaded(sb) && F2FS_OPTION(sbi).s_qf_names[qtype]) {
		f2fs_err(sbi, "Cannot change journaled quota options when quota turned on");
		return -EINVAL;
	}
	kfree(F2FS_OPTION(sbi).s_qf_names[qtype]);
	F2FS_OPTION(sbi).s_qf_names[qtype] = NULL;
	return 0;
}

static int f2fs_check_quota_options(struct f2fs_sb_info *sbi)
{
	/*
	 * We do the test below only for project quotas. 'usrquota' and
	 * 'grpquota' mount options are allowed even without quota feature
	 * to support legacy quotas in quota files.
	 */
	if (test_opt(sbi, PRJQUOTA) && !f2fs_sb_has_project_quota(sbi)) {
		f2fs_err(sbi, "Project quota feature not enabled. Cannot enable project quota enforcement.");
		return -1;
	}
	if (F2FS_OPTION(sbi).s_qf_names[USRQUOTA] ||
			F2FS_OPTION(sbi).s_qf_names[GRPQUOTA] ||
			F2FS_OPTION(sbi).s_qf_names[PRJQUOTA]) {
		if (test_opt(sbi, USRQUOTA) &&
				F2FS_OPTION(sbi).s_qf_names[USRQUOTA])
			clear_opt(sbi, USRQUOTA);

		if (test_opt(sbi, GRPQUOTA) &&
				F2FS_OPTION(sbi).s_qf_names[GRPQUOTA])
			clear_opt(sbi, GRPQUOTA);

		if (test_opt(sbi, PRJQUOTA) &&
				F2FS_OPTION(sbi).s_qf_names[PRJQUOTA])
			clear_opt(sbi, PRJQUOTA);

		if (test_opt(sbi, GRPQUOTA) || test_opt(sbi, USRQUOTA) ||
				test_opt(sbi, PRJQUOTA)) {
			f2fs_err(sbi, "old and new quota format mixing");
			return -1;
		}

		if (!F2FS_OPTION(sbi).s_jquota_fmt) {
			f2fs_err(sbi, "journaled quota format not specified");
			return -1;
		}
	}

	if (f2fs_sb_has_quota_ino(sbi) && F2FS_OPTION(sbi).s_jquota_fmt) {
		f2fs_info(sbi, "QUOTA feature is enabled, so ignore jquota_fmt");
		F2FS_OPTION(sbi).s_jquota_fmt = 0;
	}
	return 0;
}
#endif

static int f2fs_set_test_dummy_encryption(struct super_block *sb,
					  const char *opt,
					  const substring_t *arg,
					  bool is_remount)
{
	struct f2fs_sb_info *sbi = F2FS_SB(sb);
	struct fs_parameter param = {
		.type = fs_value_is_string,
		.string = arg->from ? arg->from : "",
	};
	struct fscrypt_dummy_policy *policy =
		&F2FS_OPTION(sbi).dummy_enc_policy;
	int err;

	if (!IS_ENABLED(CONFIG_FS_ENCRYPTION)) {
		f2fs_warn(sbi, "test_dummy_encryption option not supported");
		return -EINVAL;
	}

	if (!f2fs_sb_has_encrypt(sbi)) {
		f2fs_err(sbi, "Encrypt feature is off");
		return -EINVAL;
	}

	/*
	 * This mount option is just for testing, and it's not worthwhile to
	 * implement the extra complexity (e.g. RCU protection) that would be
	 * needed to allow it to be set or changed during remount.  We do allow
	 * it to be specified during remount, but only if there is no change.
	 */
	if (is_remount && !fscrypt_is_dummy_policy_set(policy)) {
		f2fs_warn(sbi, "Can't set test_dummy_encryption on remount");
		return -EINVAL;
	}

	err = fscrypt_parse_test_dummy_encryption(&param, policy);
	if (err) {
		if (err == -EEXIST)
			f2fs_warn(sbi,
				  "Can't change test_dummy_encryption on remount");
		else if (err == -EINVAL)
			f2fs_warn(sbi, "Value of option \"%s\" is unrecognized",
				  opt);
		else
			f2fs_warn(sbi, "Error processing option \"%s\" [%d]",
				  opt, err);
		return -EINVAL;
	}
	f2fs_warn(sbi, "Test dummy encryption mode enabled");
	return 0;
}

#ifdef CONFIG_F2FS_FS_COMPRESSION
static bool is_compress_extension_exist(struct f2fs_sb_info *sbi,
					const char *new_ext, bool is_ext)
{
	unsigned char (*ext)[F2FS_EXTENSION_LEN];
	int ext_cnt;
	int i;

	if (is_ext) {
		ext = F2FS_OPTION(sbi).extensions;
		ext_cnt = F2FS_OPTION(sbi).compress_ext_cnt;
	} else {
		ext = F2FS_OPTION(sbi).noextensions;
		ext_cnt = F2FS_OPTION(sbi).nocompress_ext_cnt;
	}

	for (i = 0; i < ext_cnt; i++) {
		if (!strcasecmp(new_ext, ext[i]))
			return true;
	}

	return false;
}

/*
 * 1. The same extension name cannot not appear in both compress and non-compress extension
 * at the same time.
 * 2. If the compress extension specifies all files, the types specified by the non-compress
 * extension will be treated as special cases and will not be compressed.
 * 3. Don't allow the non-compress extension specifies all files.
 */
static int f2fs_test_compress_extension(struct f2fs_sb_info *sbi)
{
	unsigned char (*ext)[F2FS_EXTENSION_LEN];
	unsigned char (*noext)[F2FS_EXTENSION_LEN];
	int ext_cnt, noext_cnt, index = 0, no_index = 0;

	ext = F2FS_OPTION(sbi).extensions;
	ext_cnt = F2FS_OPTION(sbi).compress_ext_cnt;
	noext = F2FS_OPTION(sbi).noextensions;
	noext_cnt = F2FS_OPTION(sbi).nocompress_ext_cnt;

	if (!noext_cnt)
		return 0;

	for (no_index = 0; no_index < noext_cnt; no_index++) {
		if (!strcasecmp("*", noext[no_index])) {
			f2fs_info(sbi, "Don't allow the nocompress extension specifies all files");
			return -EINVAL;
		}
		for (index = 0; index < ext_cnt; index++) {
			if (!strcasecmp(ext[index], noext[no_index])) {
				f2fs_info(sbi, "Don't allow the same extension %s appear in both compress and nocompress extension",
						ext[index]);
				return -EINVAL;
			}
		}
	}
	return 0;
}

#ifdef CONFIG_F2FS_FS_LZ4
static int f2fs_set_lz4hc_level(struct f2fs_sb_info *sbi, const char *str)
{
#ifdef CONFIG_F2FS_FS_LZ4HC
	unsigned int level;

	if (strlen(str) == 3) {
		F2FS_OPTION(sbi).compress_level = 0;
		return 0;
	}

	str += 3;

	if (str[0] != ':') {
		f2fs_info(sbi, "wrong format, e.g. <alg_name>:<compr_level>");
		return -EINVAL;
	}
	if (kstrtouint(str + 1, 10, &level))
		return -EINVAL;

	if (!f2fs_is_compress_level_valid(COMPRESS_LZ4, level)) {
		f2fs_info(sbi, "invalid lz4hc compress level: %d", level);
		return -EINVAL;
	}

	F2FS_OPTION(sbi).compress_level = level;
	return 0;
#else
	if (strlen(str) == 3) {
		F2FS_OPTION(sbi).compress_level = 0;
		return 0;
	}
	f2fs_info(sbi, "kernel doesn't support lz4hc compression");
	return -EINVAL;
#endif
}
#endif

#ifdef CONFIG_F2FS_FS_ZSTD
static int f2fs_set_zstd_level(struct f2fs_sb_info *sbi, const char *str)
{
	int level;
	int len = 4;

	if (strlen(str) == len) {
		F2FS_OPTION(sbi).compress_level = F2FS_ZSTD_DEFAULT_CLEVEL;
		return 0;
	}

	str += len;

	if (str[0] != ':') {
		f2fs_info(sbi, "wrong format, e.g. <alg_name>:<compr_level>");
		return -EINVAL;
	}
	if (kstrtoint(str + 1, 10, &level))
		return -EINVAL;

	/* f2fs does not support negative compress level now */
	if (level < 0) {
		f2fs_info(sbi, "do not support negative compress level: %d", level);
		return -ERANGE;
	}

	if (!f2fs_is_compress_level_valid(COMPRESS_ZSTD, level)) {
		f2fs_info(sbi, "invalid zstd compress level: %d", level);
		return -EINVAL;
	}

	F2FS_OPTION(sbi).compress_level = level;
	return 0;
}
#endif
#endif

static int parse_options(struct super_block *sb, char *options, bool is_remount)
{
	struct f2fs_sb_info *sbi = F2FS_SB(sb);
	substring_t args[MAX_OPT_ARGS];
#ifdef CONFIG_F2FS_FS_COMPRESSION
	unsigned char (*ext)[F2FS_EXTENSION_LEN];
	unsigned char (*noext)[F2FS_EXTENSION_LEN];
	int ext_cnt, noext_cnt;
#endif
	char *p, *name;
	int arg = 0;
	kuid_t uid;
	kgid_t gid;
	int ret;

	if (!options)
		goto default_check;

	while ((p = strsep(&options, ",")) != NULL) {
		int token;

		if (!*p)
			continue;
		/*
		 * Initialize args struct so we know whether arg was
		 * found; some options take optional arguments.
		 */
		args[0].to = args[0].from = NULL;
		token = match_token(p, f2fs_tokens, args);

		switch (token) {
		case Opt_gc_background:
			name = match_strdup(&args[0]);

			if (!name)
				return -ENOMEM;
			if (!strcmp(name, "on")) {
				F2FS_OPTION(sbi).bggc_mode = BGGC_MODE_ON;
			} else if (!strcmp(name, "off")) {
				F2FS_OPTION(sbi).bggc_mode = BGGC_MODE_OFF;
			} else if (!strcmp(name, "sync")) {
				F2FS_OPTION(sbi).bggc_mode = BGGC_MODE_SYNC;
			} else {
				kfree(name);
				return -EINVAL;
			}
			kfree(name);
			break;
		case Opt_disable_roll_forward:
			set_opt(sbi, DISABLE_ROLL_FORWARD);
			break;
		case Opt_norecovery:
			/* this option mounts f2fs with ro */
			set_opt(sbi, NORECOVERY);
			if (!f2fs_readonly(sb))
				return -EINVAL;
			break;
		case Opt_discard:
			if (!f2fs_hw_support_discard(sbi)) {
				f2fs_warn(sbi, "device does not support discard");
				break;
			}
			set_opt(sbi, DISCARD);
			break;
		case Opt_nodiscard:
			if (f2fs_hw_should_discard(sbi)) {
				f2fs_warn(sbi, "discard is required for zoned block devices");
				return -EINVAL;
			}
			clear_opt(sbi, DISCARD);
			break;
		case Opt_noheap:
		case Opt_heap:
			f2fs_warn(sbi, "heap/no_heap options were deprecated");
			break;
#ifdef CONFIG_F2FS_FS_XATTR
		case Opt_user_xattr:
			set_opt(sbi, XATTR_USER);
			break;
		case Opt_nouser_xattr:
			clear_opt(sbi, XATTR_USER);
			break;
		case Opt_inline_xattr:
			set_opt(sbi, INLINE_XATTR);
			break;
		case Opt_noinline_xattr:
			clear_opt(sbi, INLINE_XATTR);
			break;
		case Opt_inline_xattr_size:
			if (args->from && match_int(args, &arg))
				return -EINVAL;
			set_opt(sbi, INLINE_XATTR_SIZE);
			F2FS_OPTION(sbi).inline_xattr_size = arg;
			break;
#else
		case Opt_user_xattr:
			f2fs_info(sbi, "user_xattr options not supported");
			break;
		case Opt_nouser_xattr:
			f2fs_info(sbi, "nouser_xattr options not supported");
			break;
		case Opt_inline_xattr:
			f2fs_info(sbi, "inline_xattr options not supported");
			break;
		case Opt_noinline_xattr:
			f2fs_info(sbi, "noinline_xattr options not supported");
			break;
#endif
#ifdef CONFIG_F2FS_FS_POSIX_ACL
		case Opt_acl:
			set_opt(sbi, POSIX_ACL);
			break;
		case Opt_noacl:
			clear_opt(sbi, POSIX_ACL);
			break;
#else
		case Opt_acl:
			f2fs_info(sbi, "acl options not supported");
			break;
		case Opt_noacl:
			f2fs_info(sbi, "noacl options not supported");
			break;
#endif
		case Opt_active_logs:
			if (args->from && match_int(args, &arg))
				return -EINVAL;
			if (arg != 2 && arg != 4 &&
				arg != NR_CURSEG_PERSIST_TYPE)
				return -EINVAL;
			F2FS_OPTION(sbi).active_logs = arg;
			break;
		case Opt_disable_ext_identify:
			set_opt(sbi, DISABLE_EXT_IDENTIFY);
			break;
		case Opt_inline_data:
			set_opt(sbi, INLINE_DATA);
			break;
		case Opt_inline_dentry:
			set_opt(sbi, INLINE_DENTRY);
			break;
		case Opt_noinline_dentry:
			clear_opt(sbi, INLINE_DENTRY);
			break;
		case Opt_flush_merge:
			set_opt(sbi, FLUSH_MERGE);
			break;
		case Opt_noflush_merge:
			clear_opt(sbi, FLUSH_MERGE);
			break;
		case Opt_nobarrier:
			set_opt(sbi, NOBARRIER);
			break;
		case Opt_barrier:
			clear_opt(sbi, NOBARRIER);
			break;
		case Opt_fastboot:
			set_opt(sbi, FASTBOOT);
			break;
		case Opt_extent_cache:
			set_opt(sbi, READ_EXTENT_CACHE);
			break;
		case Opt_noextent_cache:
			clear_opt(sbi, READ_EXTENT_CACHE);
			break;
		case Opt_noinline_data:
			clear_opt(sbi, INLINE_DATA);
			break;
		case Opt_data_flush:
			set_opt(sbi, DATA_FLUSH);
			break;
		case Opt_reserve_root:
			if (args->from && match_int(args, &arg))
				return -EINVAL;
			if (test_opt(sbi, RESERVE_ROOT)) {
				f2fs_info(sbi, "Preserve previous reserve_root=%u",
					  F2FS_OPTION(sbi).root_reserved_blocks);
			} else {
				F2FS_OPTION(sbi).root_reserved_blocks = arg;
				set_opt(sbi, RESERVE_ROOT);
			}
			break;
		case Opt_resuid:
			if (args->from && match_int(args, &arg))
				return -EINVAL;
			uid = make_kuid(current_user_ns(), arg);
			if (!uid_valid(uid)) {
				f2fs_err(sbi, "Invalid uid value %d", arg);
				return -EINVAL;
			}
			F2FS_OPTION(sbi).s_resuid = uid;
			break;
		case Opt_resgid:
			if (args->from && match_int(args, &arg))
				return -EINVAL;
			gid = make_kgid(current_user_ns(), arg);
			if (!gid_valid(gid)) {
				f2fs_err(sbi, "Invalid gid value %d", arg);
				return -EINVAL;
			}
			F2FS_OPTION(sbi).s_resgid = gid;
			break;
		case Opt_mode:
			name = match_strdup(&args[0]);

			if (!name)
				return -ENOMEM;
			if (!strcmp(name, "adaptive")) {
				F2FS_OPTION(sbi).fs_mode = FS_MODE_ADAPTIVE;
			} else if (!strcmp(name, "lfs")) {
				F2FS_OPTION(sbi).fs_mode = FS_MODE_LFS;
			} else if (!strcmp(name, "fragment:segment")) {
				F2FS_OPTION(sbi).fs_mode = FS_MODE_FRAGMENT_SEG;
			} else if (!strcmp(name, "fragment:block")) {
				F2FS_OPTION(sbi).fs_mode = FS_MODE_FRAGMENT_BLK;
			} else {
				kfree(name);
				return -EINVAL;
			}
			kfree(name);
			break;
#ifdef CONFIG_F2FS_FAULT_INJECTION
		case Opt_fault_injection:
			if (args->from && match_int(args, &arg))
				return -EINVAL;
			f2fs_build_fault_attr(sbi, arg, F2FS_ALL_FAULT_TYPE);
			set_opt(sbi, FAULT_INJECTION);
			break;

		case Opt_fault_type:
			if (args->from && match_int(args, &arg))
				return -EINVAL;
			f2fs_build_fault_attr(sbi, 0, arg);
			set_opt(sbi, FAULT_INJECTION);
			break;
#else
		case Opt_fault_injection:
			f2fs_info(sbi, "fault_injection options not supported");
			break;

		case Opt_fault_type:
			f2fs_info(sbi, "fault_type options not supported");
			break;
#endif
		case Opt_lazytime:
			sb->s_flags |= SB_LAZYTIME;
			break;
		case Opt_nolazytime:
			sb->s_flags &= ~SB_LAZYTIME;
			break;
#ifdef CONFIG_QUOTA
		case Opt_quota:
		case Opt_usrquota:
			set_opt(sbi, USRQUOTA);
			break;
		case Opt_grpquota:
			set_opt(sbi, GRPQUOTA);
			break;
		case Opt_prjquota:
			set_opt(sbi, PRJQUOTA);
			break;
		case Opt_usrjquota:
			ret = f2fs_set_qf_name(sb, USRQUOTA, &args[0]);
			if (ret)
				return ret;
			break;
		case Opt_grpjquota:
			ret = f2fs_set_qf_name(sb, GRPQUOTA, &args[0]);
			if (ret)
				return ret;
			break;
		case Opt_prjjquota:
			ret = f2fs_set_qf_name(sb, PRJQUOTA, &args[0]);
			if (ret)
				return ret;
			break;
		case Opt_offusrjquota:
			ret = f2fs_clear_qf_name(sb, USRQUOTA);
			if (ret)
				return ret;
			break;
		case Opt_offgrpjquota:
			ret = f2fs_clear_qf_name(sb, GRPQUOTA);
			if (ret)
				return ret;
			break;
		case Opt_offprjjquota:
			ret = f2fs_clear_qf_name(sb, PRJQUOTA);
			if (ret)
				return ret;
			break;
		case Opt_jqfmt_vfsold:
			F2FS_OPTION(sbi).s_jquota_fmt = QFMT_VFS_OLD;
			break;
		case Opt_jqfmt_vfsv0:
			F2FS_OPTION(sbi).s_jquota_fmt = QFMT_VFS_V0;
			break;
		case Opt_jqfmt_vfsv1:
			F2FS_OPTION(sbi).s_jquota_fmt = QFMT_VFS_V1;
			break;
		case Opt_noquota:
			clear_opt(sbi, QUOTA);
			clear_opt(sbi, USRQUOTA);
			clear_opt(sbi, GRPQUOTA);
			clear_opt(sbi, PRJQUOTA);
			break;
#else
		case Opt_quota:
		case Opt_usrquota:
		case Opt_grpquota:
		case Opt_prjquota:
		case Opt_usrjquota:
		case Opt_grpjquota:
		case Opt_prjjquota:
		case Opt_offusrjquota:
		case Opt_offgrpjquota:
		case Opt_offprjjquota:
		case Opt_jqfmt_vfsold:
		case Opt_jqfmt_vfsv0:
		case Opt_jqfmt_vfsv1:
		case Opt_noquota:
			f2fs_info(sbi, "quota operations not supported");
			break;
#endif
		case Opt_alloc:
			name = match_strdup(&args[0]);
			if (!name)
				return -ENOMEM;

			if (!strcmp(name, "default")) {
				F2FS_OPTION(sbi).alloc_mode = ALLOC_MODE_DEFAULT;
			} else if (!strcmp(name, "reuse")) {
				F2FS_OPTION(sbi).alloc_mode = ALLOC_MODE_REUSE;
			} else {
				kfree(name);
				return -EINVAL;
			}
			kfree(name);
			break;
		case Opt_fsync:
			name = match_strdup(&args[0]);
			if (!name)
				return -ENOMEM;
			if (!strcmp(name, "posix")) {
				F2FS_OPTION(sbi).fsync_mode = FSYNC_MODE_POSIX;
			} else if (!strcmp(name, "strict")) {
				F2FS_OPTION(sbi).fsync_mode = FSYNC_MODE_STRICT;
			} else if (!strcmp(name, "nobarrier")) {
				F2FS_OPTION(sbi).fsync_mode =
							FSYNC_MODE_NOBARRIER;
			} else {
				kfree(name);
				return -EINVAL;
			}
			kfree(name);
			break;
		case Opt_test_dummy_encryption:
			ret = f2fs_set_test_dummy_encryption(sb, p, &args[0],
							     is_remount);
			if (ret)
				return ret;
			break;
		case Opt_inlinecrypt:
#ifdef CONFIG_FS_ENCRYPTION_INLINE_CRYPT
			sb->s_flags |= SB_INLINECRYPT;
#else
			f2fs_info(sbi, "inline encryption not supported");
#endif
			break;
		case Opt_checkpoint_disable_cap_perc:
			if (args->from && match_int(args, &arg))
				return -EINVAL;
			if (arg < 0 || arg > 100)
				return -EINVAL;
			F2FS_OPTION(sbi).unusable_cap_perc = arg;
			set_opt(sbi, DISABLE_CHECKPOINT);
			break;
		case Opt_checkpoint_disable_cap:
			if (args->from && match_int(args, &arg))
				return -EINVAL;
			F2FS_OPTION(sbi).unusable_cap = arg;
			set_opt(sbi, DISABLE_CHECKPOINT);
			break;
		case Opt_checkpoint_disable:
			set_opt(sbi, DISABLE_CHECKPOINT);
			break;
		case Opt_checkpoint_enable:
			clear_opt(sbi, DISABLE_CHECKPOINT);
			break;
		case Opt_checkpoint_merge:
			set_opt(sbi, MERGE_CHECKPOINT);
			break;
		case Opt_nocheckpoint_merge:
			clear_opt(sbi, MERGE_CHECKPOINT);
			break;
#ifdef CONFIG_F2FS_FS_COMPRESSION
		case Opt_compress_algorithm:
			if (!f2fs_sb_has_compression(sbi)) {
				f2fs_info(sbi, "Image doesn't support compression");
				break;
			}
			name = match_strdup(&args[0]);
			if (!name)
				return -ENOMEM;
			if (!strcmp(name, "lzo")) {
#ifdef CONFIG_F2FS_FS_LZO
				F2FS_OPTION(sbi).compress_level = 0;
				F2FS_OPTION(sbi).compress_algorithm =
								COMPRESS_LZO;
#else
				f2fs_info(sbi, "kernel doesn't support lzo compression");
#endif
			} else if (!strncmp(name, "lz4", 3)) {
#ifdef CONFIG_F2FS_FS_LZ4
				ret = f2fs_set_lz4hc_level(sbi, name);
				if (ret) {
					kfree(name);
					return -EINVAL;
				}
				F2FS_OPTION(sbi).compress_algorithm =
								COMPRESS_LZ4;
#else
				f2fs_info(sbi, "kernel doesn't support lz4 compression");
#endif
			} else if (!strncmp(name, "zstd", 4)) {
#ifdef CONFIG_F2FS_FS_ZSTD
				ret = f2fs_set_zstd_level(sbi, name);
				if (ret) {
					kfree(name);
					return -EINVAL;
				}
				F2FS_OPTION(sbi).compress_algorithm =
								COMPRESS_ZSTD;
#else
				f2fs_info(sbi, "kernel doesn't support zstd compression");
#endif
			} else if (!strcmp(name, "lzo-rle")) {
#ifdef CONFIG_F2FS_FS_LZORLE
				F2FS_OPTION(sbi).compress_level = 0;
				F2FS_OPTION(sbi).compress_algorithm =
								COMPRESS_LZORLE;
#else
				f2fs_info(sbi, "kernel doesn't support lzorle compression");
#endif
			} else {
				kfree(name);
				return -EINVAL;
			}
			kfree(name);
			break;
		case Opt_compress_log_size:
			if (!f2fs_sb_has_compression(sbi)) {
				f2fs_info(sbi, "Image doesn't support compression");
				break;
			}
			if (args->from && match_int(args, &arg))
				return -EINVAL;
			if (arg < MIN_COMPRESS_LOG_SIZE ||
				arg > MAX_COMPRESS_LOG_SIZE) {
				f2fs_err(sbi,
					"Compress cluster log size is out of range");
				return -EINVAL;
			}
			F2FS_OPTION(sbi).compress_log_size = arg;
			break;
		case Opt_compress_extension:
			if (!f2fs_sb_has_compression(sbi)) {
				f2fs_info(sbi, "Image doesn't support compression");
				break;
			}
			name = match_strdup(&args[0]);
			if (!name)
				return -ENOMEM;

			ext = F2FS_OPTION(sbi).extensions;
			ext_cnt = F2FS_OPTION(sbi).compress_ext_cnt;

			if (strlen(name) >= F2FS_EXTENSION_LEN ||
				ext_cnt >= COMPRESS_EXT_NUM) {
				f2fs_err(sbi,
					"invalid extension length/number");
				kfree(name);
				return -EINVAL;
			}

			if (is_compress_extension_exist(sbi, name, true)) {
				kfree(name);
				break;
			}

			strcpy(ext[ext_cnt], name);
			F2FS_OPTION(sbi).compress_ext_cnt++;
			kfree(name);
			break;
		case Opt_nocompress_extension:
			if (!f2fs_sb_has_compression(sbi)) {
				f2fs_info(sbi, "Image doesn't support compression");
				break;
			}
			name = match_strdup(&args[0]);
			if (!name)
				return -ENOMEM;

			noext = F2FS_OPTION(sbi).noextensions;
			noext_cnt = F2FS_OPTION(sbi).nocompress_ext_cnt;

			if (strlen(name) >= F2FS_EXTENSION_LEN ||
				noext_cnt >= COMPRESS_EXT_NUM) {
				f2fs_err(sbi,
					"invalid extension length/number");
				kfree(name);
				return -EINVAL;
			}

			if (is_compress_extension_exist(sbi, name, false)) {
				kfree(name);
				break;
			}

			strcpy(noext[noext_cnt], name);
			F2FS_OPTION(sbi).nocompress_ext_cnt++;
			kfree(name);
			break;
		case Opt_compress_chksum:
			if (!f2fs_sb_has_compression(sbi)) {
				f2fs_info(sbi, "Image doesn't support compression");
				break;
			}
			F2FS_OPTION(sbi).compress_chksum = true;
			break;
		case Opt_compress_mode:
			if (!f2fs_sb_has_compression(sbi)) {
				f2fs_info(sbi, "Image doesn't support compression");
				break;
			}
			name = match_strdup(&args[0]);
			if (!name)
				return -ENOMEM;
			if (!strcmp(name, "fs")) {
				F2FS_OPTION(sbi).compress_mode = COMPR_MODE_FS;
			} else if (!strcmp(name, "user")) {
				F2FS_OPTION(sbi).compress_mode = COMPR_MODE_USER;
			} else {
				kfree(name);
				return -EINVAL;
			}
			kfree(name);
			break;
		case Opt_compress_cache:
			if (!f2fs_sb_has_compression(sbi)) {
				f2fs_info(sbi, "Image doesn't support compression");
				break;
			}
			set_opt(sbi, COMPRESS_CACHE);
			break;
#else
		case Opt_compress_algorithm:
		case Opt_compress_log_size:
		case Opt_compress_extension:
		case Opt_nocompress_extension:
		case Opt_compress_chksum:
		case Opt_compress_mode:
		case Opt_compress_cache:
			f2fs_info(sbi, "compression options not supported");
			break;
#endif
		case Opt_atgc:
			set_opt(sbi, ATGC);
			break;
		case Opt_gc_merge:
			set_opt(sbi, GC_MERGE);
			break;
		case Opt_nogc_merge:
			clear_opt(sbi, GC_MERGE);
			break;
		case Opt_discard_unit:
			name = match_strdup(&args[0]);
			if (!name)
				return -ENOMEM;
			if (!strcmp(name, "block")) {
				F2FS_OPTION(sbi).discard_unit =
						DISCARD_UNIT_BLOCK;
			} else if (!strcmp(name, "segment")) {
				F2FS_OPTION(sbi).discard_unit =
						DISCARD_UNIT_SEGMENT;
			} else if (!strcmp(name, "section")) {
				F2FS_OPTION(sbi).discard_unit =
						DISCARD_UNIT_SECTION;
			} else {
				kfree(name);
				return -EINVAL;
			}
			kfree(name);
			break;
		case Opt_memory_mode:
			name = match_strdup(&args[0]);
			if (!name)
				return -ENOMEM;
			if (!strcmp(name, "normal")) {
				F2FS_OPTION(sbi).memory_mode =
						MEMORY_MODE_NORMAL;
			} else if (!strcmp(name, "low")) {
				F2FS_OPTION(sbi).memory_mode =
						MEMORY_MODE_LOW;
			} else {
				kfree(name);
				return -EINVAL;
			}
			kfree(name);
			break;
		case Opt_age_extent_cache:
			set_opt(sbi, AGE_EXTENT_CACHE);
			break;
		case Opt_errors:
			name = match_strdup(&args[0]);
			if (!name)
				return -ENOMEM;
			if (!strcmp(name, "remount-ro")) {
				F2FS_OPTION(sbi).errors =
						MOUNT_ERRORS_READONLY;
			} else if (!strcmp(name, "continue")) {
				F2FS_OPTION(sbi).errors =
						MOUNT_ERRORS_CONTINUE;
			} else if (!strcmp(name, "panic")) {
				F2FS_OPTION(sbi).errors =
						MOUNT_ERRORS_PANIC;
			} else {
				kfree(name);
				return -EINVAL;
			}
			kfree(name);
			break;
		default:
			f2fs_err(sbi, "Unrecognized mount option \"%s\" or missing value",
				 p);
			return -EINVAL;
		}
	}
default_check:
#ifdef CONFIG_QUOTA
	if (f2fs_check_quota_options(sbi))
		return -EINVAL;
#else
	if (f2fs_sb_has_quota_ino(sbi) && !f2fs_readonly(sbi->sb)) {
		f2fs_info(sbi, "Filesystem with quota feature cannot be mounted RDWR without CONFIG_QUOTA");
		return -EINVAL;
	}
	if (f2fs_sb_has_project_quota(sbi) && !f2fs_readonly(sbi->sb)) {
		f2fs_err(sbi, "Filesystem with project quota feature cannot be mounted RDWR without CONFIG_QUOTA");
		return -EINVAL;
	}
#endif
#if !IS_ENABLED(CONFIG_UNICODE)
	if (f2fs_sb_has_casefold(sbi)) {
		f2fs_err(sbi,
			"Filesystem with casefold feature cannot be mounted without CONFIG_UNICODE");
		return -EINVAL;
	}
#endif
	/*
	 * The BLKZONED feature indicates that the drive was formatted with
	 * zone alignment optimization. This is optional for host-aware
	 * devices, but mandatory for host-managed zoned block devices.
	 */
	if (f2fs_sb_has_blkzoned(sbi)) {
#ifdef CONFIG_BLK_DEV_ZONED
		if (F2FS_OPTION(sbi).discard_unit !=
						DISCARD_UNIT_SECTION) {
			f2fs_info(sbi, "Zoned block device doesn't need small discard, set discard_unit=section by default");
			F2FS_OPTION(sbi).discard_unit =
					DISCARD_UNIT_SECTION;
		}

		if (F2FS_OPTION(sbi).fs_mode != FS_MODE_LFS) {
			f2fs_info(sbi, "Only lfs mode is allowed with zoned block device feature");
			return -EINVAL;
		}
#else
		f2fs_err(sbi, "Zoned block device support is not enabled");
		return -EINVAL;
#endif
	}

#ifdef CONFIG_F2FS_FS_COMPRESSION
	if (f2fs_test_compress_extension(sbi)) {
		f2fs_err(sbi, "invalid compress or nocompress extension");
		return -EINVAL;
	}
#endif

	if (test_opt(sbi, INLINE_XATTR_SIZE)) {
		int min_size, max_size;

		if (!f2fs_sb_has_extra_attr(sbi) ||
			!f2fs_sb_has_flexible_inline_xattr(sbi)) {
			f2fs_err(sbi, "extra_attr or flexible_inline_xattr feature is off");
			return -EINVAL;
		}
		if (!test_opt(sbi, INLINE_XATTR)) {
			f2fs_err(sbi, "inline_xattr_size option should be set with inline_xattr option");
			return -EINVAL;
		}

		min_size = MIN_INLINE_XATTR_SIZE;
		max_size = MAX_INLINE_XATTR_SIZE;

		if (F2FS_OPTION(sbi).inline_xattr_size < min_size ||
				F2FS_OPTION(sbi).inline_xattr_size > max_size) {
			f2fs_err(sbi, "inline xattr size is out of range: %d ~ %d",
				 min_size, max_size);
			return -EINVAL;
		}
	}

	if (test_opt(sbi, ATGC) && f2fs_lfs_mode(sbi)) {
		f2fs_err(sbi, "LFS is not compatible with ATGC");
		return -EINVAL;
	}

	if (f2fs_is_readonly(sbi) && test_opt(sbi, FLUSH_MERGE)) {
		f2fs_err(sbi, "FLUSH_MERGE not compatible with readonly mode");
		return -EINVAL;
	}

	if (f2fs_sb_has_readonly(sbi) && !f2fs_readonly(sbi->sb)) {
		f2fs_err(sbi, "Allow to mount readonly mode only");
		return -EROFS;
	}
	return 0;
}

static struct inode *f2fs_alloc_inode(struct super_block *sb)
{
	struct f2fs_inode_info *fi;

	if (time_to_inject(F2FS_SB(sb), FAULT_SLAB_ALLOC))
		return NULL;

	fi = alloc_inode_sb(sb, f2fs_inode_cachep, GFP_F2FS_ZERO);
	if (!fi)
		return NULL;

	init_once((void *) fi);

	/* Initialize f2fs-specific inode info */
	atomic_set(&fi->dirty_pages, 0);
	atomic_set(&fi->i_compr_blocks, 0);
	init_f2fs_rwsem(&fi->i_sem);
	spin_lock_init(&fi->i_size_lock);
	INIT_LIST_HEAD(&fi->dirty_list);
	INIT_LIST_HEAD(&fi->gdirty_list);
	init_f2fs_rwsem(&fi->i_gc_rwsem[READ]);
	init_f2fs_rwsem(&fi->i_gc_rwsem[WRITE]);
	init_f2fs_rwsem(&fi->i_xattr_sem);

	/* Will be used by directory only */
	fi->i_dir_level = F2FS_SB(sb)->dir_level;

	return &fi->vfs_inode;
}

static int f2fs_drop_inode(struct inode *inode)
{
	struct f2fs_sb_info *sbi = F2FS_I_SB(inode);
	int ret;

	/*
	 * during filesystem shutdown, if checkpoint is disabled,
	 * drop useless meta/node dirty pages.
	 */
	if (unlikely(is_sbi_flag_set(sbi, SBI_CP_DISABLED))) {
		if (inode->i_ino == F2FS_NODE_INO(sbi) ||
			inode->i_ino == F2FS_META_INO(sbi)) {
			trace_f2fs_drop_inode(inode, 1);
			return 1;
		}
	}

	/*
	 * This is to avoid a deadlock condition like below.
	 * writeback_single_inode(inode)
	 *  - f2fs_write_data_page
	 *    - f2fs_gc -> iput -> evict
	 *       - inode_wait_for_writeback(inode)
	 */
	if ((!inode_unhashed(inode) && inode->i_state & I_SYNC)) {
		if (!inode->i_nlink && !is_bad_inode(inode)) {
			/* to avoid evict_inode call simultaneously */
			atomic_inc(&inode->i_count);
			spin_unlock(&inode->i_lock);

			/* should remain fi->extent_tree for writepage */
			f2fs_destroy_extent_node(inode);

			sb_start_intwrite(inode->i_sb);
			f2fs_i_size_write(inode, 0);

			f2fs_submit_merged_write_cond(F2FS_I_SB(inode),
					inode, NULL, 0, DATA);
			truncate_inode_pages_final(inode->i_mapping);

			if (F2FS_HAS_BLOCKS(inode))
				f2fs_truncate(inode);

			sb_end_intwrite(inode->i_sb);

			spin_lock(&inode->i_lock);
			atomic_dec(&inode->i_count);
		}
		trace_f2fs_drop_inode(inode, 0);
		return 0;
	}
	ret = generic_drop_inode(inode);
	if (!ret)
		ret = fscrypt_drop_inode(inode);
	trace_f2fs_drop_inode(inode, ret);
	return ret;
}

int f2fs_inode_dirtied(struct inode *inode, bool sync)
{
	struct f2fs_sb_info *sbi = F2FS_I_SB(inode);
	int ret = 0;

	spin_lock(&sbi->inode_lock[DIRTY_META]);
	if (is_inode_flag_set(inode, FI_DIRTY_INODE)) {
		ret = 1;
	} else {
		set_inode_flag(inode, FI_DIRTY_INODE);
		stat_inc_dirty_inode(sbi, DIRTY_META);
	}
	if (sync && list_empty(&F2FS_I(inode)->gdirty_list)) {
		list_add_tail(&F2FS_I(inode)->gdirty_list,
				&sbi->inode_list[DIRTY_META]);
		inc_page_count(sbi, F2FS_DIRTY_IMETA);
	}
	spin_unlock(&sbi->inode_lock[DIRTY_META]);
	return ret;
}

void f2fs_inode_synced(struct inode *inode)
{
	struct f2fs_sb_info *sbi = F2FS_I_SB(inode);

	spin_lock(&sbi->inode_lock[DIRTY_META]);
	if (!is_inode_flag_set(inode, FI_DIRTY_INODE)) {
		spin_unlock(&sbi->inode_lock[DIRTY_META]);
		return;
	}
	if (!list_empty(&F2FS_I(inode)->gdirty_list)) {
		list_del_init(&F2FS_I(inode)->gdirty_list);
		dec_page_count(sbi, F2FS_DIRTY_IMETA);
	}
	clear_inode_flag(inode, FI_DIRTY_INODE);
	clear_inode_flag(inode, FI_AUTO_RECOVER);
	stat_dec_dirty_inode(F2FS_I_SB(inode), DIRTY_META);
	spin_unlock(&sbi->inode_lock[DIRTY_META]);
}

/*
 * f2fs_dirty_inode() is called from __mark_inode_dirty()
 *
 * We should call set_dirty_inode to write the dirty inode through write_inode.
 */
static void f2fs_dirty_inode(struct inode *inode, int flags)
{
	struct f2fs_sb_info *sbi = F2FS_I_SB(inode);

	if (inode->i_ino == F2FS_NODE_INO(sbi) ||
			inode->i_ino == F2FS_META_INO(sbi))
		return;

	if (is_inode_flag_set(inode, FI_AUTO_RECOVER))
		clear_inode_flag(inode, FI_AUTO_RECOVER);

	f2fs_inode_dirtied(inode, false);
}

static void f2fs_free_inode(struct inode *inode)
{
	fscrypt_free_inode(inode);
	kmem_cache_free(f2fs_inode_cachep, F2FS_I(inode));
}

static void destroy_percpu_info(struct f2fs_sb_info *sbi)
{
	percpu_counter_destroy(&sbi->total_valid_inode_count);
	percpu_counter_destroy(&sbi->rf_node_block_count);
	percpu_counter_destroy(&sbi->alloc_valid_block_count);
}

static void destroy_device_list(struct f2fs_sb_info *sbi)
{
	int i;

	for (i = 0; i < sbi->s_ndevs; i++) {
		if (i > 0)
			blkdev_put(FDEV(i).bdev, sbi->sb);
#ifdef CONFIG_BLK_DEV_ZONED
		kvfree(FDEV(i).blkz_seq);
#endif
	}
	kvfree(sbi->devs);
}

static void f2fs_put_super(struct super_block *sb)
{
	struct f2fs_sb_info *sbi = F2FS_SB(sb);
	int i;
	int err = 0;
	bool done;

	/* unregister procfs/sysfs entries in advance to avoid race case */
	f2fs_unregister_sysfs(sbi);

	f2fs_quota_off_umount(sb);

	/* prevent remaining shrinker jobs */
	mutex_lock(&sbi->umount_mutex);

	/*
	 * flush all issued checkpoints and stop checkpoint issue thread.
	 * after then, all checkpoints should be done by each process context.
	 */
	f2fs_stop_ckpt_thread(sbi);

	/*
	 * We don't need to do checkpoint when superblock is clean.
	 * But, the previous checkpoint was not done by umount, it needs to do
	 * clean checkpoint again.
	 */
	if ((is_sbi_flag_set(sbi, SBI_IS_DIRTY) ||
			!is_set_ckpt_flags(sbi, CP_UMOUNT_FLAG))) {
		struct cp_control cpc = {
			.reason = CP_UMOUNT,
		};
		stat_inc_cp_call_count(sbi, TOTAL_CALL);
		err = f2fs_write_checkpoint(sbi, &cpc);
	}

	/* be sure to wait for any on-going discard commands */
	done = f2fs_issue_discard_timeout(sbi);
	if (f2fs_realtime_discard_enable(sbi) && !sbi->discard_blks && done) {
		struct cp_control cpc = {
			.reason = CP_UMOUNT | CP_TRIMMED,
		};
		stat_inc_cp_call_count(sbi, TOTAL_CALL);
		err = f2fs_write_checkpoint(sbi, &cpc);
	}

	/*
	 * normally superblock is clean, so we need to release this.
	 * In addition, EIO will skip do checkpoint, we need this as well.
	 */
	f2fs_release_ino_entry(sbi, true);

	f2fs_leave_shrinker(sbi);
	mutex_unlock(&sbi->umount_mutex);

	/* our cp_error case, we can wait for any writeback page */
	f2fs_flush_merged_writes(sbi);

	f2fs_wait_on_all_pages(sbi, F2FS_WB_CP_DATA);

	if (err || f2fs_cp_error(sbi)) {
		truncate_inode_pages_final(NODE_MAPPING(sbi));
		truncate_inode_pages_final(META_MAPPING(sbi));
	}

	for (i = 0; i < NR_COUNT_TYPE; i++) {
		if (!get_pages(sbi, i))
			continue;
		f2fs_err(sbi, "detect filesystem reference count leak during "
			"umount, type: %d, count: %lld", i, get_pages(sbi, i));
		f2fs_bug_on(sbi, 1);
	}

	f2fs_bug_on(sbi, sbi->fsync_node_num);

	f2fs_destroy_compress_inode(sbi);

	iput(sbi->node_inode);
	sbi->node_inode = NULL;

	iput(sbi->meta_inode);
	sbi->meta_inode = NULL;

	/*
	 * iput() can update stat information, if f2fs_write_checkpoint()
	 * above failed with error.
	 */
	f2fs_destroy_stats(sbi);

	/* destroy f2fs internal modules */
	f2fs_destroy_node_manager(sbi);
	f2fs_destroy_segment_manager(sbi);

	/* flush s_error_work before sbi destroy */
	flush_work(&sbi->s_error_work);

	f2fs_destroy_post_read_wq(sbi);

	kvfree(sbi->ckpt);

	if (sbi->s_chksum_driver)
		crypto_free_shash(sbi->s_chksum_driver);
	kfree(sbi->raw_super);

	f2fs_destroy_page_array_cache(sbi);
	f2fs_destroy_xattr_caches(sbi);
#ifdef CONFIG_QUOTA
	for (i = 0; i < MAXQUOTAS; i++)
		kfree(F2FS_OPTION(sbi).s_qf_names[i]);
#endif
	fscrypt_free_dummy_policy(&F2FS_OPTION(sbi).dummy_enc_policy);
	destroy_percpu_info(sbi);
	f2fs_destroy_iostat(sbi);
	for (i = 0; i < NR_PAGE_TYPE; i++)
		kvfree(sbi->write_io[i]);
#if IS_ENABLED(CONFIG_UNICODE)
	utf8_unload(sb->s_encoding);
#endif
}

int f2fs_sync_fs(struct super_block *sb, int sync)
{
	struct f2fs_sb_info *sbi = F2FS_SB(sb);
	int err = 0;

	if (unlikely(f2fs_cp_error(sbi)))
		return 0;
	if (unlikely(is_sbi_flag_set(sbi, SBI_CP_DISABLED)))
		return 0;

	trace_f2fs_sync_fs(sb, sync);

	if (unlikely(is_sbi_flag_set(sbi, SBI_POR_DOING)))
		return -EAGAIN;

	if (sync) {
		stat_inc_cp_call_count(sbi, TOTAL_CALL);
		err = f2fs_issue_checkpoint(sbi);
	}

	return err;
}

static int f2fs_freeze(struct super_block *sb)
{
	if (f2fs_readonly(sb))
		return 0;

	/* IO error happened before */
	if (unlikely(f2fs_cp_error(F2FS_SB(sb))))
		return -EIO;

	/* must be clean, since sync_filesystem() was already called */
	if (is_sbi_flag_set(F2FS_SB(sb), SBI_IS_DIRTY))
		return -EINVAL;

	/* Let's flush checkpoints and stop the thread. */
	f2fs_flush_ckpt_thread(F2FS_SB(sb));

	/* to avoid deadlock on f2fs_evict_inode->SB_FREEZE_FS */
	set_sbi_flag(F2FS_SB(sb), SBI_IS_FREEZING);
	return 0;
}

static int f2fs_unfreeze(struct super_block *sb)
{
	clear_sbi_flag(F2FS_SB(sb), SBI_IS_FREEZING);
	return 0;
}

#ifdef CONFIG_QUOTA
static int f2fs_statfs_project(struct super_block *sb,
				kprojid_t projid, struct kstatfs *buf)
{
	struct kqid qid;
	struct dquot *dquot;
	u64 limit;
	u64 curblock;

	qid = make_kqid_projid(projid);
	dquot = dqget(sb, qid);
	if (IS_ERR(dquot))
		return PTR_ERR(dquot);
	spin_lock(&dquot->dq_dqb_lock);

	limit = min_not_zero(dquot->dq_dqb.dqb_bsoftlimit,
					dquot->dq_dqb.dqb_bhardlimit);
	if (limit)
		limit >>= sb->s_blocksize_bits;

	if (limit && buf->f_blocks > limit) {
		curblock = (dquot->dq_dqb.dqb_curspace +
			    dquot->dq_dqb.dqb_rsvspace) >> sb->s_blocksize_bits;
		buf->f_blocks = limit;
		buf->f_bfree = buf->f_bavail =
			(buf->f_blocks > curblock) ?
			 (buf->f_blocks - curblock) : 0;
	}

	limit = min_not_zero(dquot->dq_dqb.dqb_isoftlimit,
					dquot->dq_dqb.dqb_ihardlimit);

	if (limit && buf->f_files > limit) {
		buf->f_files = limit;
		buf->f_ffree =
			(buf->f_files > dquot->dq_dqb.dqb_curinodes) ?
			 (buf->f_files - dquot->dq_dqb.dqb_curinodes) : 0;
	}

	spin_unlock(&dquot->dq_dqb_lock);
	dqput(dquot);
	return 0;
}
#endif

static int f2fs_statfs(struct dentry *dentry, struct kstatfs *buf)
{
	struct super_block *sb = dentry->d_sb;
	struct f2fs_sb_info *sbi = F2FS_SB(sb);
	u64 id = huge_encode_dev(sb->s_bdev->bd_dev);
	block_t total_count, user_block_count, start_count;
	u64 avail_node_count;
	unsigned int total_valid_node_count;

	total_count = le64_to_cpu(sbi->raw_super->block_count);
	start_count = le32_to_cpu(sbi->raw_super->segment0_blkaddr);
	buf->f_type = F2FS_SUPER_MAGIC;
	buf->f_bsize = sbi->blocksize;

	buf->f_blocks = total_count - start_count;

	spin_lock(&sbi->stat_lock);

	user_block_count = sbi->user_block_count;
	total_valid_node_count = valid_node_count(sbi);
	avail_node_count = sbi->total_node_count - F2FS_RESERVED_NODE_NUM;
	buf->f_bfree = user_block_count - valid_user_blocks(sbi) -
						sbi->current_reserved_blocks;

	if (unlikely(buf->f_bfree <= sbi->unusable_block_count))
		buf->f_bfree = 0;
	else
		buf->f_bfree -= sbi->unusable_block_count;
	spin_unlock(&sbi->stat_lock);

	if (buf->f_bfree > F2FS_OPTION(sbi).root_reserved_blocks)
		buf->f_bavail = buf->f_bfree -
				F2FS_OPTION(sbi).root_reserved_blocks;
	else
		buf->f_bavail = 0;

	if (avail_node_count > user_block_count) {
		buf->f_files = user_block_count;
		buf->f_ffree = buf->f_bavail;
	} else {
		buf->f_files = avail_node_count;
		buf->f_ffree = min(avail_node_count - total_valid_node_count,
					buf->f_bavail);
	}

	buf->f_namelen = F2FS_NAME_LEN;
	buf->f_fsid    = u64_to_fsid(id);

#ifdef CONFIG_QUOTA
	if (is_inode_flag_set(dentry->d_inode, FI_PROJ_INHERIT) &&
			sb_has_quota_limits_enabled(sb, PRJQUOTA)) {
		f2fs_statfs_project(sb, F2FS_I(dentry->d_inode)->i_projid, buf);
	}
#endif
	return 0;
}

static inline void f2fs_show_quota_options(struct seq_file *seq,
					   struct super_block *sb)
{
#ifdef CONFIG_QUOTA
	struct f2fs_sb_info *sbi = F2FS_SB(sb);

	if (F2FS_OPTION(sbi).s_jquota_fmt) {
		char *fmtname = "";

		switch (F2FS_OPTION(sbi).s_jquota_fmt) {
		case QFMT_VFS_OLD:
			fmtname = "vfsold";
			break;
		case QFMT_VFS_V0:
			fmtname = "vfsv0";
			break;
		case QFMT_VFS_V1:
			fmtname = "vfsv1";
			break;
		}
		seq_printf(seq, ",jqfmt=%s", fmtname);
	}

	if (F2FS_OPTION(sbi).s_qf_names[USRQUOTA])
		seq_show_option(seq, "usrjquota",
			F2FS_OPTION(sbi).s_qf_names[USRQUOTA]);

	if (F2FS_OPTION(sbi).s_qf_names[GRPQUOTA])
		seq_show_option(seq, "grpjquota",
			F2FS_OPTION(sbi).s_qf_names[GRPQUOTA]);

	if (F2FS_OPTION(sbi).s_qf_names[PRJQUOTA])
		seq_show_option(seq, "prjjquota",
			F2FS_OPTION(sbi).s_qf_names[PRJQUOTA]);
#endif
}

#ifdef CONFIG_F2FS_FS_COMPRESSION
static inline void f2fs_show_compress_options(struct seq_file *seq,
							struct super_block *sb)
{
	struct f2fs_sb_info *sbi = F2FS_SB(sb);
	char *algtype = "";
	int i;

	if (!f2fs_sb_has_compression(sbi))
		return;

	switch (F2FS_OPTION(sbi).compress_algorithm) {
	case COMPRESS_LZO:
		algtype = "lzo";
		break;
	case COMPRESS_LZ4:
		algtype = "lz4";
		break;
	case COMPRESS_ZSTD:
		algtype = "zstd";
		break;
	case COMPRESS_LZORLE:
		algtype = "lzo-rle";
		break;
	}
	seq_printf(seq, ",compress_algorithm=%s", algtype);

	if (F2FS_OPTION(sbi).compress_level)
		seq_printf(seq, ":%d", F2FS_OPTION(sbi).compress_level);

	seq_printf(seq, ",compress_log_size=%u",
			F2FS_OPTION(sbi).compress_log_size);

	for (i = 0; i < F2FS_OPTION(sbi).compress_ext_cnt; i++) {
		seq_printf(seq, ",compress_extension=%s",
			F2FS_OPTION(sbi).extensions[i]);
	}

	for (i = 0; i < F2FS_OPTION(sbi).nocompress_ext_cnt; i++) {
		seq_printf(seq, ",nocompress_extension=%s",
			F2FS_OPTION(sbi).noextensions[i]);
	}

	if (F2FS_OPTION(sbi).compress_chksum)
		seq_puts(seq, ",compress_chksum");

	if (F2FS_OPTION(sbi).compress_mode == COMPR_MODE_FS)
		seq_printf(seq, ",compress_mode=%s", "fs");
	else if (F2FS_OPTION(sbi).compress_mode == COMPR_MODE_USER)
		seq_printf(seq, ",compress_mode=%s", "user");

	if (test_opt(sbi, COMPRESS_CACHE))
		seq_puts(seq, ",compress_cache");
}
#endif

static int f2fs_show_options(struct seq_file *seq, struct dentry *root)
{
	struct f2fs_sb_info *sbi = F2FS_SB(root->d_sb);

	if (F2FS_OPTION(sbi).bggc_mode == BGGC_MODE_SYNC)
		seq_printf(seq, ",background_gc=%s", "sync");
	else if (F2FS_OPTION(sbi).bggc_mode == BGGC_MODE_ON)
		seq_printf(seq, ",background_gc=%s", "on");
	else if (F2FS_OPTION(sbi).bggc_mode == BGGC_MODE_OFF)
		seq_printf(seq, ",background_gc=%s", "off");

	if (test_opt(sbi, GC_MERGE))
		seq_puts(seq, ",gc_merge");
	else
		seq_puts(seq, ",nogc_merge");

	if (test_opt(sbi, DISABLE_ROLL_FORWARD))
		seq_puts(seq, ",disable_roll_forward");
	if (test_opt(sbi, NORECOVERY))
		seq_puts(seq, ",norecovery");
	if (test_opt(sbi, DISCARD)) {
		seq_puts(seq, ",discard");
		if (F2FS_OPTION(sbi).discard_unit == DISCARD_UNIT_BLOCK)
			seq_printf(seq, ",discard_unit=%s", "block");
		else if (F2FS_OPTION(sbi).discard_unit == DISCARD_UNIT_SEGMENT)
			seq_printf(seq, ",discard_unit=%s", "segment");
		else if (F2FS_OPTION(sbi).discard_unit == DISCARD_UNIT_SECTION)
			seq_printf(seq, ",discard_unit=%s", "section");
	} else {
		seq_puts(seq, ",nodiscard");
	}
#ifdef CONFIG_F2FS_FS_XATTR
	if (test_opt(sbi, XATTR_USER))
		seq_puts(seq, ",user_xattr");
	else
		seq_puts(seq, ",nouser_xattr");
	if (test_opt(sbi, INLINE_XATTR))
		seq_puts(seq, ",inline_xattr");
	else
		seq_puts(seq, ",noinline_xattr");
	if (test_opt(sbi, INLINE_XATTR_SIZE))
		seq_printf(seq, ",inline_xattr_size=%u",
					F2FS_OPTION(sbi).inline_xattr_size);
#endif
#ifdef CONFIG_F2FS_FS_POSIX_ACL
	if (test_opt(sbi, POSIX_ACL))
		seq_puts(seq, ",acl");
	else
		seq_puts(seq, ",noacl");
#endif
	if (test_opt(sbi, DISABLE_EXT_IDENTIFY))
		seq_puts(seq, ",disable_ext_identify");
	if (test_opt(sbi, INLINE_DATA))
		seq_puts(seq, ",inline_data");
	else
		seq_puts(seq, ",noinline_data");
	if (test_opt(sbi, INLINE_DENTRY))
		seq_puts(seq, ",inline_dentry");
	else
		seq_puts(seq, ",noinline_dentry");
	if (test_opt(sbi, FLUSH_MERGE))
		seq_puts(seq, ",flush_merge");
	else
		seq_puts(seq, ",noflush_merge");
	if (test_opt(sbi, NOBARRIER))
		seq_puts(seq, ",nobarrier");
	else
		seq_puts(seq, ",barrier");
	if (test_opt(sbi, FASTBOOT))
		seq_puts(seq, ",fastboot");
	if (test_opt(sbi, READ_EXTENT_CACHE))
		seq_puts(seq, ",extent_cache");
	else
		seq_puts(seq, ",noextent_cache");
	if (test_opt(sbi, AGE_EXTENT_CACHE))
		seq_puts(seq, ",age_extent_cache");
	if (test_opt(sbi, DATA_FLUSH))
		seq_puts(seq, ",data_flush");

	seq_puts(seq, ",mode=");
	if (F2FS_OPTION(sbi).fs_mode == FS_MODE_ADAPTIVE)
		seq_puts(seq, "adaptive");
	else if (F2FS_OPTION(sbi).fs_mode == FS_MODE_LFS)
		seq_puts(seq, "lfs");
	else if (F2FS_OPTION(sbi).fs_mode == FS_MODE_FRAGMENT_SEG)
		seq_puts(seq, "fragment:segment");
	else if (F2FS_OPTION(sbi).fs_mode == FS_MODE_FRAGMENT_BLK)
		seq_puts(seq, "fragment:block");
	seq_printf(seq, ",active_logs=%u", F2FS_OPTION(sbi).active_logs);
	if (test_opt(sbi, RESERVE_ROOT))
		seq_printf(seq, ",reserve_root=%u,resuid=%u,resgid=%u",
				F2FS_OPTION(sbi).root_reserved_blocks,
				from_kuid_munged(&init_user_ns,
					F2FS_OPTION(sbi).s_resuid),
				from_kgid_munged(&init_user_ns,
					F2FS_OPTION(sbi).s_resgid));
#ifdef CONFIG_F2FS_FAULT_INJECTION
	if (test_opt(sbi, FAULT_INJECTION)) {
		seq_printf(seq, ",fault_injection=%u",
				F2FS_OPTION(sbi).fault_info.inject_rate);
		seq_printf(seq, ",fault_type=%u",
				F2FS_OPTION(sbi).fault_info.inject_type);
	}
#endif
#ifdef CONFIG_QUOTA
	if (test_opt(sbi, QUOTA))
		seq_puts(seq, ",quota");
	if (test_opt(sbi, USRQUOTA))
		seq_puts(seq, ",usrquota");
	if (test_opt(sbi, GRPQUOTA))
		seq_puts(seq, ",grpquota");
	if (test_opt(sbi, PRJQUOTA))
		seq_puts(seq, ",prjquota");
#endif
	f2fs_show_quota_options(seq, sbi->sb);

	fscrypt_show_test_dummy_encryption(seq, ',', sbi->sb);

	if (sbi->sb->s_flags & SB_INLINECRYPT)
		seq_puts(seq, ",inlinecrypt");

	if (F2FS_OPTION(sbi).alloc_mode == ALLOC_MODE_DEFAULT)
		seq_printf(seq, ",alloc_mode=%s", "default");
	else if (F2FS_OPTION(sbi).alloc_mode == ALLOC_MODE_REUSE)
		seq_printf(seq, ",alloc_mode=%s", "reuse");

	if (test_opt(sbi, DISABLE_CHECKPOINT))
		seq_printf(seq, ",checkpoint=disable:%u",
				F2FS_OPTION(sbi).unusable_cap);
	if (test_opt(sbi, MERGE_CHECKPOINT))
		seq_puts(seq, ",checkpoint_merge");
	else
		seq_puts(seq, ",nocheckpoint_merge");
	if (F2FS_OPTION(sbi).fsync_mode == FSYNC_MODE_POSIX)
		seq_printf(seq, ",fsync_mode=%s", "posix");
	else if (F2FS_OPTION(sbi).fsync_mode == FSYNC_MODE_STRICT)
		seq_printf(seq, ",fsync_mode=%s", "strict");
	else if (F2FS_OPTION(sbi).fsync_mode == FSYNC_MODE_NOBARRIER)
		seq_printf(seq, ",fsync_mode=%s", "nobarrier");

#ifdef CONFIG_F2FS_FS_COMPRESSION
	f2fs_show_compress_options(seq, sbi->sb);
#endif

	if (test_opt(sbi, ATGC))
		seq_puts(seq, ",atgc");

	if (F2FS_OPTION(sbi).memory_mode == MEMORY_MODE_NORMAL)
		seq_printf(seq, ",memory=%s", "normal");
	else if (F2FS_OPTION(sbi).memory_mode == MEMORY_MODE_LOW)
		seq_printf(seq, ",memory=%s", "low");

	if (F2FS_OPTION(sbi).errors == MOUNT_ERRORS_READONLY)
		seq_printf(seq, ",errors=%s", "remount-ro");
	else if (F2FS_OPTION(sbi).errors == MOUNT_ERRORS_CONTINUE)
		seq_printf(seq, ",errors=%s", "continue");
	else if (F2FS_OPTION(sbi).errors == MOUNT_ERRORS_PANIC)
		seq_printf(seq, ",errors=%s", "panic");

	return 0;
}

static void default_options(struct f2fs_sb_info *sbi, bool remount)
{
	/* init some FS parameters */
	if (!remount) {
		set_opt(sbi, READ_EXTENT_CACHE);
		clear_opt(sbi, DISABLE_CHECKPOINT);

		if (f2fs_hw_support_discard(sbi) || f2fs_hw_should_discard(sbi))
			set_opt(sbi, DISCARD);

		if (f2fs_sb_has_blkzoned(sbi))
			F2FS_OPTION(sbi).discard_unit = DISCARD_UNIT_SECTION;
		else
			F2FS_OPTION(sbi).discard_unit = DISCARD_UNIT_BLOCK;
	}

	if (f2fs_sb_has_readonly(sbi))
		F2FS_OPTION(sbi).active_logs = NR_CURSEG_RO_TYPE;
	else
		F2FS_OPTION(sbi).active_logs = NR_CURSEG_PERSIST_TYPE;

	F2FS_OPTION(sbi).inline_xattr_size = DEFAULT_INLINE_XATTR_ADDRS;
	if (le32_to_cpu(F2FS_RAW_SUPER(sbi)->segment_count_main) <=
							SMALL_VOLUME_SEGMENTS)
		F2FS_OPTION(sbi).alloc_mode = ALLOC_MODE_REUSE;
	else
		F2FS_OPTION(sbi).alloc_mode = ALLOC_MODE_DEFAULT;
	F2FS_OPTION(sbi).fsync_mode = FSYNC_MODE_POSIX;
	F2FS_OPTION(sbi).s_resuid = make_kuid(&init_user_ns, F2FS_DEF_RESUID);
	F2FS_OPTION(sbi).s_resgid = make_kgid(&init_user_ns, F2FS_DEF_RESGID);
	if (f2fs_sb_has_compression(sbi)) {
		F2FS_OPTION(sbi).compress_algorithm = COMPRESS_LZ4;
		F2FS_OPTION(sbi).compress_log_size = MIN_COMPRESS_LOG_SIZE;
		F2FS_OPTION(sbi).compress_ext_cnt = 0;
		F2FS_OPTION(sbi).compress_mode = COMPR_MODE_FS;
	}
	F2FS_OPTION(sbi).bggc_mode = BGGC_MODE_ON;
	F2FS_OPTION(sbi).memory_mode = MEMORY_MODE_NORMAL;
	F2FS_OPTION(sbi).errors = MOUNT_ERRORS_CONTINUE;

	set_opt(sbi, INLINE_XATTR);
	set_opt(sbi, INLINE_DATA);
	set_opt(sbi, INLINE_DENTRY);
	set_opt(sbi, MERGE_CHECKPOINT);
	F2FS_OPTION(sbi).unusable_cap = 0;
	sbi->sb->s_flags |= SB_LAZYTIME;
	if (!f2fs_is_readonly(sbi))
		set_opt(sbi, FLUSH_MERGE);
	if (f2fs_sb_has_blkzoned(sbi))
		F2FS_OPTION(sbi).fs_mode = FS_MODE_LFS;
	else
		F2FS_OPTION(sbi).fs_mode = FS_MODE_ADAPTIVE;

#ifdef CONFIG_F2FS_FS_XATTR
	set_opt(sbi, XATTR_USER);
#endif
#ifdef CONFIG_F2FS_FS_POSIX_ACL
	set_opt(sbi, POSIX_ACL);
#endif

	f2fs_build_fault_attr(sbi, 0, 0);
}

#ifdef CONFIG_QUOTA
static int f2fs_enable_quotas(struct super_block *sb);
#endif

static int f2fs_disable_checkpoint(struct f2fs_sb_info *sbi)
{
	unsigned int s_flags = sbi->sb->s_flags;
	struct cp_control cpc;
	unsigned int gc_mode = sbi->gc_mode;
	int err = 0;
	int ret;
	block_t unusable;

	if (s_flags & SB_RDONLY) {
		f2fs_err(sbi, "checkpoint=disable on readonly fs");
		return -EINVAL;
	}
	sbi->sb->s_flags |= SB_ACTIVE;

	/* check if we need more GC first */
	unusable = f2fs_get_unusable_blocks(sbi);
	if (!f2fs_disable_cp_again(sbi, unusable))
		goto skip_gc;

	f2fs_update_time(sbi, DISABLE_TIME);

	sbi->gc_mode = GC_URGENT_HIGH;

	while (!f2fs_time_over(sbi, DISABLE_TIME)) {
		struct f2fs_gc_control gc_control = {
			.victim_segno = NULL_SEGNO,
			.init_gc_type = FG_GC,
			.should_migrate_blocks = false,
			.err_gc_skipped = true,
			.no_bg_gc = true,
			.nr_free_secs = 1 };

		f2fs_down_write(&sbi->gc_lock);
		stat_inc_gc_call_count(sbi, FOREGROUND);
		err = f2fs_gc(sbi, &gc_control);
		if (err == -ENODATA) {
			err = 0;
			break;
		}
		if (err && err != -EAGAIN)
			break;
	}

	ret = sync_filesystem(sbi->sb);
	if (ret || err) {
		err = ret ? ret : err;
		goto restore_flag;
	}

	unusable = f2fs_get_unusable_blocks(sbi);
	if (f2fs_disable_cp_again(sbi, unusable)) {
		err = -EAGAIN;
		goto restore_flag;
	}

skip_gc:
	f2fs_down_write(&sbi->gc_lock);
	cpc.reason = CP_PAUSE;
	set_sbi_flag(sbi, SBI_CP_DISABLED);
	stat_inc_cp_call_count(sbi, TOTAL_CALL);
	err = f2fs_write_checkpoint(sbi, &cpc);
	if (err)
		goto out_unlock;

	spin_lock(&sbi->stat_lock);
	sbi->unusable_block_count = unusable;
	spin_unlock(&sbi->stat_lock);

out_unlock:
	f2fs_up_write(&sbi->gc_lock);
restore_flag:
	sbi->gc_mode = gc_mode;
	sbi->sb->s_flags = s_flags;	/* Restore SB_RDONLY status */
	return err;
}

static void f2fs_enable_checkpoint(struct f2fs_sb_info *sbi)
{
	int retry = DEFAULT_RETRY_IO_COUNT;

	/* we should flush all the data to keep data consistency */
	do {
		sync_inodes_sb(sbi->sb);
		f2fs_io_schedule_timeout(DEFAULT_IO_TIMEOUT);
	} while (get_pages(sbi, F2FS_DIRTY_DATA) && retry--);

	if (unlikely(retry < 0))
		f2fs_warn(sbi, "checkpoint=enable has some unwritten data.");

	f2fs_down_write(&sbi->gc_lock);
	f2fs_dirty_to_prefree(sbi);

	clear_sbi_flag(sbi, SBI_CP_DISABLED);
	set_sbi_flag(sbi, SBI_IS_DIRTY);
	f2fs_up_write(&sbi->gc_lock);

	f2fs_sync_fs(sbi->sb, 1);

	/* Let's ensure there's no pending checkpoint anymore */
	f2fs_flush_ckpt_thread(sbi);
}

static int f2fs_remount(struct super_block *sb, int *flags, char *data)
{
	struct f2fs_sb_info *sbi = F2FS_SB(sb);
	struct f2fs_mount_info org_mount_opt;
	unsigned long old_sb_flags;
	int err;
	bool need_restart_gc = false, need_stop_gc = false;
	bool need_restart_flush = false, need_stop_flush = false;
	bool need_restart_discard = false, need_stop_discard = false;
	bool need_enable_checkpoint = false, need_disable_checkpoint = false;
	bool no_read_extent_cache = !test_opt(sbi, READ_EXTENT_CACHE);
	bool no_age_extent_cache = !test_opt(sbi, AGE_EXTENT_CACHE);
	bool enable_checkpoint = !test_opt(sbi, DISABLE_CHECKPOINT);
	bool no_atgc = !test_opt(sbi, ATGC);
	bool no_discard = !test_opt(sbi, DISCARD);
	bool no_compress_cache = !test_opt(sbi, COMPRESS_CACHE);
	bool block_unit_discard = f2fs_block_unit_discard(sbi);
#ifdef CONFIG_QUOTA
	int i, j;
#endif

	/*
	 * Save the old mount options in case we
	 * need to restore them.
	 */
	org_mount_opt = sbi->mount_opt;
	old_sb_flags = sb->s_flags;

#ifdef CONFIG_QUOTA
	org_mount_opt.s_jquota_fmt = F2FS_OPTION(sbi).s_jquota_fmt;
	for (i = 0; i < MAXQUOTAS; i++) {
		if (F2FS_OPTION(sbi).s_qf_names[i]) {
			org_mount_opt.s_qf_names[i] =
				kstrdup(F2FS_OPTION(sbi).s_qf_names[i],
				GFP_KERNEL);
			if (!org_mount_opt.s_qf_names[i]) {
				for (j = 0; j < i; j++)
					kfree(org_mount_opt.s_qf_names[j]);
				return -ENOMEM;
			}
		} else {
			org_mount_opt.s_qf_names[i] = NULL;
		}
	}
#endif

	/* recover superblocks we couldn't write due to previous RO mount */
	if (!(*flags & SB_RDONLY) && is_sbi_flag_set(sbi, SBI_NEED_SB_WRITE)) {
		err = f2fs_commit_super(sbi, false);
		f2fs_info(sbi, "Try to recover all the superblocks, ret: %d",
			  err);
		if (!err)
			clear_sbi_flag(sbi, SBI_NEED_SB_WRITE);
	}

	default_options(sbi, true);

	/* parse mount options */
	err = parse_options(sb, data, true);
	if (err)
		goto restore_opts;

#ifdef CONFIG_BLK_DEV_ZONED
	if (f2fs_sb_has_blkzoned(sbi) &&
		sbi->max_open_zones < F2FS_OPTION(sbi).active_logs) {
		f2fs_err(sbi,
			"zoned: max open zones %u is too small, need at least %u open zones",
				 sbi->max_open_zones, F2FS_OPTION(sbi).active_logs);
		err = -EINVAL;
		goto restore_opts;
	}
#endif

	/* flush outstanding errors before changing fs state */
	flush_work(&sbi->s_error_work);

	/*
	 * Previous and new state of filesystem is RO,
	 * so skip checking GC and FLUSH_MERGE conditions.
	 */
	if (f2fs_readonly(sb) && (*flags & SB_RDONLY))
		goto skip;

	if (f2fs_dev_is_readonly(sbi) && !(*flags & SB_RDONLY)) {
		err = -EROFS;
		goto restore_opts;
	}

#ifdef CONFIG_QUOTA
	if (!f2fs_readonly(sb) && (*flags & SB_RDONLY)) {
		err = dquot_suspend(sb, -1);
		if (err < 0)
			goto restore_opts;
	} else if (f2fs_readonly(sb) && !(*flags & SB_RDONLY)) {
		/* dquot_resume needs RW */
		sb->s_flags &= ~SB_RDONLY;
		if (sb_any_quota_suspended(sb)) {
			dquot_resume(sb, -1);
		} else if (f2fs_sb_has_quota_ino(sbi)) {
			err = f2fs_enable_quotas(sb);
			if (err)
				goto restore_opts;
		}
	}
#endif
	if (f2fs_lfs_mode(sbi) && !IS_F2FS_IPU_DISABLE(sbi)) {
		err = -EINVAL;
		f2fs_warn(sbi, "LFS is not compatible with IPU");
		goto restore_opts;
	}

	/* disallow enable atgc dynamically */
	if (no_atgc == !!test_opt(sbi, ATGC)) {
		err = -EINVAL;
		f2fs_warn(sbi, "switch atgc option is not allowed");
		goto restore_opts;
	}

	/* disallow enable/disable extent_cache dynamically */
	if (no_read_extent_cache == !!test_opt(sbi, READ_EXTENT_CACHE)) {
		err = -EINVAL;
		f2fs_warn(sbi, "switch extent_cache option is not allowed");
		goto restore_opts;
	}
	/* disallow enable/disable age extent_cache dynamically */
	if (no_age_extent_cache == !!test_opt(sbi, AGE_EXTENT_CACHE)) {
		err = -EINVAL;
		f2fs_warn(sbi, "switch age_extent_cache option is not allowed");
		goto restore_opts;
	}

	if (no_compress_cache == !!test_opt(sbi, COMPRESS_CACHE)) {
		err = -EINVAL;
		f2fs_warn(sbi, "switch compress_cache option is not allowed");
		goto restore_opts;
	}

	if (block_unit_discard != f2fs_block_unit_discard(sbi)) {
		err = -EINVAL;
		f2fs_warn(sbi, "switch discard_unit option is not allowed");
		goto restore_opts;
	}

	if ((*flags & SB_RDONLY) && test_opt(sbi, DISABLE_CHECKPOINT)) {
		err = -EINVAL;
		f2fs_warn(sbi, "disabling checkpoint not compatible with read-only");
		goto restore_opts;
	}

	/*
	 * We stop the GC thread if FS is mounted as RO
	 * or if background_gc = off is passed in mount
	 * option. Also sync the filesystem.
	 */
	if ((*flags & SB_RDONLY) ||
			(F2FS_OPTION(sbi).bggc_mode == BGGC_MODE_OFF &&
			!test_opt(sbi, GC_MERGE))) {
		if (sbi->gc_thread) {
			f2fs_stop_gc_thread(sbi);
			need_restart_gc = true;
		}
	} else if (!sbi->gc_thread) {
		err = f2fs_start_gc_thread(sbi);
		if (err)
			goto restore_opts;
		need_stop_gc = true;
	}

	if (*flags & SB_RDONLY) {
		sync_inodes_sb(sb);

		set_sbi_flag(sbi, SBI_IS_DIRTY);
		set_sbi_flag(sbi, SBI_IS_CLOSE);
		f2fs_sync_fs(sb, 1);
		clear_sbi_flag(sbi, SBI_IS_CLOSE);
	}

	/*
	 * We stop issue flush thread if FS is mounted as RO
	 * or if flush_merge is not passed in mount option.
	 */
	if ((*flags & SB_RDONLY) || !test_opt(sbi, FLUSH_MERGE)) {
		clear_opt(sbi, FLUSH_MERGE);
		f2fs_destroy_flush_cmd_control(sbi, false);
		need_restart_flush = true;
	} else {
		err = f2fs_create_flush_cmd_control(sbi);
		if (err)
			goto restore_gc;
		need_stop_flush = true;
	}

	if (no_discard == !!test_opt(sbi, DISCARD)) {
		if (test_opt(sbi, DISCARD)) {
			err = f2fs_start_discard_thread(sbi);
			if (err)
				goto restore_flush;
			need_stop_discard = true;
		} else {
			f2fs_stop_discard_thread(sbi);
			f2fs_issue_discard_timeout(sbi);
			need_restart_discard = true;
		}
	}

	if (enable_checkpoint == !!test_opt(sbi, DISABLE_CHECKPOINT)) {
		if (test_opt(sbi, DISABLE_CHECKPOINT)) {
			err = f2fs_disable_checkpoint(sbi);
			if (err)
				goto restore_discard;
			need_enable_checkpoint = true;
		} else {
			f2fs_enable_checkpoint(sbi);
			need_disable_checkpoint = true;
		}
	}

	/*
	 * Place this routine at the end, since a new checkpoint would be
	 * triggered while remount and we need to take care of it before
	 * returning from remount.
	 */
	if ((*flags & SB_RDONLY) || test_opt(sbi, DISABLE_CHECKPOINT) ||
			!test_opt(sbi, MERGE_CHECKPOINT)) {
		f2fs_stop_ckpt_thread(sbi);
	} else {
		/* Flush if the prevous checkpoint, if exists. */
		f2fs_flush_ckpt_thread(sbi);

		err = f2fs_start_ckpt_thread(sbi);
		if (err) {
			f2fs_err(sbi,
			    "Failed to start F2FS issue_checkpoint_thread (%d)",
			    err);
			goto restore_checkpoint;
		}
	}

skip:
#ifdef CONFIG_QUOTA
	/* Release old quota file names */
	for (i = 0; i < MAXQUOTAS; i++)
		kfree(org_mount_opt.s_qf_names[i]);
#endif
	/* Update the POSIXACL Flag */
	sb->s_flags = (sb->s_flags & ~SB_POSIXACL) |
		(test_opt(sbi, POSIX_ACL) ? SB_POSIXACL : 0);

	limit_reserve_root(sbi);
	adjust_unusable_cap_perc(sbi);
	*flags = (*flags & ~SB_LAZYTIME) | (sb->s_flags & SB_LAZYTIME);
	return 0;
restore_checkpoint:
	if (need_enable_checkpoint) {
		f2fs_enable_checkpoint(sbi);
	} else if (need_disable_checkpoint) {
		if (f2fs_disable_checkpoint(sbi))
			f2fs_warn(sbi, "checkpoint has not been disabled");
	}
restore_discard:
	if (need_restart_discard) {
		if (f2fs_start_discard_thread(sbi))
			f2fs_warn(sbi, "discard has been stopped");
	} else if (need_stop_discard) {
		f2fs_stop_discard_thread(sbi);
	}
restore_flush:
	if (need_restart_flush) {
		if (f2fs_create_flush_cmd_control(sbi))
			f2fs_warn(sbi, "background flush thread has stopped");
	} else if (need_stop_flush) {
		clear_opt(sbi, FLUSH_MERGE);
		f2fs_destroy_flush_cmd_control(sbi, false);
	}
restore_gc:
	if (need_restart_gc) {
		if (f2fs_start_gc_thread(sbi))
			f2fs_warn(sbi, "background gc thread has stopped");
	} else if (need_stop_gc) {
		f2fs_stop_gc_thread(sbi);
	}
restore_opts:
#ifdef CONFIG_QUOTA
	F2FS_OPTION(sbi).s_jquota_fmt = org_mount_opt.s_jquota_fmt;
	for (i = 0; i < MAXQUOTAS; i++) {
		kfree(F2FS_OPTION(sbi).s_qf_names[i]);
		F2FS_OPTION(sbi).s_qf_names[i] = org_mount_opt.s_qf_names[i];
	}
#endif
	sbi->mount_opt = org_mount_opt;
	sb->s_flags = old_sb_flags;
	return err;
}

static void f2fs_shutdown(struct super_block *sb)
{
	f2fs_do_shutdown(F2FS_SB(sb), F2FS_GOING_DOWN_NOSYNC, false);
}

#ifdef CONFIG_QUOTA
static bool f2fs_need_recovery(struct f2fs_sb_info *sbi)
{
	/* need to recovery orphan */
	if (is_set_ckpt_flags(sbi, CP_ORPHAN_PRESENT_FLAG))
		return true;
	/* need to recovery data */
	if (test_opt(sbi, DISABLE_ROLL_FORWARD))
		return false;
	if (test_opt(sbi, NORECOVERY))
		return false;
	return !is_set_ckpt_flags(sbi, CP_UMOUNT_FLAG);
}

static bool f2fs_recover_quota_begin(struct f2fs_sb_info *sbi)
{
	bool readonly = f2fs_readonly(sbi->sb);

	if (!f2fs_need_recovery(sbi))
		return false;

	/* it doesn't need to check f2fs_sb_has_readonly() */
	if (f2fs_hw_is_readonly(sbi))
		return false;

	if (readonly) {
		sbi->sb->s_flags &= ~SB_RDONLY;
		set_sbi_flag(sbi, SBI_IS_WRITABLE);
	}

	/*
	 * Turn on quotas which were not enabled for read-only mounts if
	 * filesystem has quota feature, so that they are updated correctly.
	 */
	return f2fs_enable_quota_files(sbi, readonly);
}

static void f2fs_recover_quota_end(struct f2fs_sb_info *sbi,
						bool quota_enabled)
{
	if (quota_enabled)
		f2fs_quota_off_umount(sbi->sb);

	if (is_sbi_flag_set(sbi, SBI_IS_WRITABLE)) {
		clear_sbi_flag(sbi, SBI_IS_WRITABLE);
		sbi->sb->s_flags |= SB_RDONLY;
	}
}

/* Read data from quotafile */
static ssize_t f2fs_quota_read(struct super_block *sb, int type, char *data,
			       size_t len, loff_t off)
{
	struct inode *inode = sb_dqopt(sb)->files[type];
	struct address_space *mapping = inode->i_mapping;
	block_t blkidx = F2FS_BYTES_TO_BLK(off);
	int offset = off & (sb->s_blocksize - 1);
	int tocopy;
	size_t toread;
	loff_t i_size = i_size_read(inode);
	struct page *page;

	if (off > i_size)
		return 0;

	if (off + len > i_size)
		len = i_size - off;
	toread = len;
	while (toread > 0) {
		tocopy = min_t(unsigned long, sb->s_blocksize - offset, toread);
repeat:
		page = read_cache_page_gfp(mapping, blkidx, GFP_NOFS);
		if (IS_ERR(page)) {
			if (PTR_ERR(page) == -ENOMEM) {
				memalloc_retry_wait(GFP_NOFS);
				goto repeat;
			}
			set_sbi_flag(F2FS_SB(sb), SBI_QUOTA_NEED_REPAIR);
			return PTR_ERR(page);
		}

		lock_page(page);

		if (unlikely(page->mapping != mapping)) {
			f2fs_put_page(page, 1);
			goto repeat;
		}
		if (unlikely(!PageUptodate(page))) {
			f2fs_put_page(page, 1);
			set_sbi_flag(F2FS_SB(sb), SBI_QUOTA_NEED_REPAIR);
			return -EIO;
		}

		memcpy_from_page(data, page, offset, tocopy);
		f2fs_put_page(page, 1);

		offset = 0;
		toread -= tocopy;
		data += tocopy;
		blkidx++;
	}
	return len;
}

/* Write to quotafile */
static ssize_t f2fs_quota_write(struct super_block *sb, int type,
				const char *data, size_t len, loff_t off)
{
	struct inode *inode = sb_dqopt(sb)->files[type];
	struct address_space *mapping = inode->i_mapping;
	const struct address_space_operations *a_ops = mapping->a_ops;
	int offset = off & (sb->s_blocksize - 1);
	size_t towrite = len;
	struct page *page;
	void *fsdata = NULL;
	int err = 0;
	int tocopy;

	while (towrite > 0) {
		tocopy = min_t(unsigned long, sb->s_blocksize - offset,
								towrite);
retry:
		err = a_ops->write_begin(NULL, mapping, off, tocopy,
							&page, &fsdata);
		if (unlikely(err)) {
			if (err == -ENOMEM) {
				f2fs_io_schedule_timeout(DEFAULT_IO_TIMEOUT);
				goto retry;
			}
			set_sbi_flag(F2FS_SB(sb), SBI_QUOTA_NEED_REPAIR);
			break;
		}

		memcpy_to_page(page, offset, data, tocopy);

		a_ops->write_end(NULL, mapping, off, tocopy, tocopy,
						page, fsdata);
		offset = 0;
		towrite -= tocopy;
		off += tocopy;
		data += tocopy;
		cond_resched();
	}

	if (len == towrite)
		return err;
	inode->i_mtime = inode_set_ctime_current(inode);
	f2fs_mark_inode_dirty_sync(inode, false);
	return len - towrite;
}

int f2fs_dquot_initialize(struct inode *inode)
{
	if (time_to_inject(F2FS_I_SB(inode), FAULT_DQUOT_INIT))
		return -ESRCH;

	return dquot_initialize(inode);
}

static struct dquot __rcu **f2fs_get_dquots(struct inode *inode)
{
	return F2FS_I(inode)->i_dquot;
}

static qsize_t *f2fs_get_reserved_space(struct inode *inode)
{
	return &F2FS_I(inode)->i_reserved_quota;
}

static int f2fs_quota_on_mount(struct f2fs_sb_info *sbi, int type)
{
	if (is_set_ckpt_flags(sbi, CP_QUOTA_NEED_FSCK_FLAG)) {
		f2fs_err(sbi, "quota sysfile may be corrupted, skip loading it");
		return 0;
	}

	return dquot_quota_on_mount(sbi->sb, F2FS_OPTION(sbi).s_qf_names[type],
					F2FS_OPTION(sbi).s_jquota_fmt, type);
}

int f2fs_enable_quota_files(struct f2fs_sb_info *sbi, bool rdonly)
{
	int enabled = 0;
	int i, err;

	if (f2fs_sb_has_quota_ino(sbi) && rdonly) {
		err = f2fs_enable_quotas(sbi->sb);
		if (err) {
			f2fs_err(sbi, "Cannot turn on quota_ino: %d", err);
			return 0;
		}
		return 1;
	}

	for (i = 0; i < MAXQUOTAS; i++) {
		if (F2FS_OPTION(sbi).s_qf_names[i]) {
			err = f2fs_quota_on_mount(sbi, i);
			if (!err) {
				enabled = 1;
				continue;
			}
			f2fs_err(sbi, "Cannot turn on quotas: %d on %d",
				 err, i);
		}
	}
	return enabled;
}

static int f2fs_quota_enable(struct super_block *sb, int type, int format_id,
			     unsigned int flags)
{
	struct inode *qf_inode;
	unsigned long qf_inum;
	unsigned long qf_flag = F2FS_QUOTA_DEFAULT_FL;
	int err;

	BUG_ON(!f2fs_sb_has_quota_ino(F2FS_SB(sb)));

	qf_inum = f2fs_qf_ino(sb, type);
	if (!qf_inum)
		return -EPERM;

	qf_inode = f2fs_iget(sb, qf_inum);
	if (IS_ERR(qf_inode)) {
		f2fs_err(F2FS_SB(sb), "Bad quota inode %u:%lu", type, qf_inum);
		return PTR_ERR(qf_inode);
	}

	/* Don't account quota for quota files to avoid recursion */
	inode_lock(qf_inode);
	qf_inode->i_flags |= S_NOQUOTA;

	if ((F2FS_I(qf_inode)->i_flags & qf_flag) != qf_flag) {
		F2FS_I(qf_inode)->i_flags |= qf_flag;
		f2fs_set_inode_flags(qf_inode);
	}
	inode_unlock(qf_inode);

	err = dquot_load_quota_inode(qf_inode, type, format_id, flags);
	iput(qf_inode);
	return err;
}

static int f2fs_enable_quotas(struct super_block *sb)
{
	struct f2fs_sb_info *sbi = F2FS_SB(sb);
	int type, err = 0;
	unsigned long qf_inum;
	bool quota_mopt[MAXQUOTAS] = {
		test_opt(sbi, USRQUOTA),
		test_opt(sbi, GRPQUOTA),
		test_opt(sbi, PRJQUOTA),
	};

	if (is_set_ckpt_flags(F2FS_SB(sb), CP_QUOTA_NEED_FSCK_FLAG)) {
		f2fs_err(sbi, "quota file may be corrupted, skip loading it");
		return 0;
	}

	sb_dqopt(sb)->flags |= DQUOT_QUOTA_SYS_FILE;

	for (type = 0; type < MAXQUOTAS; type++) {
		qf_inum = f2fs_qf_ino(sb, type);
		if (qf_inum) {
			err = f2fs_quota_enable(sb, type, QFMT_VFS_V1,
				DQUOT_USAGE_ENABLED |
				(quota_mopt[type] ? DQUOT_LIMITS_ENABLED : 0));
			if (err) {
				f2fs_err(sbi, "Failed to enable quota tracking (type=%d, err=%d). Please run fsck to fix.",
					 type, err);
				for (type--; type >= 0; type--)
					dquot_quota_off(sb, type);
				set_sbi_flag(F2FS_SB(sb),
						SBI_QUOTA_NEED_REPAIR);
				return err;
			}
		}
	}
	return 0;
}

static int f2fs_quota_sync_file(struct f2fs_sb_info *sbi, int type)
{
	struct quota_info *dqopt = sb_dqopt(sbi->sb);
	struct address_space *mapping = dqopt->files[type]->i_mapping;
	int ret = 0;

	ret = dquot_writeback_dquots(sbi->sb, type);
	if (ret)
		goto out;

	ret = filemap_fdatawrite(mapping);
	if (ret)
		goto out;

	/* if we are using journalled quota */
	if (is_journalled_quota(sbi))
		goto out;

	ret = filemap_fdatawait(mapping);

	truncate_inode_pages(&dqopt->files[type]->i_data, 0);
out:
	if (ret)
		set_sbi_flag(sbi, SBI_QUOTA_NEED_REPAIR);
	return ret;
}

int f2fs_quota_sync(struct super_block *sb, int type)
{
	struct f2fs_sb_info *sbi = F2FS_SB(sb);
	struct quota_info *dqopt = sb_dqopt(sb);
	int cnt;
	int ret = 0;

	/*
	 * Now when everything is written we can discard the pagecache so
	 * that userspace sees the changes.
	 */
	for (cnt = 0; cnt < MAXQUOTAS; cnt++) {

		if (type != -1 && cnt != type)
			continue;

		if (!sb_has_quota_active(sb, cnt))
			continue;

		if (!f2fs_sb_has_quota_ino(sbi))
			inode_lock(dqopt->files[cnt]);

		/*
		 * do_quotactl
		 *  f2fs_quota_sync
		 *  f2fs_down_read(quota_sem)
		 *  dquot_writeback_dquots()
		 *  f2fs_dquot_commit
		 *			      block_operation
		 *			      f2fs_down_read(quota_sem)
		 */
		f2fs_lock_op(sbi);
		f2fs_down_read(&sbi->quota_sem);

		ret = f2fs_quota_sync_file(sbi, cnt);

		f2fs_up_read(&sbi->quota_sem);
		f2fs_unlock_op(sbi);

		if (!f2fs_sb_has_quota_ino(sbi))
			inode_unlock(dqopt->files[cnt]);

		if (ret)
			break;
	}
	return ret;
}

static int f2fs_quota_on(struct super_block *sb, int type, int format_id,
							const struct path *path)
{
	struct inode *inode;
	int err;

	/* if quota sysfile exists, deny enabling quota with specific file */
	if (f2fs_sb_has_quota_ino(F2FS_SB(sb))) {
		f2fs_err(F2FS_SB(sb), "quota sysfile already exists");
		return -EBUSY;
	}

	if (path->dentry->d_sb != sb)
		return -EXDEV;

	err = f2fs_quota_sync(sb, type);
	if (err)
		return err;

	inode = d_inode(path->dentry);

	err = filemap_fdatawrite(inode->i_mapping);
	if (err)
		return err;

	err = filemap_fdatawait(inode->i_mapping);
	if (err)
		return err;

	err = dquot_quota_on(sb, type, format_id, path);
	if (err)
		return err;

	inode_lock(inode);
	F2FS_I(inode)->i_flags |= F2FS_QUOTA_DEFAULT_FL;
	f2fs_set_inode_flags(inode);
	inode_unlock(inode);
	f2fs_mark_inode_dirty_sync(inode, false);

	return 0;
}

static int __f2fs_quota_off(struct super_block *sb, int type)
{
	struct inode *inode = sb_dqopt(sb)->files[type];
	int err;

	if (!inode || !igrab(inode))
		return dquot_quota_off(sb, type);

	err = f2fs_quota_sync(sb, type);
	if (err)
		goto out_put;

	err = dquot_quota_off(sb, type);
	if (err || f2fs_sb_has_quota_ino(F2FS_SB(sb)))
		goto out_put;

	inode_lock(inode);
	F2FS_I(inode)->i_flags &= ~F2FS_QUOTA_DEFAULT_FL;
	f2fs_set_inode_flags(inode);
	inode_unlock(inode);
	f2fs_mark_inode_dirty_sync(inode, false);
out_put:
	iput(inode);
	return err;
}

static int f2fs_quota_off(struct super_block *sb, int type)
{
	struct f2fs_sb_info *sbi = F2FS_SB(sb);
	int err;

	err = __f2fs_quota_off(sb, type);

	/*
	 * quotactl can shutdown journalled quota, result in inconsistence
	 * between quota record and fs data by following updates, tag the
	 * flag to let fsck be aware of it.
	 */
	if (is_journalled_quota(sbi))
		set_sbi_flag(sbi, SBI_QUOTA_NEED_REPAIR);
	return err;
}

void f2fs_quota_off_umount(struct super_block *sb)
{
	int type;
	int err;

	for (type = 0; type < MAXQUOTAS; type++) {
		err = __f2fs_quota_off(sb, type);
		if (err) {
			int ret = dquot_quota_off(sb, type);

			f2fs_err(F2FS_SB(sb), "Fail to turn off disk quota (type: %d, err: %d, ret:%d), Please run fsck to fix it.",
				 type, err, ret);
			set_sbi_flag(F2FS_SB(sb), SBI_QUOTA_NEED_REPAIR);
		}
	}
	/*
	 * In case of checkpoint=disable, we must flush quota blocks.
	 * This can cause NULL exception for node_inode in end_io, since
	 * put_super already dropped it.
	 */
	sync_filesystem(sb);
}

static void f2fs_truncate_quota_inode_pages(struct super_block *sb)
{
	struct quota_info *dqopt = sb_dqopt(sb);
	int type;

	for (type = 0; type < MAXQUOTAS; type++) {
		if (!dqopt->files[type])
			continue;
		f2fs_inode_synced(dqopt->files[type]);
	}
}

static int f2fs_dquot_commit(struct dquot *dquot)
{
	struct f2fs_sb_info *sbi = F2FS_SB(dquot->dq_sb);
	int ret;

	f2fs_down_read_nested(&sbi->quota_sem, SINGLE_DEPTH_NESTING);
	ret = dquot_commit(dquot);
	if (ret < 0)
		set_sbi_flag(sbi, SBI_QUOTA_NEED_REPAIR);
	f2fs_up_read(&sbi->quota_sem);
	return ret;
}

static int f2fs_dquot_acquire(struct dquot *dquot)
{
	struct f2fs_sb_info *sbi = F2FS_SB(dquot->dq_sb);
	int ret;

	f2fs_down_read(&sbi->quota_sem);
	ret = dquot_acquire(dquot);
	if (ret < 0)
		set_sbi_flag(sbi, SBI_QUOTA_NEED_REPAIR);
	f2fs_up_read(&sbi->quota_sem);
	return ret;
}

static int f2fs_dquot_release(struct dquot *dquot)
{
	struct f2fs_sb_info *sbi = F2FS_SB(dquot->dq_sb);
	int ret = dquot_release(dquot);

	if (ret < 0)
		set_sbi_flag(sbi, SBI_QUOTA_NEED_REPAIR);
	return ret;
}

static int f2fs_dquot_mark_dquot_dirty(struct dquot *dquot)
{
	struct super_block *sb = dquot->dq_sb;
	struct f2fs_sb_info *sbi = F2FS_SB(sb);
	int ret = dquot_mark_dquot_dirty(dquot);

	/* if we are using journalled quota */
	if (is_journalled_quota(sbi))
		set_sbi_flag(sbi, SBI_QUOTA_NEED_FLUSH);

	return ret;
}

static int f2fs_dquot_commit_info(struct super_block *sb, int type)
{
	struct f2fs_sb_info *sbi = F2FS_SB(sb);
	int ret = dquot_commit_info(sb, type);

	if (ret < 0)
		set_sbi_flag(sbi, SBI_QUOTA_NEED_REPAIR);
	return ret;
}

static int f2fs_get_projid(struct inode *inode, kprojid_t *projid)
{
	*projid = F2FS_I(inode)->i_projid;
	return 0;
}

static const struct dquot_operations f2fs_quota_operations = {
	.get_reserved_space = f2fs_get_reserved_space,
	.write_dquot	= f2fs_dquot_commit,
	.acquire_dquot	= f2fs_dquot_acquire,
	.release_dquot	= f2fs_dquot_release,
	.mark_dirty	= f2fs_dquot_mark_dquot_dirty,
	.write_info	= f2fs_dquot_commit_info,
	.alloc_dquot	= dquot_alloc,
	.destroy_dquot	= dquot_destroy,
	.get_projid	= f2fs_get_projid,
	.get_next_id	= dquot_get_next_id,
};

static const struct quotactl_ops f2fs_quotactl_ops = {
	.quota_on	= f2fs_quota_on,
	.quota_off	= f2fs_quota_off,
	.quota_sync	= f2fs_quota_sync,
	.get_state	= dquot_get_state,
	.set_info	= dquot_set_dqinfo,
	.get_dqblk	= dquot_get_dqblk,
	.set_dqblk	= dquot_set_dqblk,
	.get_nextdqblk	= dquot_get_next_dqblk,
};
#else
int f2fs_dquot_initialize(struct inode *inode)
{
	return 0;
}

int f2fs_quota_sync(struct super_block *sb, int type)
{
	return 0;
}

void f2fs_quota_off_umount(struct super_block *sb)
{
}
#endif

static const struct super_operations f2fs_sops = {
	.alloc_inode	= f2fs_alloc_inode,
	.free_inode	= f2fs_free_inode,
	.drop_inode	= f2fs_drop_inode,
	.write_inode	= f2fs_write_inode,
	.dirty_inode	= f2fs_dirty_inode,
	.show_options	= f2fs_show_options,
#ifdef CONFIG_QUOTA
	.quota_read	= f2fs_quota_read,
	.quota_write	= f2fs_quota_write,
	.get_dquots	= f2fs_get_dquots,
#endif
	.evict_inode	= f2fs_evict_inode,
	.put_super	= f2fs_put_super,
	.sync_fs	= f2fs_sync_fs,
	.freeze_fs	= f2fs_freeze,
	.unfreeze_fs	= f2fs_unfreeze,
	.statfs		= f2fs_statfs,
	.remount_fs	= f2fs_remount,
	.shutdown	= f2fs_shutdown,
};

#ifdef CONFIG_FS_ENCRYPTION
static int f2fs_get_context(struct inode *inode, void *ctx, size_t len)
{
	return f2fs_getxattr(inode, F2FS_XATTR_INDEX_ENCRYPTION,
				F2FS_XATTR_NAME_ENCRYPTION_CONTEXT,
				ctx, len, NULL);
}

static int f2fs_set_context(struct inode *inode, const void *ctx, size_t len,
							void *fs_data)
{
	struct f2fs_sb_info *sbi = F2FS_I_SB(inode);

	/*
	 * Encrypting the root directory is not allowed because fsck
	 * expects lost+found directory to exist and remain unencrypted
	 * if LOST_FOUND feature is enabled.
	 *
	 */
	if (f2fs_sb_has_lost_found(sbi) &&
			inode->i_ino == F2FS_ROOT_INO(sbi))
		return -EPERM;

	return f2fs_setxattr(inode, F2FS_XATTR_INDEX_ENCRYPTION,
				F2FS_XATTR_NAME_ENCRYPTION_CONTEXT,
				ctx, len, fs_data, XATTR_CREATE);
}

static const union fscrypt_policy *f2fs_get_dummy_policy(struct super_block *sb)
{
	return F2FS_OPTION(F2FS_SB(sb)).dummy_enc_policy.policy;
}

static bool f2fs_has_stable_inodes(struct super_block *sb)
{
	return true;
}

static struct block_device **f2fs_get_devices(struct super_block *sb,
					      unsigned int *num_devs)
{
	struct f2fs_sb_info *sbi = F2FS_SB(sb);
	struct block_device **devs;
	int i;

	if (!f2fs_is_multi_device(sbi))
		return NULL;

	devs = kmalloc_array(sbi->s_ndevs, sizeof(*devs), GFP_KERNEL);
	if (!devs)
		return ERR_PTR(-ENOMEM);

	for (i = 0; i < sbi->s_ndevs; i++)
		devs[i] = FDEV(i).bdev;
	*num_devs = sbi->s_ndevs;
	return devs;
}

static const struct fscrypt_operations f2fs_cryptops = {
	.needs_bounce_pages	= 1,
	.has_32bit_inodes	= 1,
	.supports_subblock_data_units = 1,
	.legacy_key_prefix	= "f2fs:",
	.get_context		= f2fs_get_context,
	.set_context		= f2fs_set_context,
	.get_dummy_policy	= f2fs_get_dummy_policy,
	.empty_dir		= f2fs_empty_dir,
	.has_stable_inodes	= f2fs_has_stable_inodes,
	.get_devices		= f2fs_get_devices,
};
#endif

static struct inode *f2fs_nfs_get_inode(struct super_block *sb,
		u64 ino, u32 generation)
{
	struct f2fs_sb_info *sbi = F2FS_SB(sb);
	struct inode *inode;

	if (f2fs_check_nid_range(sbi, ino))
		return ERR_PTR(-ESTALE);

	/*
	 * f2fs_iget isn't quite right if the inode is currently unallocated!
	 * However f2fs_iget currently does appropriate checks to handle stale
	 * inodes so everything is OK.
	 */
	inode = f2fs_iget(sb, ino);
	if (IS_ERR(inode))
		return ERR_CAST(inode);
	if (unlikely(generation && inode->i_generation != generation)) {
		/* we didn't find the right inode.. */
		iput(inode);
		return ERR_PTR(-ESTALE);
	}
	return inode;
}

static struct dentry *f2fs_fh_to_dentry(struct super_block *sb, struct fid *fid,
		int fh_len, int fh_type)
{
	return generic_fh_to_dentry(sb, fid, fh_len, fh_type,
				    f2fs_nfs_get_inode);
}

static struct dentry *f2fs_fh_to_parent(struct super_block *sb, struct fid *fid,
		int fh_len, int fh_type)
{
	return generic_fh_to_parent(sb, fid, fh_len, fh_type,
				    f2fs_nfs_get_inode);
}

static const struct export_operations f2fs_export_ops = {
	.fh_to_dentry = f2fs_fh_to_dentry,
	.fh_to_parent = f2fs_fh_to_parent,
	.get_parent = f2fs_get_parent,
};

loff_t max_file_blocks(struct inode *inode)
{
	loff_t result = 0;
	loff_t leaf_count;

	/*
	 * note: previously, result is equal to (DEF_ADDRS_PER_INODE -
	 * DEFAULT_INLINE_XATTR_ADDRS), but now f2fs try to reserve more
	 * space in inode.i_addr, it will be more safe to reassign
	 * result as zero.
	 */

	if (inode && f2fs_compressed_file(inode))
		leaf_count = ADDRS_PER_BLOCK(inode);
	else
		leaf_count = DEF_ADDRS_PER_BLOCK;

	/* two direct node blocks */
	result += (leaf_count * 2);

	/* two indirect node blocks */
	leaf_count *= NIDS_PER_BLOCK;
	result += (leaf_count * 2);

	/* one double indirect node block */
	leaf_count *= NIDS_PER_BLOCK;
	result += leaf_count;

	/*
	 * For compatibility with FSCRYPT_POLICY_FLAG_IV_INO_LBLK_{64,32} with
	 * a 4K crypto data unit, we must restrict the max filesize to what can
	 * fit within U32_MAX + 1 data units.
	 */

	result = min(result, (((loff_t)U32_MAX + 1) * 4096) >> F2FS_BLKSIZE_BITS);

	return result;
}

static int __f2fs_commit_super(struct buffer_head *bh,
			struct f2fs_super_block *super)
{
	lock_buffer(bh);
	if (super)
		memcpy(bh->b_data + F2FS_SUPER_OFFSET, super, sizeof(*super));
	set_buffer_dirty(bh);
	unlock_buffer(bh);

	/* it's rare case, we can do fua all the time */
	return __sync_dirty_buffer(bh, REQ_SYNC | REQ_PREFLUSH | REQ_FUA);
}

static inline bool sanity_check_area_boundary(struct f2fs_sb_info *sbi,
					struct buffer_head *bh)
{
	struct f2fs_super_block *raw_super = (struct f2fs_super_block *)
					(bh->b_data + F2FS_SUPER_OFFSET);
	struct super_block *sb = sbi->sb;
	u32 segment0_blkaddr = le32_to_cpu(raw_super->segment0_blkaddr);
	u32 cp_blkaddr = le32_to_cpu(raw_super->cp_blkaddr);
	u32 sit_blkaddr = le32_to_cpu(raw_super->sit_blkaddr);
	u32 nat_blkaddr = le32_to_cpu(raw_super->nat_blkaddr);
	u32 ssa_blkaddr = le32_to_cpu(raw_super->ssa_blkaddr);
	u32 main_blkaddr = le32_to_cpu(raw_super->main_blkaddr);
	u32 segment_count_ckpt = le32_to_cpu(raw_super->segment_count_ckpt);
	u32 segment_count_sit = le32_to_cpu(raw_super->segment_count_sit);
	u32 segment_count_nat = le32_to_cpu(raw_super->segment_count_nat);
	u32 segment_count_ssa = le32_to_cpu(raw_super->segment_count_ssa);
	u32 segment_count_main = le32_to_cpu(raw_super->segment_count_main);
	u32 segment_count = le32_to_cpu(raw_super->segment_count);
	u32 log_blocks_per_seg = le32_to_cpu(raw_super->log_blocks_per_seg);
	u64 main_end_blkaddr = main_blkaddr +
				(segment_count_main << log_blocks_per_seg);
	u64 seg_end_blkaddr = segment0_blkaddr +
				(segment_count << log_blocks_per_seg);

	if (segment0_blkaddr != cp_blkaddr) {
		f2fs_info(sbi, "Mismatch start address, segment0(%u) cp_blkaddr(%u)",
			  segment0_blkaddr, cp_blkaddr);
		return true;
	}

	if (cp_blkaddr + (segment_count_ckpt << log_blocks_per_seg) !=
							sit_blkaddr) {
		f2fs_info(sbi, "Wrong CP boundary, start(%u) end(%u) blocks(%u)",
			  cp_blkaddr, sit_blkaddr,
			  segment_count_ckpt << log_blocks_per_seg);
		return true;
	}

	if (sit_blkaddr + (segment_count_sit << log_blocks_per_seg) !=
							nat_blkaddr) {
		f2fs_info(sbi, "Wrong SIT boundary, start(%u) end(%u) blocks(%u)",
			  sit_blkaddr, nat_blkaddr,
			  segment_count_sit << log_blocks_per_seg);
		return true;
	}

	if (nat_blkaddr + (segment_count_nat << log_blocks_per_seg) !=
							ssa_blkaddr) {
		f2fs_info(sbi, "Wrong NAT boundary, start(%u) end(%u) blocks(%u)",
			  nat_blkaddr, ssa_blkaddr,
			  segment_count_nat << log_blocks_per_seg);
		return true;
	}

	if (ssa_blkaddr + (segment_count_ssa << log_blocks_per_seg) !=
							main_blkaddr) {
		f2fs_info(sbi, "Wrong SSA boundary, start(%u) end(%u) blocks(%u)",
			  ssa_blkaddr, main_blkaddr,
			  segment_count_ssa << log_blocks_per_seg);
		return true;
	}

	if (main_end_blkaddr > seg_end_blkaddr) {
		f2fs_info(sbi, "Wrong MAIN_AREA boundary, start(%u) end(%llu) block(%u)",
			  main_blkaddr, seg_end_blkaddr,
			  segment_count_main << log_blocks_per_seg);
		return true;
	} else if (main_end_blkaddr < seg_end_blkaddr) {
		int err = 0;
		char *res;

		/* fix in-memory information all the time */
		raw_super->segment_count = cpu_to_le32((main_end_blkaddr -
				segment0_blkaddr) >> log_blocks_per_seg);

		if (f2fs_readonly(sb) || f2fs_hw_is_readonly(sbi)) {
			set_sbi_flag(sbi, SBI_NEED_SB_WRITE);
			res = "internally";
		} else {
			err = __f2fs_commit_super(bh, NULL);
			res = err ? "failed" : "done";
		}
		f2fs_info(sbi, "Fix alignment : %s, start(%u) end(%llu) block(%u)",
			  res, main_blkaddr, seg_end_blkaddr,
			  segment_count_main << log_blocks_per_seg);
		if (err)
			return true;
	}
	return false;
}

static int sanity_check_raw_super(struct f2fs_sb_info *sbi,
				struct buffer_head *bh)
{
	block_t segment_count, segs_per_sec, secs_per_zone, segment_count_main;
	block_t total_sections, blocks_per_seg;
	struct f2fs_super_block *raw_super = (struct f2fs_super_block *)
					(bh->b_data + F2FS_SUPER_OFFSET);
	size_t crc_offset = 0;
	__u32 crc = 0;

	if (le32_to_cpu(raw_super->magic) != F2FS_SUPER_MAGIC) {
		f2fs_info(sbi, "Magic Mismatch, valid(0x%x) - read(0x%x)",
			  F2FS_SUPER_MAGIC, le32_to_cpu(raw_super->magic));
		return -EINVAL;
	}

	/* Check checksum_offset and crc in superblock */
	if (__F2FS_HAS_FEATURE(raw_super, F2FS_FEATURE_SB_CHKSUM)) {
		crc_offset = le32_to_cpu(raw_super->checksum_offset);
		if (crc_offset !=
			offsetof(struct f2fs_super_block, crc)) {
			f2fs_info(sbi, "Invalid SB checksum offset: %zu",
				  crc_offset);
			return -EFSCORRUPTED;
		}
		crc = le32_to_cpu(raw_super->crc);
		if (!f2fs_crc_valid(sbi, crc, raw_super, crc_offset)) {
			f2fs_info(sbi, "Invalid SB checksum value: %u", crc);
			return -EFSCORRUPTED;
		}
	}

	/* Currently, support only 4KB block size */
	if (le32_to_cpu(raw_super->log_blocksize) != F2FS_BLKSIZE_BITS) {
		f2fs_info(sbi, "Invalid log_blocksize (%u), supports only %u",
			  le32_to_cpu(raw_super->log_blocksize),
			  F2FS_BLKSIZE_BITS);
		return -EFSCORRUPTED;
	}

	/* check log blocks per segment */
	if (le32_to_cpu(raw_super->log_blocks_per_seg) != 9) {
		f2fs_info(sbi, "Invalid log blocks per segment (%u)",
			  le32_to_cpu(raw_super->log_blocks_per_seg));
		return -EFSCORRUPTED;
	}

	/* Currently, support 512/1024/2048/4096/16K bytes sector size */
	if (le32_to_cpu(raw_super->log_sectorsize) >
				F2FS_MAX_LOG_SECTOR_SIZE ||
		le32_to_cpu(raw_super->log_sectorsize) <
				F2FS_MIN_LOG_SECTOR_SIZE) {
		f2fs_info(sbi, "Invalid log sectorsize (%u)",
			  le32_to_cpu(raw_super->log_sectorsize));
		return -EFSCORRUPTED;
	}
	if (le32_to_cpu(raw_super->log_sectors_per_block) +
		le32_to_cpu(raw_super->log_sectorsize) !=
			F2FS_MAX_LOG_SECTOR_SIZE) {
		f2fs_info(sbi, "Invalid log sectors per block(%u) log sectorsize(%u)",
			  le32_to_cpu(raw_super->log_sectors_per_block),
			  le32_to_cpu(raw_super->log_sectorsize));
		return -EFSCORRUPTED;
	}

	segment_count = le32_to_cpu(raw_super->segment_count);
	segment_count_main = le32_to_cpu(raw_super->segment_count_main);
	segs_per_sec = le32_to_cpu(raw_super->segs_per_sec);
	secs_per_zone = le32_to_cpu(raw_super->secs_per_zone);
	total_sections = le32_to_cpu(raw_super->section_count);

	/* blocks_per_seg should be 512, given the above check */
	blocks_per_seg = BIT(le32_to_cpu(raw_super->log_blocks_per_seg));

	if (segment_count > F2FS_MAX_SEGMENT ||
				segment_count < F2FS_MIN_SEGMENTS) {
		f2fs_info(sbi, "Invalid segment count (%u)", segment_count);
		return -EFSCORRUPTED;
	}

	if (total_sections > segment_count_main || total_sections < 1 ||
			segs_per_sec > segment_count || !segs_per_sec) {
		f2fs_info(sbi, "Invalid segment/section count (%u, %u x %u)",
			  segment_count, total_sections, segs_per_sec);
		return -EFSCORRUPTED;
	}

	if (segment_count_main != total_sections * segs_per_sec) {
		f2fs_info(sbi, "Invalid segment/section count (%u != %u * %u)",
			  segment_count_main, total_sections, segs_per_sec);
		return -EFSCORRUPTED;
	}

	if ((segment_count / segs_per_sec) < total_sections) {
		f2fs_info(sbi, "Small segment_count (%u < %u * %u)",
			  segment_count, segs_per_sec, total_sections);
		return -EFSCORRUPTED;
	}

	if (segment_count > (le64_to_cpu(raw_super->block_count) >> 9)) {
		f2fs_info(sbi, "Wrong segment_count / block_count (%u > %llu)",
			  segment_count, le64_to_cpu(raw_super->block_count));
		return -EFSCORRUPTED;
	}

	if (RDEV(0).path[0]) {
		block_t dev_seg_count = le32_to_cpu(RDEV(0).total_segments);
		int i = 1;

		while (i < MAX_DEVICES && RDEV(i).path[0]) {
			dev_seg_count += le32_to_cpu(RDEV(i).total_segments);
			i++;
		}
		if (segment_count != dev_seg_count) {
			f2fs_info(sbi, "Segment count (%u) mismatch with total segments from devices (%u)",
					segment_count, dev_seg_count);
			return -EFSCORRUPTED;
		}
	} else {
		if (__F2FS_HAS_FEATURE(raw_super, F2FS_FEATURE_BLKZONED) &&
					!bdev_is_zoned(sbi->sb->s_bdev)) {
			f2fs_info(sbi, "Zoned block device path is missing");
			return -EFSCORRUPTED;
		}
	}

	if (secs_per_zone > total_sections || !secs_per_zone) {
		f2fs_info(sbi, "Wrong secs_per_zone / total_sections (%u, %u)",
			  secs_per_zone, total_sections);
		return -EFSCORRUPTED;
	}
	if (le32_to_cpu(raw_super->extension_count) > F2FS_MAX_EXTENSION ||
			raw_super->hot_ext_count > F2FS_MAX_EXTENSION ||
			(le32_to_cpu(raw_super->extension_count) +
			raw_super->hot_ext_count) > F2FS_MAX_EXTENSION) {
		f2fs_info(sbi, "Corrupted extension count (%u + %u > %u)",
			  le32_to_cpu(raw_super->extension_count),
			  raw_super->hot_ext_count,
			  F2FS_MAX_EXTENSION);
		return -EFSCORRUPTED;
	}

	if (le32_to_cpu(raw_super->cp_payload) >=
				(blocks_per_seg - F2FS_CP_PACKS -
				NR_CURSEG_PERSIST_TYPE)) {
		f2fs_info(sbi, "Insane cp_payload (%u >= %u)",
			  le32_to_cpu(raw_super->cp_payload),
			  blocks_per_seg - F2FS_CP_PACKS -
			  NR_CURSEG_PERSIST_TYPE);
		return -EFSCORRUPTED;
	}

	/* check reserved ino info */
	if (le32_to_cpu(raw_super->node_ino) != 1 ||
		le32_to_cpu(raw_super->meta_ino) != 2 ||
		le32_to_cpu(raw_super->root_ino) != 3) {
		f2fs_info(sbi, "Invalid Fs Meta Ino: node(%u) meta(%u) root(%u)",
			  le32_to_cpu(raw_super->node_ino),
			  le32_to_cpu(raw_super->meta_ino),
			  le32_to_cpu(raw_super->root_ino));
		return -EFSCORRUPTED;
	}

	/* check CP/SIT/NAT/SSA/MAIN_AREA area boundary */
	if (sanity_check_area_boundary(sbi, bh))
		return -EFSCORRUPTED;

	return 0;
}

int f2fs_sanity_check_ckpt(struct f2fs_sb_info *sbi)
{
	unsigned int total, fsmeta;
	struct f2fs_super_block *raw_super = F2FS_RAW_SUPER(sbi);
	struct f2fs_checkpoint *ckpt = F2FS_CKPT(sbi);
	unsigned int ovp_segments, reserved_segments;
	unsigned int main_segs, blocks_per_seg;
	unsigned int sit_segs, nat_segs;
	unsigned int sit_bitmap_size, nat_bitmap_size;
	unsigned int log_blocks_per_seg;
	unsigned int segment_count_main;
	unsigned int cp_pack_start_sum, cp_payload;
	block_t user_block_count, valid_user_blocks;
	block_t avail_node_count, valid_node_count;
	unsigned int nat_blocks, nat_bits_bytes, nat_bits_blocks;
	int i, j;

	total = le32_to_cpu(raw_super->segment_count);
	fsmeta = le32_to_cpu(raw_super->segment_count_ckpt);
	sit_segs = le32_to_cpu(raw_super->segment_count_sit);
	fsmeta += sit_segs;
	nat_segs = le32_to_cpu(raw_super->segment_count_nat);
	fsmeta += nat_segs;
	fsmeta += le32_to_cpu(ckpt->rsvd_segment_count);
	fsmeta += le32_to_cpu(raw_super->segment_count_ssa);

	if (unlikely(fsmeta >= total))
		return 1;

	ovp_segments = le32_to_cpu(ckpt->overprov_segment_count);
	reserved_segments = le32_to_cpu(ckpt->rsvd_segment_count);

	if (!f2fs_sb_has_readonly(sbi) &&
			unlikely(fsmeta < F2FS_MIN_META_SEGMENTS ||
			ovp_segments == 0 || reserved_segments == 0)) {
		f2fs_err(sbi, "Wrong layout: check mkfs.f2fs version");
		return 1;
	}
	user_block_count = le64_to_cpu(ckpt->user_block_count);
	segment_count_main = le32_to_cpu(raw_super->segment_count_main) +
			(f2fs_sb_has_readonly(sbi) ? 1 : 0);
	log_blocks_per_seg = le32_to_cpu(raw_super->log_blocks_per_seg);
	if (!user_block_count || user_block_count >=
			segment_count_main << log_blocks_per_seg) {
		f2fs_err(sbi, "Wrong user_block_count: %u",
			 user_block_count);
		return 1;
	}

	valid_user_blocks = le64_to_cpu(ckpt->valid_block_count);
	if (valid_user_blocks > user_block_count) {
		f2fs_err(sbi, "Wrong valid_user_blocks: %u, user_block_count: %u",
			 valid_user_blocks, user_block_count);
		return 1;
	}

	valid_node_count = le32_to_cpu(ckpt->valid_node_count);
	avail_node_count = sbi->total_node_count - F2FS_RESERVED_NODE_NUM;
	if (valid_node_count > avail_node_count) {
		f2fs_err(sbi, "Wrong valid_node_count: %u, avail_node_count: %u",
			 valid_node_count, avail_node_count);
		return 1;
	}

	main_segs = le32_to_cpu(raw_super->segment_count_main);
	blocks_per_seg = BLKS_PER_SEG(sbi);

	for (i = 0; i < NR_CURSEG_NODE_TYPE; i++) {
		if (le32_to_cpu(ckpt->cur_node_segno[i]) >= main_segs ||
			le16_to_cpu(ckpt->cur_node_blkoff[i]) >= blocks_per_seg)
			return 1;

		if (f2fs_sb_has_readonly(sbi))
			goto check_data;

		for (j = i + 1; j < NR_CURSEG_NODE_TYPE; j++) {
			if (le32_to_cpu(ckpt->cur_node_segno[i]) ==
				le32_to_cpu(ckpt->cur_node_segno[j])) {
				f2fs_err(sbi, "Node segment (%u, %u) has the same segno: %u",
					 i, j,
					 le32_to_cpu(ckpt->cur_node_segno[i]));
				return 1;
			}
		}
	}
check_data:
	for (i = 0; i < NR_CURSEG_DATA_TYPE; i++) {
		if (le32_to_cpu(ckpt->cur_data_segno[i]) >= main_segs ||
			le16_to_cpu(ckpt->cur_data_blkoff[i]) >= blocks_per_seg)
			return 1;

		if (f2fs_sb_has_readonly(sbi))
			goto skip_cross;

		for (j = i + 1; j < NR_CURSEG_DATA_TYPE; j++) {
			if (le32_to_cpu(ckpt->cur_data_segno[i]) ==
				le32_to_cpu(ckpt->cur_data_segno[j])) {
				f2fs_err(sbi, "Data segment (%u, %u) has the same segno: %u",
					 i, j,
					 le32_to_cpu(ckpt->cur_data_segno[i]));
				return 1;
			}
		}
	}
	for (i = 0; i < NR_CURSEG_NODE_TYPE; i++) {
		for (j = 0; j < NR_CURSEG_DATA_TYPE; j++) {
			if (le32_to_cpu(ckpt->cur_node_segno[i]) ==
				le32_to_cpu(ckpt->cur_data_segno[j])) {
				f2fs_err(sbi, "Node segment (%u) and Data segment (%u) has the same segno: %u",
					 i, j,
					 le32_to_cpu(ckpt->cur_node_segno[i]));
				return 1;
			}
		}
	}
skip_cross:
	sit_bitmap_size = le32_to_cpu(ckpt->sit_ver_bitmap_bytesize);
	nat_bitmap_size = le32_to_cpu(ckpt->nat_ver_bitmap_bytesize);

	if (sit_bitmap_size != ((sit_segs / 2) << log_blocks_per_seg) / 8 ||
		nat_bitmap_size != ((nat_segs / 2) << log_blocks_per_seg) / 8) {
		f2fs_err(sbi, "Wrong bitmap size: sit: %u, nat:%u",
			 sit_bitmap_size, nat_bitmap_size);
		return 1;
	}

	cp_pack_start_sum = __start_sum_addr(sbi);
	cp_payload = __cp_payload(sbi);
	if (cp_pack_start_sum < cp_payload + 1 ||
		cp_pack_start_sum > blocks_per_seg - 1 -
			NR_CURSEG_PERSIST_TYPE) {
		f2fs_err(sbi, "Wrong cp_pack_start_sum: %u",
			 cp_pack_start_sum);
		return 1;
	}

	if (__is_set_ckpt_flags(ckpt, CP_LARGE_NAT_BITMAP_FLAG) &&
		le32_to_cpu(ckpt->checksum_offset) != CP_MIN_CHKSUM_OFFSET) {
		f2fs_warn(sbi, "using deprecated layout of large_nat_bitmap, "
			  "please run fsck v1.13.0 or higher to repair, chksum_offset: %u, "
			  "fixed with patch: \"f2fs-tools: relocate chksum_offset for large_nat_bitmap feature\"",
			  le32_to_cpu(ckpt->checksum_offset));
		return 1;
	}

	nat_blocks = nat_segs << log_blocks_per_seg;
	nat_bits_bytes = nat_blocks / BITS_PER_BYTE;
	nat_bits_blocks = F2FS_BLK_ALIGN((nat_bits_bytes << 1) + 8);
	if (__is_set_ckpt_flags(ckpt, CP_NAT_BITS_FLAG) &&
		(cp_payload + F2FS_CP_PACKS +
		NR_CURSEG_PERSIST_TYPE + nat_bits_blocks >= blocks_per_seg)) {
		f2fs_warn(sbi, "Insane cp_payload: %u, nat_bits_blocks: %u)",
			  cp_payload, nat_bits_blocks);
		return 1;
	}

	if (unlikely(f2fs_cp_error(sbi))) {
		f2fs_err(sbi, "A bug case: need to run fsck");
		return 1;
	}
	return 0;
}

static void init_sb_info(struct f2fs_sb_info *sbi)
{
	struct f2fs_super_block *raw_super = sbi->raw_super;
	int i;

	sbi->log_sectors_per_block =
		le32_to_cpu(raw_super->log_sectors_per_block);
	sbi->log_blocksize = le32_to_cpu(raw_super->log_blocksize);
	sbi->blocksize = BIT(sbi->log_blocksize);
	sbi->log_blocks_per_seg = le32_to_cpu(raw_super->log_blocks_per_seg);
	sbi->blocks_per_seg = BIT(sbi->log_blocks_per_seg);
	sbi->segs_per_sec = le32_to_cpu(raw_super->segs_per_sec);
	sbi->secs_per_zone = le32_to_cpu(raw_super->secs_per_zone);
	sbi->total_sections = le32_to_cpu(raw_super->section_count);
	sbi->total_node_count = SEGS_TO_BLKS(sbi,
			((le32_to_cpu(raw_super->segment_count_nat) / 2) *
			NAT_ENTRY_PER_BLOCK));
	F2FS_ROOT_INO(sbi) = le32_to_cpu(raw_super->root_ino);
	F2FS_NODE_INO(sbi) = le32_to_cpu(raw_super->node_ino);
	F2FS_META_INO(sbi) = le32_to_cpu(raw_super->meta_ino);
	sbi->cur_victim_sec = NULL_SECNO;
	sbi->gc_mode = GC_NORMAL;
	sbi->next_victim_seg[BG_GC] = NULL_SEGNO;
	sbi->next_victim_seg[FG_GC] = NULL_SEGNO;
	sbi->max_victim_search = DEF_MAX_VICTIM_SEARCH;
	sbi->migration_granularity = SEGS_PER_SEC(sbi);
	sbi->seq_file_ra_mul = MIN_RA_MUL;
	sbi->max_fragment_chunk = DEF_FRAGMENT_SIZE;
	sbi->max_fragment_hole = DEF_FRAGMENT_SIZE;
	spin_lock_init(&sbi->gc_remaining_trials_lock);
	atomic64_set(&sbi->current_atomic_write, 0);

	sbi->dir_level = DEF_DIR_LEVEL;
	sbi->interval_time[CP_TIME] = DEF_CP_INTERVAL;
	sbi->interval_time[REQ_TIME] = DEF_IDLE_INTERVAL;
	sbi->interval_time[DISCARD_TIME] = DEF_IDLE_INTERVAL;
	sbi->interval_time[GC_TIME] = DEF_IDLE_INTERVAL;
	sbi->interval_time[DISABLE_TIME] = DEF_DISABLE_INTERVAL;
	sbi->interval_time[UMOUNT_DISCARD_TIMEOUT] =
				DEF_UMOUNT_DISCARD_TIMEOUT;
	clear_sbi_flag(sbi, SBI_NEED_FSCK);

	for (i = 0; i < NR_COUNT_TYPE; i++)
		atomic_set(&sbi->nr_pages[i], 0);

	for (i = 0; i < META; i++)
		atomic_set(&sbi->wb_sync_req[i], 0);

	INIT_LIST_HEAD(&sbi->s_list);
	mutex_init(&sbi->umount_mutex);
	init_f2fs_rwsem(&sbi->io_order_lock);
	spin_lock_init(&sbi->cp_lock);

	sbi->dirty_device = 0;
	spin_lock_init(&sbi->dev_lock);

	init_f2fs_rwsem(&sbi->sb_lock);
	init_f2fs_rwsem(&sbi->pin_sem);
}

static int init_percpu_info(struct f2fs_sb_info *sbi)
{
	int err;

	err = percpu_counter_init(&sbi->alloc_valid_block_count, 0, GFP_KERNEL);
	if (err)
		return err;

	err = percpu_counter_init(&sbi->rf_node_block_count, 0, GFP_KERNEL);
	if (err)
		goto err_valid_block;

	err = percpu_counter_init(&sbi->total_valid_inode_count, 0,
								GFP_KERNEL);
	if (err)
		goto err_node_block;
	return 0;

err_node_block:
	percpu_counter_destroy(&sbi->rf_node_block_count);
err_valid_block:
	percpu_counter_destroy(&sbi->alloc_valid_block_count);
	return err;
}

#ifdef CONFIG_BLK_DEV_ZONED

struct f2fs_report_zones_args {
	struct f2fs_sb_info *sbi;
	struct f2fs_dev_info *dev;
};

static int f2fs_report_zone_cb(struct blk_zone *zone, unsigned int idx,
			      void *data)
{
	struct f2fs_report_zones_args *rz_args = data;
	block_t unusable_blocks = (zone->len - zone->capacity) >>
					F2FS_LOG_SECTORS_PER_BLOCK;

	if (zone->type == BLK_ZONE_TYPE_CONVENTIONAL)
		return 0;

	set_bit(idx, rz_args->dev->blkz_seq);
	if (!rz_args->sbi->unusable_blocks_per_sec) {
		rz_args->sbi->unusable_blocks_per_sec = unusable_blocks;
		return 0;
	}
	if (rz_args->sbi->unusable_blocks_per_sec != unusable_blocks) {
		f2fs_err(rz_args->sbi, "F2FS supports single zone capacity\n");
		return -EINVAL;
	}
	return 0;
}

static int init_blkz_info(struct f2fs_sb_info *sbi, int devi)
{
	struct block_device *bdev = FDEV(devi).bdev;
	sector_t nr_sectors = bdev_nr_sectors(bdev);
	struct f2fs_report_zones_args rep_zone_arg;
	u64 zone_sectors;
	unsigned int max_open_zones;
	int ret;

	if (!f2fs_sb_has_blkzoned(sbi))
		return 0;

	if (bdev_is_zoned(FDEV(devi).bdev)) {
		max_open_zones = bdev_max_open_zones(bdev);
		if (max_open_zones && (max_open_zones < sbi->max_open_zones))
			sbi->max_open_zones = max_open_zones;
		if (sbi->max_open_zones < F2FS_OPTION(sbi).active_logs) {
			f2fs_err(sbi,
				"zoned: max open zones %u is too small, need at least %u open zones",
				sbi->max_open_zones, F2FS_OPTION(sbi).active_logs);
			return -EINVAL;
		}
	}

	zone_sectors = bdev_zone_sectors(bdev);
	if (sbi->blocks_per_blkz && sbi->blocks_per_blkz !=
				SECTOR_TO_BLOCK(zone_sectors))
		return -EINVAL;
	sbi->blocks_per_blkz = SECTOR_TO_BLOCK(zone_sectors);
	FDEV(devi).nr_blkz = div_u64(SECTOR_TO_BLOCK(nr_sectors),
					sbi->blocks_per_blkz);
	if (nr_sectors & (zone_sectors - 1))
		FDEV(devi).nr_blkz++;

	FDEV(devi).blkz_seq = f2fs_kvzalloc(sbi,
					BITS_TO_LONGS(FDEV(devi).nr_blkz)
					* sizeof(unsigned long),
					GFP_KERNEL);
	if (!FDEV(devi).blkz_seq)
		return -ENOMEM;

	rep_zone_arg.sbi = sbi;
	rep_zone_arg.dev = &FDEV(devi);

	ret = blkdev_report_zones(bdev, 0, BLK_ALL_ZONES, f2fs_report_zone_cb,
				  &rep_zone_arg);
	if (ret < 0)
		return ret;
	return 0;
}
#endif

/*
 * Read f2fs raw super block.
 * Because we have two copies of super block, so read both of them
 * to get the first valid one. If any one of them is broken, we pass
 * them recovery flag back to the caller.
 */
static int read_raw_super_block(struct f2fs_sb_info *sbi,
			struct f2fs_super_block **raw_super,
			int *valid_super_block, int *recovery)
{
	struct super_block *sb = sbi->sb;
	int block;
	struct buffer_head *bh;
	struct f2fs_super_block *super;
	int err = 0;

	super = kzalloc(sizeof(struct f2fs_super_block), GFP_KERNEL);
	if (!super)
		return -ENOMEM;

	for (block = 0; block < 2; block++) {
		bh = sb_bread(sb, block);
		if (!bh) {
			f2fs_err(sbi, "Unable to read %dth superblock",
				 block + 1);
			err = -EIO;
			*recovery = 1;
			continue;
		}

		/* sanity checking of raw super */
		err = sanity_check_raw_super(sbi, bh);
		if (err) {
			f2fs_err(sbi, "Can't find valid F2FS filesystem in %dth superblock",
				 block + 1);
			brelse(bh);
			*recovery = 1;
			continue;
		}

		if (!*raw_super) {
			memcpy(super, bh->b_data + F2FS_SUPER_OFFSET,
							sizeof(*super));
			*valid_super_block = block;
			*raw_super = super;
		}
		brelse(bh);
	}

	/* No valid superblock */
	if (!*raw_super)
		kfree(super);
	else
		err = 0;

	return err;
}

int f2fs_commit_super(struct f2fs_sb_info *sbi, bool recover)
{
	struct buffer_head *bh;
	__u32 crc = 0;
	int err;

	if ((recover && f2fs_readonly(sbi->sb)) ||
				f2fs_hw_is_readonly(sbi)) {
		set_sbi_flag(sbi, SBI_NEED_SB_WRITE);
		return -EROFS;
	}

	/* we should update superblock crc here */
	if (!recover && f2fs_sb_has_sb_chksum(sbi)) {
		crc = f2fs_crc32(sbi, F2FS_RAW_SUPER(sbi),
				offsetof(struct f2fs_super_block, crc));
		F2FS_RAW_SUPER(sbi)->crc = cpu_to_le32(crc);
	}

	/* write back-up superblock first */
	bh = sb_bread(sbi->sb, sbi->valid_super_block ? 0 : 1);
	if (!bh)
		return -EIO;
	err = __f2fs_commit_super(bh, F2FS_RAW_SUPER(sbi));
	brelse(bh);

	/* if we are in recovery path, skip writing valid superblock */
	if (recover || err)
		return err;

	/* write current valid superblock */
	bh = sb_bread(sbi->sb, sbi->valid_super_block);
	if (!bh)
		return -EIO;
	err = __f2fs_commit_super(bh, F2FS_RAW_SUPER(sbi));
	brelse(bh);
	return err;
}

static void save_stop_reason(struct f2fs_sb_info *sbi, unsigned char reason)
{
	unsigned long flags;

	spin_lock_irqsave(&sbi->error_lock, flags);
	if (sbi->stop_reason[reason] < GENMASK(BITS_PER_BYTE - 1, 0))
		sbi->stop_reason[reason]++;
	spin_unlock_irqrestore(&sbi->error_lock, flags);
}

static void f2fs_record_stop_reason(struct f2fs_sb_info *sbi)
{
	struct f2fs_super_block *raw_super = F2FS_RAW_SUPER(sbi);
	unsigned long flags;
	int err;

	f2fs_down_write(&sbi->sb_lock);

	spin_lock_irqsave(&sbi->error_lock, flags);
	if (sbi->error_dirty) {
		memcpy(F2FS_RAW_SUPER(sbi)->s_errors, sbi->errors,
							MAX_F2FS_ERRORS);
		sbi->error_dirty = false;
	}
	memcpy(raw_super->s_stop_reason, sbi->stop_reason, MAX_STOP_REASON);
	spin_unlock_irqrestore(&sbi->error_lock, flags);

	err = f2fs_commit_super(sbi, false);

	f2fs_up_write(&sbi->sb_lock);
	if (err)
		f2fs_err_ratelimited(sbi,
			"f2fs_commit_super fails to record stop_reason, err:%d",
			err);
}

void f2fs_save_errors(struct f2fs_sb_info *sbi, unsigned char flag)
{
	unsigned long flags;

	spin_lock_irqsave(&sbi->error_lock, flags);
	if (!test_bit(flag, (unsigned long *)sbi->errors)) {
		set_bit(flag, (unsigned long *)sbi->errors);
		sbi->error_dirty = true;
	}
	spin_unlock_irqrestore(&sbi->error_lock, flags);
}

static bool f2fs_update_errors(struct f2fs_sb_info *sbi)
{
	unsigned long flags;
	bool need_update = false;

	spin_lock_irqsave(&sbi->error_lock, flags);
	if (sbi->error_dirty) {
		memcpy(F2FS_RAW_SUPER(sbi)->s_errors, sbi->errors,
							MAX_F2FS_ERRORS);
		sbi->error_dirty = false;
		need_update = true;
	}
	spin_unlock_irqrestore(&sbi->error_lock, flags);

	return need_update;
}

static void f2fs_record_errors(struct f2fs_sb_info *sbi, unsigned char error)
{
	int err;

	f2fs_down_write(&sbi->sb_lock);

	if (!f2fs_update_errors(sbi))
		goto out_unlock;

	err = f2fs_commit_super(sbi, false);
	if (err)
		f2fs_err_ratelimited(sbi,
			"f2fs_commit_super fails to record errors:%u, err:%d",
			error, err);
out_unlock:
	f2fs_up_write(&sbi->sb_lock);
}

void f2fs_handle_error(struct f2fs_sb_info *sbi, unsigned char error)
{
	f2fs_save_errors(sbi, error);
	f2fs_record_errors(sbi, error);
}

void f2fs_handle_error_async(struct f2fs_sb_info *sbi, unsigned char error)
{
	f2fs_save_errors(sbi, error);

	if (!sbi->error_dirty)
		return;
	if (!test_bit(error, (unsigned long *)sbi->errors))
		return;
	schedule_work(&sbi->s_error_work);
}

static bool system_going_down(void)
{
	return system_state == SYSTEM_HALT || system_state == SYSTEM_POWER_OFF
		|| system_state == SYSTEM_RESTART;
}

void f2fs_handle_critical_error(struct f2fs_sb_info *sbi, unsigned char reason,
							bool irq_context)
{
	struct super_block *sb = sbi->sb;
	bool shutdown = reason == STOP_CP_REASON_SHUTDOWN;
	bool continue_fs = !shutdown &&
			F2FS_OPTION(sbi).errors == MOUNT_ERRORS_CONTINUE;

	set_ckpt_flags(sbi, CP_ERROR_FLAG);

	if (!f2fs_hw_is_readonly(sbi)) {
		save_stop_reason(sbi, reason);

		if (irq_context && !shutdown)
			schedule_work(&sbi->s_error_work);
		else
			f2fs_record_stop_reason(sbi);
	}

	/*
	 * We force ERRORS_RO behavior when system is rebooting. Otherwise we
	 * could panic during 'reboot -f' as the underlying device got already
	 * disabled.
	 */
	if (F2FS_OPTION(sbi).errors == MOUNT_ERRORS_PANIC &&
				!shutdown && !system_going_down() &&
				!is_sbi_flag_set(sbi, SBI_IS_SHUTDOWN))
		panic("F2FS-fs (device %s): panic forced after error\n",
							sb->s_id);

	if (shutdown)
		set_sbi_flag(sbi, SBI_IS_SHUTDOWN);

<<<<<<< HEAD
#ifdef CONFIG_MTK_F2FS_DEBUG
	/*
	 * continue filesystem operators if errors=continue. Should not set
	 * RO by shutdown, since RO bypasses thaw_super which can hang the
	 * system.
	 */
	if (continue_fs || f2fs_readonly(sb) ||
				reason == STOP_CP_REASON_SHUTDOWN) {
		f2fs_warn(sbi, "Stopped filesystem due to reason: %d", reason);
		return;
	}
#else
	/* continue filesystem operators if errors=continue */
	if (continue_fs || f2fs_readonly(sb))
		return;
#endif
=======
	/*
	 * Continue filesystem operators if errors=continue. Should not set
	 * RO by shutdown, since RO bypasses thaw_super which can hang the
	 * system.
	 */
	if (continue_fs || f2fs_readonly(sb) || shutdown) {
		f2fs_warn(sbi, "Stopped filesystem due to reason: %d", reason);
		return;
	}
>>>>>>> 2dfd2f2d

	f2fs_warn(sbi, "Remounting filesystem read-only");
	/*
	 * Make sure updated value of ->s_mount_flags will be visible before
	 * ->s_flags update
	 */
	smp_wmb();
	sb->s_flags |= SB_RDONLY;
}

static void f2fs_record_error_work(struct work_struct *work)
{
	struct f2fs_sb_info *sbi = container_of(work,
					struct f2fs_sb_info, s_error_work);

	f2fs_record_stop_reason(sbi);
}

static int f2fs_scan_devices(struct f2fs_sb_info *sbi)
{
	struct f2fs_super_block *raw_super = F2FS_RAW_SUPER(sbi);
	unsigned int max_devices = MAX_DEVICES;
	unsigned int logical_blksize;
	blk_mode_t mode = sb_open_mode(sbi->sb->s_flags);
	int i;

	/* Initialize single device information */
	if (!RDEV(0).path[0]) {
		if (!bdev_is_zoned(sbi->sb->s_bdev))
			return 0;
		max_devices = 1;
	}

	/*
	 * Initialize multiple devices information, or single
	 * zoned block device information.
	 */
	sbi->devs = f2fs_kzalloc(sbi,
				 array_size(max_devices,
					    sizeof(struct f2fs_dev_info)),
				 GFP_KERNEL);
	if (!sbi->devs)
		return -ENOMEM;

	logical_blksize = bdev_logical_block_size(sbi->sb->s_bdev);
	sbi->aligned_blksize = true;
#ifdef CONFIG_BLK_DEV_ZONED
	sbi->max_open_zones = UINT_MAX;
#endif

	for (i = 0; i < max_devices; i++) {
		if (i == 0)
			FDEV(0).bdev = sbi->sb->s_bdev;
		else if (!RDEV(i).path[0])
			break;

		if (max_devices > 1) {
			/* Multi-device mount */
			memcpy(FDEV(i).path, RDEV(i).path, MAX_PATH_LEN);
			FDEV(i).total_segments =
				le32_to_cpu(RDEV(i).total_segments);
			if (i == 0) {
				FDEV(i).start_blk = 0;
				FDEV(i).end_blk = FDEV(i).start_blk +
					SEGS_TO_BLKS(sbi,
					FDEV(i).total_segments) - 1 +
					le32_to_cpu(raw_super->segment0_blkaddr);
			} else {
				FDEV(i).start_blk = FDEV(i - 1).end_blk + 1;
				FDEV(i).end_blk = FDEV(i).start_blk +
						SEGS_TO_BLKS(sbi,
						FDEV(i).total_segments) - 1;
				FDEV(i).bdev = blkdev_get_by_path(FDEV(i).path,
					mode, sbi->sb, NULL);
			}
		}
		if (IS_ERR(FDEV(i).bdev))
			return PTR_ERR(FDEV(i).bdev);

		/* to release errored devices */
		sbi->s_ndevs = i + 1;

		if (logical_blksize != bdev_logical_block_size(FDEV(i).bdev))
			sbi->aligned_blksize = false;

#ifdef CONFIG_BLK_DEV_ZONED
		if (bdev_zoned_model(FDEV(i).bdev) == BLK_ZONED_HM &&
				!f2fs_sb_has_blkzoned(sbi)) {
			f2fs_err(sbi, "Zoned block device feature not enabled");
			return -EINVAL;
		}
		if (bdev_zoned_model(FDEV(i).bdev) != BLK_ZONED_NONE) {
			if (init_blkz_info(sbi, i)) {
				f2fs_err(sbi, "Failed to initialize F2FS blkzone information");
				return -EINVAL;
			}
			if (max_devices == 1)
				break;
			f2fs_info(sbi, "Mount Device [%2d]: %20s, %8u, %8x - %8x (zone: %s)",
				  i, FDEV(i).path,
				  FDEV(i).total_segments,
				  FDEV(i).start_blk, FDEV(i).end_blk,
				  bdev_zoned_model(FDEV(i).bdev) == BLK_ZONED_HA ?
				  "Host-aware" : "Host-managed");
			continue;
		}
#endif
		f2fs_info(sbi, "Mount Device [%2d]: %20s, %8u, %8x - %8x",
			  i, FDEV(i).path,
			  FDEV(i).total_segments,
			  FDEV(i).start_blk, FDEV(i).end_blk);
	}
	return 0;
}

static int f2fs_setup_casefold(struct f2fs_sb_info *sbi)
{
#if IS_ENABLED(CONFIG_UNICODE)
	if (f2fs_sb_has_casefold(sbi) && !sbi->sb->s_encoding) {
		const struct f2fs_sb_encodings *encoding_info;
		struct unicode_map *encoding;
		__u16 encoding_flags;

		encoding_info = f2fs_sb_read_encoding(sbi->raw_super);
		if (!encoding_info) {
			f2fs_err(sbi,
				 "Encoding requested by superblock is unknown");
			return -EINVAL;
		}

		encoding_flags = le16_to_cpu(sbi->raw_super->s_encoding_flags);
		encoding = utf8_load(encoding_info->version);
		if (IS_ERR(encoding)) {
			f2fs_err(sbi,
				 "can't mount with superblock charset: %s-%u.%u.%u "
				 "not supported by the kernel. flags: 0x%x.",
				 encoding_info->name,
				 unicode_major(encoding_info->version),
				 unicode_minor(encoding_info->version),
				 unicode_rev(encoding_info->version),
				 encoding_flags);
			return PTR_ERR(encoding);
		}
		f2fs_info(sbi, "Using encoding defined by superblock: "
			 "%s-%u.%u.%u with flags 0x%hx", encoding_info->name,
			 unicode_major(encoding_info->version),
			 unicode_minor(encoding_info->version),
			 unicode_rev(encoding_info->version),
			 encoding_flags);

		sbi->sb->s_encoding = encoding;
		sbi->sb->s_encoding_flags = encoding_flags;
	}
#else
	if (f2fs_sb_has_casefold(sbi)) {
		f2fs_err(sbi, "Filesystem with casefold feature cannot be mounted without CONFIG_UNICODE");
		return -EINVAL;
	}
#endif
	return 0;
}

static void f2fs_tuning_parameters(struct f2fs_sb_info *sbi)
{
	/* adjust parameters according to the volume size */
	if (MAIN_SEGS(sbi) <= SMALL_VOLUME_SEGMENTS) {
		if (f2fs_block_unit_discard(sbi))
			SM_I(sbi)->dcc_info->discard_granularity =
						MIN_DISCARD_GRANULARITY;
		if (!f2fs_lfs_mode(sbi))
			SM_I(sbi)->ipu_policy = BIT(F2FS_IPU_FORCE) |
						BIT(F2FS_IPU_HONOR_OPU_WRITE);
	}

	sbi->readdir_ra = true;
}

static int f2fs_fill_super(struct super_block *sb, void *data, int silent)
{
	struct f2fs_sb_info *sbi;
	struct f2fs_super_block *raw_super;
	struct inode *root;
	int err;
	bool skip_recovery = false, need_fsck = false;
	char *options = NULL;
	int recovery, i, valid_super_block;
	struct curseg_info *seg_i;
	int retry_cnt = 1;
#ifdef CONFIG_QUOTA
	bool quota_enabled = false;
#endif

try_onemore:
	err = -EINVAL;
	raw_super = NULL;
	valid_super_block = -1;
	recovery = 0;

	/* allocate memory for f2fs-specific super block info */
	sbi = kzalloc(sizeof(struct f2fs_sb_info), GFP_KERNEL);
	if (!sbi)
		return -ENOMEM;

	sbi->sb = sb;

	/* initialize locks within allocated memory */
	init_f2fs_rwsem(&sbi->gc_lock);
	mutex_init(&sbi->writepages);
	init_f2fs_rwsem(&sbi->cp_global_sem);
	init_f2fs_rwsem(&sbi->node_write);
	init_f2fs_rwsem(&sbi->node_change);
	spin_lock_init(&sbi->stat_lock);
	init_f2fs_rwsem(&sbi->cp_rwsem);
	init_f2fs_rwsem(&sbi->quota_sem);
	init_waitqueue_head(&sbi->cp_wait);
	spin_lock_init(&sbi->error_lock);

	for (i = 0; i < NR_INODE_TYPE; i++) {
		INIT_LIST_HEAD(&sbi->inode_list[i]);
		spin_lock_init(&sbi->inode_lock[i]);
	}
	mutex_init(&sbi->flush_lock);

	/* Load the checksum driver */
	sbi->s_chksum_driver = crypto_alloc_shash("crc32", 0, 0);
	if (IS_ERR(sbi->s_chksum_driver)) {
		f2fs_err(sbi, "Cannot load crc32 driver.");
		err = PTR_ERR(sbi->s_chksum_driver);
		sbi->s_chksum_driver = NULL;
		goto free_sbi;
	}

	/* set a block size */
	if (unlikely(!sb_set_blocksize(sb, F2FS_BLKSIZE))) {
		f2fs_err(sbi, "unable to set blocksize");
		goto free_sbi;
	}

	err = read_raw_super_block(sbi, &raw_super, &valid_super_block,
								&recovery);
	if (err)
		goto free_sbi;

	sb->s_fs_info = sbi;
	sbi->raw_super = raw_super;

	INIT_WORK(&sbi->s_error_work, f2fs_record_error_work);
	memcpy(sbi->errors, raw_super->s_errors, MAX_F2FS_ERRORS);
	memcpy(sbi->stop_reason, raw_super->s_stop_reason, MAX_STOP_REASON);

	/* precompute checksum seed for metadata */
	if (f2fs_sb_has_inode_chksum(sbi))
		sbi->s_chksum_seed = f2fs_chksum(sbi, ~0, raw_super->uuid,
						sizeof(raw_super->uuid));

	default_options(sbi, false);
	/* parse mount options */
	options = kstrdup((const char *)data, GFP_KERNEL);
	if (data && !options) {
		err = -ENOMEM;
		goto free_sb_buf;
	}

	err = parse_options(sb, options, false);
	if (err)
		goto free_options;

	sb->s_maxbytes = max_file_blocks(NULL) <<
				le32_to_cpu(raw_super->log_blocksize);
	sb->s_max_links = F2FS_LINK_MAX;

	err = f2fs_setup_casefold(sbi);
	if (err)
		goto free_options;

#ifdef CONFIG_QUOTA
	sb->dq_op = &f2fs_quota_operations;
	sb->s_qcop = &f2fs_quotactl_ops;
	sb->s_quota_types = QTYPE_MASK_USR | QTYPE_MASK_GRP | QTYPE_MASK_PRJ;

	if (f2fs_sb_has_quota_ino(sbi)) {
		for (i = 0; i < MAXQUOTAS; i++) {
			if (f2fs_qf_ino(sbi->sb, i))
				sbi->nquota_files++;
		}
	}
#endif

	sb->s_op = &f2fs_sops;
#ifdef CONFIG_FS_ENCRYPTION
	sb->s_cop = &f2fs_cryptops;
#endif
#ifdef CONFIG_FS_VERITY
	sb->s_vop = &f2fs_verityops;
#endif
	sb->s_xattr = f2fs_xattr_handlers;
	sb->s_export_op = &f2fs_export_ops;
	sb->s_magic = F2FS_SUPER_MAGIC;
	sb->s_time_gran = 1;
	sb->s_flags = (sb->s_flags & ~SB_POSIXACL) |
		(test_opt(sbi, POSIX_ACL) ? SB_POSIXACL : 0);
	memcpy(&sb->s_uuid, raw_super->uuid, sizeof(raw_super->uuid));
	sb->s_iflags |= SB_I_CGROUPWB;

	/* init f2fs-specific super block info */
	sbi->valid_super_block = valid_super_block;

	/* disallow all the data/node/meta page writes */
	set_sbi_flag(sbi, SBI_POR_DOING);

	err = f2fs_init_write_merge_io(sbi);
	if (err)
		goto free_bio_info;

	init_sb_info(sbi);

	err = f2fs_init_iostat(sbi);
	if (err)
		goto free_bio_info;

	err = init_percpu_info(sbi);
	if (err)
		goto free_iostat;

	/* init per sbi slab cache */
	err = f2fs_init_xattr_caches(sbi);
	if (err)
		goto free_percpu;
	err = f2fs_init_page_array_cache(sbi);
	if (err)
		goto free_xattr_cache;

	/* get an inode for meta space */
	sbi->meta_inode = f2fs_iget(sb, F2FS_META_INO(sbi));
	if (IS_ERR(sbi->meta_inode)) {
		f2fs_err(sbi, "Failed to read F2FS meta data inode");
		err = PTR_ERR(sbi->meta_inode);
		goto free_page_array_cache;
	}

	err = f2fs_get_valid_checkpoint(sbi);
	if (err) {
		f2fs_err(sbi, "Failed to get valid F2FS checkpoint");
		goto free_meta_inode;
	}

	if (__is_set_ckpt_flags(F2FS_CKPT(sbi), CP_QUOTA_NEED_FSCK_FLAG))
		set_sbi_flag(sbi, SBI_QUOTA_NEED_REPAIR);
	if (__is_set_ckpt_flags(F2FS_CKPT(sbi), CP_DISABLED_QUICK_FLAG)) {
		set_sbi_flag(sbi, SBI_CP_DISABLED_QUICK);
		sbi->interval_time[DISABLE_TIME] = DEF_DISABLE_QUICK_INTERVAL;
	}

	if (__is_set_ckpt_flags(F2FS_CKPT(sbi), CP_FSCK_FLAG))
		set_sbi_flag(sbi, SBI_NEED_FSCK);

	/* Initialize device list */
	err = f2fs_scan_devices(sbi);
	if (err) {
		f2fs_err(sbi, "Failed to find devices");
		goto free_devices;
	}

	err = f2fs_init_post_read_wq(sbi);
	if (err) {
		f2fs_err(sbi, "Failed to initialize post read workqueue");
		goto free_devices;
	}

	sbi->total_valid_node_count =
				le32_to_cpu(sbi->ckpt->valid_node_count);
	percpu_counter_set(&sbi->total_valid_inode_count,
				le32_to_cpu(sbi->ckpt->valid_inode_count));
	sbi->user_block_count = le64_to_cpu(sbi->ckpt->user_block_count);
	sbi->total_valid_block_count =
				le64_to_cpu(sbi->ckpt->valid_block_count);
	sbi->last_valid_block_count = sbi->total_valid_block_count;
	sbi->reserved_blocks = 0;
	sbi->current_reserved_blocks = 0;
	limit_reserve_root(sbi);
	adjust_unusable_cap_perc(sbi);

	f2fs_init_extent_cache_info(sbi);

	f2fs_init_ino_entry_info(sbi);

	f2fs_init_fsync_node_info(sbi);

	/* setup checkpoint request control and start checkpoint issue thread */
	f2fs_init_ckpt_req_control(sbi);
	if (!f2fs_readonly(sb) && !test_opt(sbi, DISABLE_CHECKPOINT) &&
			test_opt(sbi, MERGE_CHECKPOINT)) {
		err = f2fs_start_ckpt_thread(sbi);
		if (err) {
			f2fs_err(sbi,
			    "Failed to start F2FS issue_checkpoint_thread (%d)",
			    err);
			goto stop_ckpt_thread;
		}
	}

	/* setup f2fs internal modules */
	err = f2fs_build_segment_manager(sbi);
	if (err) {
		f2fs_err(sbi, "Failed to initialize F2FS segment manager (%d)",
			 err);
		goto free_sm;
	}
	err = f2fs_build_node_manager(sbi);
	if (err) {
		f2fs_err(sbi, "Failed to initialize F2FS node manager (%d)",
			 err);
		goto free_nm;
	}

	/* For write statistics */
	sbi->sectors_written_start = f2fs_get_sectors_written(sbi);

	/* Read accumulated write IO statistics if exists */
	seg_i = CURSEG_I(sbi, CURSEG_HOT_NODE);
	if (__exist_node_summaries(sbi))
		sbi->kbytes_written =
			le64_to_cpu(seg_i->journal->info.kbytes_written);

	f2fs_build_gc_manager(sbi);

	err = f2fs_build_stats(sbi);
	if (err)
		goto free_nm;

	/* get an inode for node space */
	sbi->node_inode = f2fs_iget(sb, F2FS_NODE_INO(sbi));
	if (IS_ERR(sbi->node_inode)) {
		f2fs_err(sbi, "Failed to read node inode");
		err = PTR_ERR(sbi->node_inode);
		goto free_stats;
	}

	/* read root inode and dentry */
	root = f2fs_iget(sb, F2FS_ROOT_INO(sbi));
	if (IS_ERR(root)) {
		f2fs_err(sbi, "Failed to read root inode");
		err = PTR_ERR(root);
		goto free_node_inode;
	}
	if (!S_ISDIR(root->i_mode) || !root->i_blocks ||
			!root->i_size || !root->i_nlink) {
		iput(root);
		err = -EINVAL;
		goto free_node_inode;
	}

	sb->s_root = d_make_root(root); /* allocate root dentry */
	if (!sb->s_root) {
		err = -ENOMEM;
		goto free_node_inode;
	}

	err = f2fs_init_compress_inode(sbi);
	if (err)
		goto free_root_inode;

	err = f2fs_register_sysfs(sbi);
	if (err)
		goto free_compress_inode;

#ifdef CONFIG_QUOTA
	/* Enable quota usage during mount */
	if (f2fs_sb_has_quota_ino(sbi) && !f2fs_readonly(sb)) {
		err = f2fs_enable_quotas(sb);
		if (err)
			f2fs_err(sbi, "Cannot turn on quotas: error %d", err);
	}

	quota_enabled = f2fs_recover_quota_begin(sbi);
#endif
	/* if there are any orphan inodes, free them */
	err = f2fs_recover_orphan_inodes(sbi);
	if (err)
		goto free_meta;

	if (unlikely(is_set_ckpt_flags(sbi, CP_DISABLED_FLAG)))
		goto reset_checkpoint;

	/* recover fsynced data */
	if (!test_opt(sbi, DISABLE_ROLL_FORWARD) &&
			!test_opt(sbi, NORECOVERY)) {
		/*
		 * mount should be failed, when device has readonly mode, and
		 * previous checkpoint was not done by clean system shutdown.
		 */
		if (f2fs_hw_is_readonly(sbi)) {
			if (!is_set_ckpt_flags(sbi, CP_UMOUNT_FLAG)) {
				err = f2fs_recover_fsync_data(sbi, true);
				if (err > 0) {
					err = -EROFS;
					f2fs_err(sbi, "Need to recover fsync data, but "
						"write access unavailable, please try "
						"mount w/ disable_roll_forward or norecovery");
				}
				if (err < 0)
					goto free_meta;
			}
			f2fs_info(sbi, "write access unavailable, skipping recovery");
			goto reset_checkpoint;
		}

		if (need_fsck)
			set_sbi_flag(sbi, SBI_NEED_FSCK);

		if (skip_recovery)
			goto reset_checkpoint;

		err = f2fs_recover_fsync_data(sbi, false);
		if (err < 0) {
			if (err != -ENOMEM)
				skip_recovery = true;
			need_fsck = true;
			f2fs_err(sbi, "Cannot recover all fsync data errno=%d",
				 err);
			goto free_meta;
		}
	} else {
		err = f2fs_recover_fsync_data(sbi, true);

		if (!f2fs_readonly(sb) && err > 0) {
			err = -EINVAL;
			f2fs_err(sbi, "Need to recover fsync data");
			goto free_meta;
		}
	}

#ifdef CONFIG_QUOTA
	f2fs_recover_quota_end(sbi, quota_enabled);
#endif
reset_checkpoint:
	/*
	 * If the f2fs is not readonly and fsync data recovery succeeds,
	 * check zoned block devices' write pointer consistency.
	 */
	if (f2fs_sb_has_blkzoned(sbi) && !f2fs_readonly(sb)) {
		int err2;

		f2fs_notice(sbi, "Checking entire write pointers");
		err2 = f2fs_check_write_pointer(sbi);
		if (err2)
			err = err2;
	}
	if (err)
		goto free_meta;

	err = f2fs_init_inmem_curseg(sbi);
	if (err)
		goto sync_free_meta;

	/* f2fs_recover_fsync_data() cleared this already */
	clear_sbi_flag(sbi, SBI_POR_DOING);

	if (test_opt(sbi, DISABLE_CHECKPOINT)) {
		err = f2fs_disable_checkpoint(sbi);
		if (err)
			goto sync_free_meta;
	} else if (is_set_ckpt_flags(sbi, CP_DISABLED_FLAG)) {
		f2fs_enable_checkpoint(sbi);
	}

	/*
	 * If filesystem is not mounted as read-only then
	 * do start the gc_thread.
	 */
	if ((F2FS_OPTION(sbi).bggc_mode != BGGC_MODE_OFF ||
		test_opt(sbi, GC_MERGE)) && !f2fs_readonly(sb)) {
		/* After POR, we can run background GC thread.*/
		err = f2fs_start_gc_thread(sbi);
		if (err)
			goto sync_free_meta;
	}
	kvfree(options);

	/* recover broken superblock */
	if (recovery) {
		err = f2fs_commit_super(sbi, true);
		f2fs_info(sbi, "Try to recover %dth superblock, ret: %d",
			  sbi->valid_super_block ? 1 : 2, err);
	}

	f2fs_join_shrinker(sbi);

	f2fs_tuning_parameters(sbi);

	f2fs_notice(sbi, "Mounted with checkpoint version = %llx",
		    cur_cp_version(F2FS_CKPT(sbi)));
	f2fs_update_time(sbi, CP_TIME);
	f2fs_update_time(sbi, REQ_TIME);
	clear_sbi_flag(sbi, SBI_CP_DISABLED_QUICK);
	return 0;

sync_free_meta:
	/* safe to flush all the data */
	sync_filesystem(sbi->sb);
	retry_cnt = 0;

free_meta:
#ifdef CONFIG_QUOTA
	f2fs_truncate_quota_inode_pages(sb);
	if (f2fs_sb_has_quota_ino(sbi) && !f2fs_readonly(sb))
		f2fs_quota_off_umount(sbi->sb);
#endif
	/*
	 * Some dirty meta pages can be produced by f2fs_recover_orphan_inodes()
	 * failed by EIO. Then, iput(node_inode) can trigger balance_fs_bg()
	 * followed by f2fs_write_checkpoint() through f2fs_write_node_pages(), which
	 * falls into an infinite loop in f2fs_sync_meta_pages().
	 */
	truncate_inode_pages_final(META_MAPPING(sbi));
	/* evict some inodes being cached by GC */
	evict_inodes(sb);
	f2fs_unregister_sysfs(sbi);
free_compress_inode:
	f2fs_destroy_compress_inode(sbi);
free_root_inode:
	dput(sb->s_root);
	sb->s_root = NULL;
free_node_inode:
	f2fs_release_ino_entry(sbi, true);
	truncate_inode_pages_final(NODE_MAPPING(sbi));
	iput(sbi->node_inode);
	sbi->node_inode = NULL;
free_stats:
	f2fs_destroy_stats(sbi);
free_nm:
	/* stop discard thread before destroying node manager */
	f2fs_stop_discard_thread(sbi);
	f2fs_destroy_node_manager(sbi);
free_sm:
	f2fs_destroy_segment_manager(sbi);
stop_ckpt_thread:
	f2fs_stop_ckpt_thread(sbi);
	/* flush s_error_work before sbi destroy */
	flush_work(&sbi->s_error_work);
	f2fs_destroy_post_read_wq(sbi);
free_devices:
	destroy_device_list(sbi);
	kvfree(sbi->ckpt);
free_meta_inode:
	make_bad_inode(sbi->meta_inode);
	iput(sbi->meta_inode);
	sbi->meta_inode = NULL;
free_page_array_cache:
	f2fs_destroy_page_array_cache(sbi);
free_xattr_cache:
	f2fs_destroy_xattr_caches(sbi);
free_percpu:
	destroy_percpu_info(sbi);
free_iostat:
	f2fs_destroy_iostat(sbi);
free_bio_info:
	for (i = 0; i < NR_PAGE_TYPE; i++)
		kvfree(sbi->write_io[i]);

#if IS_ENABLED(CONFIG_UNICODE)
	utf8_unload(sb->s_encoding);
	sb->s_encoding = NULL;
#endif
free_options:
#ifdef CONFIG_QUOTA
	for (i = 0; i < MAXQUOTAS; i++)
		kfree(F2FS_OPTION(sbi).s_qf_names[i]);
#endif
	fscrypt_free_dummy_policy(&F2FS_OPTION(sbi).dummy_enc_policy);
	kvfree(options);
free_sb_buf:
	kfree(raw_super);
free_sbi:
	if (sbi->s_chksum_driver)
		crypto_free_shash(sbi->s_chksum_driver);
	kfree(sbi);
	sb->s_fs_info = NULL;

	/* give only one another chance */
	if (retry_cnt > 0 && skip_recovery) {
		retry_cnt--;
		shrink_dcache_sb(sb);
		goto try_onemore;
	}
	return err;
}

static struct dentry *f2fs_mount(struct file_system_type *fs_type, int flags,
			const char *dev_name, void *data)
{
	return mount_bdev(fs_type, flags, dev_name, data, f2fs_fill_super);
}

static void kill_f2fs_super(struct super_block *sb)
{
	struct f2fs_sb_info *sbi = F2FS_SB(sb);

	if (sb->s_root) {
		set_sbi_flag(sbi, SBI_IS_CLOSE);
		f2fs_stop_gc_thread(sbi);
		f2fs_stop_discard_thread(sbi);

#ifdef CONFIG_F2FS_FS_COMPRESSION
		/*
		 * latter evict_inode() can bypass checking and invalidating
		 * compress inode cache.
		 */
		if (test_opt(sbi, COMPRESS_CACHE))
			truncate_inode_pages_final(COMPRESS_MAPPING(sbi));
#endif

		if (is_sbi_flag_set(sbi, SBI_IS_DIRTY) ||
				!is_set_ckpt_flags(sbi, CP_UMOUNT_FLAG)) {
			struct cp_control cpc = {
				.reason = CP_UMOUNT,
			};
			stat_inc_cp_call_count(sbi, TOTAL_CALL);
			f2fs_write_checkpoint(sbi, &cpc);
		}

		if (is_sbi_flag_set(sbi, SBI_IS_RECOVERED) && f2fs_readonly(sb))
			sb->s_flags &= ~SB_RDONLY;
	}
	kill_block_super(sb);
	/* Release block devices last, after fscrypt_destroy_keyring(). */
	if (sbi) {
		destroy_device_list(sbi);
		kfree(sbi);
		sb->s_fs_info = NULL;
	}
}

static struct file_system_type f2fs_fs_type = {
	.owner		= THIS_MODULE,
	.name		= "f2fs",
	.mount		= f2fs_mount,
	.kill_sb	= kill_f2fs_super,
	.fs_flags	= FS_REQUIRES_DEV | FS_ALLOW_IDMAP,
};
MODULE_ALIAS_FS("f2fs");

static int __init init_inodecache(void)
{
	f2fs_inode_cachep = kmem_cache_create("f2fs_inode_cache",
			sizeof(struct f2fs_inode_info), 0,
			SLAB_RECLAIM_ACCOUNT|SLAB_ACCOUNT, NULL);
	return f2fs_inode_cachep ? 0 : -ENOMEM;
}

static void destroy_inodecache(void)
{
	/*
	 * Make sure all delayed rcu free inodes are flushed before we
	 * destroy cache.
	 */
	rcu_barrier();
	kmem_cache_destroy(f2fs_inode_cachep);
}

static int __init init_f2fs_fs(void)
{
	int err;

	if (PAGE_SIZE != F2FS_BLKSIZE) {
		printk("F2FS not supported on PAGE_SIZE(%lu) != BLOCK_SIZE(%lu)\n",
				PAGE_SIZE, F2FS_BLKSIZE);
		return -EINVAL;
	}

	err = init_inodecache();
	if (err)
		goto fail;
	err = f2fs_create_node_manager_caches();
	if (err)
		goto free_inodecache;
	err = f2fs_create_segment_manager_caches();
	if (err)
		goto free_node_manager_caches;
	err = f2fs_create_checkpoint_caches();
	if (err)
		goto free_segment_manager_caches;
	err = f2fs_create_recovery_cache();
	if (err)
		goto free_checkpoint_caches;
	err = f2fs_create_extent_cache();
	if (err)
		goto free_recovery_cache;
	err = f2fs_create_garbage_collection_cache();
	if (err)
		goto free_extent_cache;
	err = f2fs_init_sysfs();
	if (err)
		goto free_garbage_collection_cache;
	err = register_shrinker(&f2fs_shrinker_info, "f2fs-shrinker");
	if (err)
		goto free_sysfs;
	err = register_filesystem(&f2fs_fs_type);
	if (err)
		goto free_shrinker;
	f2fs_create_root_stats();
	err = f2fs_init_post_read_processing();
	if (err)
		goto free_root_stats;
	err = f2fs_init_iostat_processing();
	if (err)
		goto free_post_read;
	err = f2fs_init_bio_entry_cache();
	if (err)
		goto free_iostat;
	err = f2fs_init_bioset();
	if (err)
		goto free_bio_entry_cache;
	err = f2fs_init_compress_mempool();
	if (err)
		goto free_bioset;
	err = f2fs_init_compress_cache();
	if (err)
		goto free_compress_mempool;
	err = f2fs_create_casefold_cache();
	if (err)
		goto free_compress_cache;
	return 0;
free_compress_cache:
	f2fs_destroy_compress_cache();
free_compress_mempool:
	f2fs_destroy_compress_mempool();
free_bioset:
	f2fs_destroy_bioset();
free_bio_entry_cache:
	f2fs_destroy_bio_entry_cache();
free_iostat:
	f2fs_destroy_iostat_processing();
free_post_read:
	f2fs_destroy_post_read_processing();
free_root_stats:
	f2fs_destroy_root_stats();
	unregister_filesystem(&f2fs_fs_type);
free_shrinker:
	unregister_shrinker(&f2fs_shrinker_info);
free_sysfs:
	f2fs_exit_sysfs();
free_garbage_collection_cache:
	f2fs_destroy_garbage_collection_cache();
free_extent_cache:
	f2fs_destroy_extent_cache();
free_recovery_cache:
	f2fs_destroy_recovery_cache();
free_checkpoint_caches:
	f2fs_destroy_checkpoint_caches();
free_segment_manager_caches:
	f2fs_destroy_segment_manager_caches();
free_node_manager_caches:
	f2fs_destroy_node_manager_caches();
free_inodecache:
	destroy_inodecache();
fail:
	return err;
}

static void __exit exit_f2fs_fs(void)
{
	f2fs_destroy_casefold_cache();
	f2fs_destroy_compress_cache();
	f2fs_destroy_compress_mempool();
	f2fs_destroy_bioset();
	f2fs_destroy_bio_entry_cache();
	f2fs_destroy_iostat_processing();
	f2fs_destroy_post_read_processing();
	f2fs_destroy_root_stats();
	unregister_filesystem(&f2fs_fs_type);
	unregister_shrinker(&f2fs_shrinker_info);
	f2fs_exit_sysfs();
	f2fs_destroy_garbage_collection_cache();
	f2fs_destroy_extent_cache();
	f2fs_destroy_recovery_cache();
	f2fs_destroy_checkpoint_caches();
	f2fs_destroy_segment_manager_caches();
	f2fs_destroy_node_manager_caches();
	destroy_inodecache();
}

module_init(init_f2fs_fs)
module_exit(exit_f2fs_fs)

MODULE_AUTHOR("Samsung Electronics's Praesto Team");
MODULE_DESCRIPTION("Flash Friendly File System");
MODULE_LICENSE("GPL");
MODULE_SOFTDEP("pre: crc32");
<|MERGE_RESOLUTION|>--- conflicted
+++ resolved
@@ -4143,24 +4143,6 @@
 	if (shutdown)
 		set_sbi_flag(sbi, SBI_IS_SHUTDOWN);
 
-<<<<<<< HEAD
-#ifdef CONFIG_MTK_F2FS_DEBUG
-	/*
-	 * continue filesystem operators if errors=continue. Should not set
-	 * RO by shutdown, since RO bypasses thaw_super which can hang the
-	 * system.
-	 */
-	if (continue_fs || f2fs_readonly(sb) ||
-				reason == STOP_CP_REASON_SHUTDOWN) {
-		f2fs_warn(sbi, "Stopped filesystem due to reason: %d", reason);
-		return;
-	}
-#else
-	/* continue filesystem operators if errors=continue */
-	if (continue_fs || f2fs_readonly(sb))
-		return;
-#endif
-=======
 	/*
 	 * Continue filesystem operators if errors=continue. Should not set
 	 * RO by shutdown, since RO bypasses thaw_super which can hang the
@@ -4170,7 +4152,6 @@
 		f2fs_warn(sbi, "Stopped filesystem due to reason: %d", reason);
 		return;
 	}
->>>>>>> 2dfd2f2d
 
 	f2fs_warn(sbi, "Remounting filesystem read-only");
 	/*
