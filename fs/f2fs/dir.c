// SPDX-License-Identifier: GPL-2.0
/*
 * fs/f2fs/dir.c
 *
 * Copyright (c) 2012 Samsung Electronics Co., Ltd.
 *             http://www.samsung.com/
 */
#include <asm/unaligned.h>
#include <linux/fs.h>
#include <linux/f2fs_fs.h>
#include <linux/sched/signal.h>
#include <linux/unicode.h>
#include "f2fs.h"
#include "node.h"
#include "acl.h"
#include "xattr.h"
#include <trace/events/f2fs.h>

static unsigned long dir_blocks(struct inode *inode)
{
	return ((unsigned long long) (i_size_read(inode) + PAGE_SIZE - 1))
							>> PAGE_SHIFT;
}

static unsigned int dir_buckets(unsigned int level, int dir_level)
{
	if (level + dir_level < MAX_DIR_HASH_DEPTH / 2)
		return 1 << (level + dir_level);
	else
		return MAX_DIR_BUCKETS;
}

static unsigned int bucket_blocks(unsigned int level)
{
	if (level < MAX_DIR_HASH_DEPTH / 2)
		return 2;
	else
		return 4;
}

static unsigned char f2fs_filetype_table[F2FS_FT_MAX] = {
	[F2FS_FT_UNKNOWN]	= DT_UNKNOWN,
	[F2FS_FT_REG_FILE]	= DT_REG,
	[F2FS_FT_DIR]		= DT_DIR,
	[F2FS_FT_CHRDEV]	= DT_CHR,
	[F2FS_FT_BLKDEV]	= DT_BLK,
	[F2FS_FT_FIFO]		= DT_FIFO,
	[F2FS_FT_SOCK]		= DT_SOCK,
	[F2FS_FT_SYMLINK]	= DT_LNK,
};

static unsigned char f2fs_type_by_mode[S_IFMT >> S_SHIFT] = {
	[S_IFREG >> S_SHIFT]	= F2FS_FT_REG_FILE,
	[S_IFDIR >> S_SHIFT]	= F2FS_FT_DIR,
	[S_IFCHR >> S_SHIFT]	= F2FS_FT_CHRDEV,
	[S_IFBLK >> S_SHIFT]	= F2FS_FT_BLKDEV,
	[S_IFIFO >> S_SHIFT]	= F2FS_FT_FIFO,
	[S_IFSOCK >> S_SHIFT]	= F2FS_FT_SOCK,
	[S_IFLNK >> S_SHIFT]	= F2FS_FT_SYMLINK,
};

static void set_de_type(struct f2fs_dir_entry *de, umode_t mode)
{
	de->file_type = f2fs_type_by_mode[(mode & S_IFMT) >> S_SHIFT];
}

unsigned char f2fs_get_de_type(struct f2fs_dir_entry *de)
{
	if (de->file_type < F2FS_FT_MAX)
		return f2fs_filetype_table[de->file_type];
	return DT_UNKNOWN;
}

/* If @dir is casefolded, initialize @fname->cf_name from @fname->usr_fname. */
int f2fs_init_casefolded_name(const struct inode *dir,
			      struct f2fs_filename *fname)
{
#ifdef CONFIG_UNICODE
	struct f2fs_sb_info *sbi = F2FS_SB(dir->i_sb);

	if (IS_CASEFOLDED(dir)) {
		fname->cf_name.name = f2fs_kmalloc(sbi, F2FS_NAME_LEN,
						   GFP_NOFS);
		if (!fname->cf_name.name)
			return -ENOMEM;
		fname->cf_name.len = utf8_casefold(sbi->sb->s_encoding,
						   fname->usr_fname,
						   fname->cf_name.name,
						   F2FS_NAME_LEN);
		if ((int)fname->cf_name.len <= 0) {
			kfree(fname->cf_name.name);
			fname->cf_name.name = NULL;
			if (sb_has_enc_strict_mode(dir->i_sb))
				return -EINVAL;
			/* fall back to treating name as opaque byte sequence */
		}
	}
#endif
	return 0;
}

static int __f2fs_setup_filename(const struct inode *dir,
				 const struct fscrypt_name *crypt_name,
				 struct f2fs_filename *fname)
{
	int err;

	memset(fname, 0, sizeof(*fname));

	fname->usr_fname = crypt_name->usr_fname;
	fname->disk_name = crypt_name->disk_name;
#ifdef CONFIG_FS_ENCRYPTION
	fname->crypto_buf = crypt_name->crypto_buf;
#endif
	if (crypt_name->is_ciphertext_name) {
		/* hash was decoded from the no-key name */
		fname->hash = cpu_to_le32(crypt_name->hash);
	} else {
		err = f2fs_init_casefolded_name(dir, fname);
		if (err) {
			f2fs_free_filename(fname);
			return err;
		}
		f2fs_hash_filename(dir, fname);
	}
	return 0;
}

/*
 * Prepare to search for @iname in @dir.  This is similar to
 * fscrypt_setup_filename(), but this also handles computing the casefolded name
 * and the f2fs dirhash if needed, then packing all the information about this
 * filename up into a 'struct f2fs_filename'.
 */
int f2fs_setup_filename(struct inode *dir, const struct qstr *iname,
			int lookup, struct f2fs_filename *fname)
{
	struct fscrypt_name crypt_name;
	int err;

	err = fscrypt_setup_filename(dir, iname, lookup, &crypt_name);
	if (err)
		return err;

	return __f2fs_setup_filename(dir, &crypt_name, fname);
}

/*
 * Prepare to look up @dentry in @dir.  This is similar to
 * fscrypt_prepare_lookup(), but this also handles computing the casefolded name
 * and the f2fs dirhash if needed, then packing all the information about this
 * filename up into a 'struct f2fs_filename'.
 */
int f2fs_prepare_lookup(struct inode *dir, struct dentry *dentry,
			struct f2fs_filename *fname)
{
	struct fscrypt_name crypt_name;
	int err;

	err = fscrypt_prepare_lookup(dir, dentry, &crypt_name);
	if (err)
		return err;

	return __f2fs_setup_filename(dir, &crypt_name, fname);
}

void f2fs_free_filename(struct f2fs_filename *fname)
{
#ifdef CONFIG_FS_ENCRYPTION
	kfree(fname->crypto_buf.name);
	fname->crypto_buf.name = NULL;
#endif
#ifdef CONFIG_UNICODE
	kfree(fname->cf_name.name);
	fname->cf_name.name = NULL;
#endif
}

static unsigned long dir_block_index(unsigned int level,
				int dir_level, unsigned int idx)
{
	unsigned long i;
	unsigned long bidx = 0;

	for (i = 0; i < level; i++)
		bidx += dir_buckets(i, dir_level) * bucket_blocks(i);
	bidx += idx * bucket_blocks(level);
	return bidx;
}

static struct f2fs_dir_entry *find_in_block(struct inode *dir,
				struct page *dentry_page,
				const struct f2fs_filename *fname,
				int *max_slots,
				struct page **res_page)
{
	struct f2fs_dentry_block *dentry_blk;
	struct f2fs_dir_entry *de;
	struct f2fs_dentry_ptr d;

	dentry_blk = (struct f2fs_dentry_block *)page_address(dentry_page);

	make_dentry_ptr_block(dir, &d, dentry_blk);
	de = f2fs_find_target_dentry(&d, fname, max_slots);
	if (de)
		*res_page = dentry_page;

	return de;
}

#ifdef CONFIG_UNICODE
/*
 * Test whether a case-insensitive directory entry matches the filename
 * being searched for.
 */
static bool f2fs_match_ci_name(const struct inode *dir, const struct qstr *name,
			       const u8 *de_name, u32 de_name_len)
{
	const struct super_block *sb = dir->i_sb;
	const struct unicode_map *um = sb->s_encoding;
	struct fscrypt_str decrypted_name = FSTR_INIT(NULL, de_name_len);
	struct qstr entry = QSTR_INIT(de_name, de_name_len);
	int res;

	if (IS_ENCRYPTED(dir)) {
		const struct fscrypt_str encrypted_name =
			FSTR_INIT((u8 *)de_name, de_name_len);

		if (WARN_ON_ONCE(!fscrypt_has_encryption_key(dir)))
			return false;

		decrypted_name.name = kmalloc(de_name_len, GFP_KERNEL);
		if (!decrypted_name.name)
			return false;
		res = fscrypt_fname_disk_to_usr(dir, 0, 0, &encrypted_name,
						&decrypted_name);
		if (res < 0)
			goto out;
		entry.name = decrypted_name.name;
		entry.len = decrypted_name.len;
	}

	res = utf8_strncasecmp_folded(um, name, &entry);
	if (res < 0) {
		/*
		 * In strict mode, ignore invalid names.  In non-strict mode,
		 * fall back to treating them as opaque byte sequences.
		 */
		if (sb_has_enc_strict_mode(sb) || name->len != entry.len)
			res = 1;
		else
			res = memcmp(name->name, entry.name, name->len);
	}
out:
	kfree(decrypted_name.name);
	return res == 0;
}
#endif /* CONFIG_UNICODE */

static inline bool f2fs_match_name(const struct inode *dir,
				   const struct f2fs_filename *fname,
				   const u8 *de_name, u32 de_name_len)
{
	struct fscrypt_name f;

#ifdef CONFIG_UNICODE
	if (fname->cf_name.name) {
		struct qstr cf = FSTR_TO_QSTR(&fname->cf_name);

		return f2fs_match_ci_name(dir, &cf, de_name, de_name_len);
	}
#endif
	f.usr_fname = fname->usr_fname;
	f.disk_name = fname->disk_name;
#ifdef CONFIG_FS_ENCRYPTION
	f.crypto_buf = fname->crypto_buf;
#endif
	return fscrypt_match_name(&f, de_name, de_name_len);
}

struct f2fs_dir_entry *f2fs_find_target_dentry(const struct f2fs_dentry_ptr *d,
			const struct f2fs_filename *fname, int *max_slots)
{
	struct f2fs_dir_entry *de;
	unsigned long bit_pos = 0;
	int max_len = 0;

	if (max_slots)
		*max_slots = 0;
	while (bit_pos < d->max) {
		if (!test_bit_le(bit_pos, d->bitmap)) {
			bit_pos++;
			max_len++;
			continue;
		}

		de = &d->dentry[bit_pos];

		if (unlikely(!de->name_len)) {
			bit_pos++;
			continue;
		}

		if (de->hash_code == fname->hash &&
		    f2fs_match_name(d->inode, fname, d->filename[bit_pos],
				    le16_to_cpu(de->name_len)))
			goto found;

		if (max_slots && max_len > *max_slots)
			*max_slots = max_len;
		max_len = 0;

		bit_pos += GET_DENTRY_SLOTS(le16_to_cpu(de->name_len));
	}

	de = NULL;
found:
	if (max_slots && max_len > *max_slots)
		*max_slots = max_len;
	return de;
}

static struct f2fs_dir_entry *find_in_level(struct inode *dir,
					unsigned int level,
					const struct f2fs_filename *fname,
					struct page **res_page)
{
	int s = GET_DENTRY_SLOTS(fname->disk_name.len);
	unsigned int nbucket, nblock;
	unsigned int bidx, end_block;
	struct page *dentry_page;
	struct f2fs_dir_entry *de = NULL;
	bool room = false;
	int max_slots;

	nbucket = dir_buckets(level, F2FS_I(dir)->i_dir_level);
	nblock = bucket_blocks(level);

	bidx = dir_block_index(level, F2FS_I(dir)->i_dir_level,
			       le32_to_cpu(fname->hash) % nbucket);
	end_block = bidx + nblock;

	for (; bidx < end_block; bidx++) {
		/* no need to allocate new dentry pages to all the indices */
		dentry_page = f2fs_find_data_page(dir, bidx);
		if (IS_ERR(dentry_page)) {
			if (PTR_ERR(dentry_page) == -ENOENT) {
				room = true;
				continue;
			} else {
				*res_page = dentry_page;
				break;
			}
		}

		de = find_in_block(dir, dentry_page, fname, &max_slots,
				   res_page);
		if (de)
			break;

		if (max_slots >= s)
			room = true;
		f2fs_put_page(dentry_page, 0);
	}

	if (!de && room && F2FS_I(dir)->chash != fname->hash) {
		F2FS_I(dir)->chash = fname->hash;
		F2FS_I(dir)->clevel = level;
	}

	return de;
}

struct f2fs_dir_entry *__f2fs_find_entry(struct inode *dir,
					 const struct f2fs_filename *fname,
					 struct page **res_page)
{
	unsigned long npages = dir_blocks(dir);
	struct f2fs_dir_entry *de = NULL;
	unsigned int max_depth;
	unsigned int level;

	*res_page = NULL;

	if (f2fs_has_inline_dentry(dir)) {
		de = f2fs_find_in_inline_dir(dir, fname, res_page);
		goto out;
	}

	if (npages == 0)
		goto out;

	max_depth = F2FS_I(dir)->i_current_depth;
	if (unlikely(max_depth > MAX_DIR_HASH_DEPTH)) {
		f2fs_warn(F2FS_I_SB(dir), "Corrupted max_depth of %lu: %u",
			  dir->i_ino, max_depth);
		max_depth = MAX_DIR_HASH_DEPTH;
		f2fs_i_depth_write(dir, max_depth);
	}

	for (level = 0; level < max_depth; level++) {
		de = find_in_level(dir, level, fname, res_page);
		if (de || IS_ERR(*res_page))
			break;
	}
out:
	/* This is to increase the speed of f2fs_create */
	if (!de)
		F2FS_I(dir)->task = current;
	return de;
}

/*
 * Find an entry in the specified directory with the wanted name.
 * It returns the page where the entry was found (as a parameter - res_page),
 * and the entry itself. Page is returned mapped and unlocked.
 * Entry is guaranteed to be valid.
 */
struct f2fs_dir_entry *f2fs_find_entry(struct inode *dir,
			const struct qstr *child, struct page **res_page)
{
	struct f2fs_dir_entry *de = NULL;
	struct f2fs_filename fname;
	int err;

	err = f2fs_setup_filename(dir, child, 1, &fname);
	if (err) {
		if (err == -ENOENT)
			*res_page = NULL;
		else
			*res_page = ERR_PTR(err);
		return NULL;
	}

	de = __f2fs_find_entry(dir, &fname, res_page);

	f2fs_free_filename(&fname);
	return de;
}

struct f2fs_dir_entry *f2fs_parent_dir(struct inode *dir, struct page **p)
{
	struct qstr dotdot = QSTR_INIT("..", 2);

	return f2fs_find_entry(dir, &dotdot, p);
}

ino_t f2fs_inode_by_name(struct inode *dir, const struct qstr *qstr,
							struct page **page)
{
	ino_t res = 0;
	struct f2fs_dir_entry *de;

	de = f2fs_find_entry(dir, qstr, page);
	if (de) {
		res = le32_to_cpu(de->ino);
		f2fs_put_page(*page, 0);
	}

	return res;
}

void f2fs_set_link(struct inode *dir, struct f2fs_dir_entry *de,
		struct page *page, struct inode *inode)
{
	enum page_type type = f2fs_has_inline_dentry(dir) ? NODE : DATA;
	lock_page(page);
	f2fs_wait_on_page_writeback(page, type, true, true);
	de->ino = cpu_to_le32(inode->i_ino);
	set_de_type(de, inode->i_mode);
	set_page_dirty(page);

	dir->i_mtime = dir->i_ctime = current_time(dir);
	f2fs_mark_inode_dirty_sync(dir, false);
	f2fs_put_page(page, 1);
}

static void init_dent_inode(struct inode *dir, struct inode *inode,
			    const struct f2fs_filename *fname,
			    struct page *ipage)
{
	struct f2fs_inode *ri;

	if (!fname) /* tmpfile case? */
		return;

	f2fs_wait_on_page_writeback(ipage, NODE, true, true);

	/* copy name info. to this inode page */
	ri = F2FS_INODE(ipage);
	ri->i_namelen = cpu_to_le32(fname->disk_name.len);
	memcpy(ri->i_name, fname->disk_name.name, fname->disk_name.len);
	if (IS_ENCRYPTED(dir)) {
		file_set_enc_name(inode);
		/*
		 * Roll-forward recovery doesn't have encryption keys available,
		 * so it can't compute the dirhash for encrypted+casefolded
		 * filenames.  Append it to i_name if possible.  Else, disable
		 * roll-forward recovery of the dentry (i.e., make fsync'ing the
		 * file force a checkpoint) by setting LOST_PINO.
		 */
		if (IS_CASEFOLDED(dir)) {
			if (fname->disk_name.len + sizeof(f2fs_hash_t) <=
			    F2FS_NAME_LEN)
				put_unaligned(fname->hash, (f2fs_hash_t *)
					&ri->i_name[fname->disk_name.len]);
			else
				file_lost_pino(inode);
		}
	}
	set_page_dirty(ipage);
}

void f2fs_do_make_empty_dir(struct inode *inode, struct inode *parent,
					struct f2fs_dentry_ptr *d)
{
	struct fscrypt_str dot = FSTR_INIT(".", 1);
	struct fscrypt_str dotdot = FSTR_INIT("..", 2);

	/* update dirent of "." */
	f2fs_update_dentry(inode->i_ino, inode->i_mode, d, &dot, 0, 0);

	/* update dirent of ".." */
	f2fs_update_dentry(parent->i_ino, parent->i_mode, d, &dotdot, 0, 1);
}

static int make_empty_dir(struct inode *inode,
		struct inode *parent, struct page *page)
{
	struct page *dentry_page;
	struct f2fs_dentry_block *dentry_blk;
	struct f2fs_dentry_ptr d;

	if (f2fs_has_inline_dentry(inode))
		return f2fs_make_empty_inline_dir(inode, parent, page);

	dentry_page = f2fs_get_new_data_page(inode, page, 0, true);
	if (IS_ERR(dentry_page))
		return PTR_ERR(dentry_page);

	dentry_blk = page_address(dentry_page);

	make_dentry_ptr_block(NULL, &d, dentry_blk);
	f2fs_do_make_empty_dir(inode, parent, &d);

	set_page_dirty(dentry_page);
	f2fs_put_page(dentry_page, 1);
	return 0;
}

struct page *f2fs_init_inode_metadata(struct inode *inode, struct inode *dir,
			const struct f2fs_filename *fname, struct page *dpage)
{
	struct page *page;
	int err;

	if (is_inode_flag_set(inode, FI_NEW_INODE)) {
		page = f2fs_new_inode_page(inode);
		if (IS_ERR(page))
			return page;

		if (S_ISDIR(inode->i_mode)) {
			/* in order to handle error case */
			get_page(page);
			err = make_empty_dir(inode, dir, page);
			if (err) {
				lock_page(page);
				goto put_error;
			}
			put_page(page);
		}

		err = f2fs_init_acl(inode, dir, page, dpage);
		if (err)
			goto put_error;

		err = f2fs_init_security(inode, dir,
					 fname ? fname->usr_fname : NULL, page);
		if (err)
			goto put_error;

		if (IS_ENCRYPTED(inode)) {
			err = fscrypt_inherit_context(dir, inode, page, false);
			if (err)
				goto put_error;
		}
	} else {
		page = f2fs_get_node_page(F2FS_I_SB(dir), inode->i_ino);
		if (IS_ERR(page))
			return page;
	}

	init_dent_inode(dir, inode, fname, page);

	/*
	 * This file should be checkpointed during fsync.
	 * We lost i_pino from now on.
	 */
	if (is_inode_flag_set(inode, FI_INC_LINK)) {
		if (!S_ISDIR(inode->i_mode))
			file_lost_pino(inode);
		/*
		 * If link the tmpfile to alias through linkat path,
		 * we should remove this inode from orphan list.
		 */
		if (inode->i_nlink == 0)
			f2fs_remove_orphan_inode(F2FS_I_SB(dir), inode->i_ino);
		f2fs_i_links_write(inode, true);
	}
	return page;

put_error:
	clear_nlink(inode);
	f2fs_update_inode(inode, page);
	f2fs_put_page(page, 1);
	return ERR_PTR(err);
}

void f2fs_update_parent_metadata(struct inode *dir, struct inode *inode,
						unsigned int current_depth)
{
	if (inode && is_inode_flag_set(inode, FI_NEW_INODE)) {
		if (S_ISDIR(inode->i_mode))
			f2fs_i_links_write(dir, true);
		clear_inode_flag(inode, FI_NEW_INODE);
	}
	dir->i_mtime = dir->i_ctime = current_time(dir);
	f2fs_mark_inode_dirty_sync(dir, false);

	if (F2FS_I(dir)->i_current_depth != current_depth)
		f2fs_i_depth_write(dir, current_depth);

	if (inode && is_inode_flag_set(inode, FI_INC_LINK))
		clear_inode_flag(inode, FI_INC_LINK);
}

int f2fs_room_for_filename(const void *bitmap, int slots, int max_slots)
{
	int bit_start = 0;
	int zero_start, zero_end;
next:
	zero_start = find_next_zero_bit_le(bitmap, max_slots, bit_start);
	if (zero_start >= max_slots)
		return max_slots;

	zero_end = find_next_bit_le(bitmap, max_slots, zero_start);
	if (zero_end - zero_start >= slots)
		return zero_start;

	bit_start = zero_end + 1;

	if (zero_end + 1 >= max_slots)
		return max_slots;
	goto next;
}

bool f2fs_has_enough_room(struct inode *dir, struct page *ipage,
			  const struct f2fs_filename *fname)
{
	struct f2fs_dentry_ptr d;
	unsigned int bit_pos;
	int slots = GET_DENTRY_SLOTS(fname->disk_name.len);

	make_dentry_ptr_inline(dir, &d, inline_data_addr(dir, ipage));

	bit_pos = f2fs_room_for_filename(d.bitmap, slots, d.max);

	return bit_pos < d.max;
}

void f2fs_update_dentry(nid_t ino, umode_t mode, struct f2fs_dentry_ptr *d,
			const struct fscrypt_str *name, f2fs_hash_t name_hash,
			unsigned int bit_pos)
{
	struct f2fs_dir_entry *de;
	int slots = GET_DENTRY_SLOTS(name->len);
	int i;

	de = &d->dentry[bit_pos];
	de->hash_code = name_hash;
	de->name_len = cpu_to_le16(name->len);
	memcpy(d->filename[bit_pos], name->name, name->len);
	de->ino = cpu_to_le32(ino);
	set_de_type(de, mode);
	for (i = 0; i < slots; i++) {
		__set_bit_le(bit_pos + i, (void *)d->bitmap);
		/* avoid wrong garbage data for readdir */
		if (i)
			(de + i)->name_len = 0;
	}
}

int f2fs_add_regular_entry(struct inode *dir, const struct f2fs_filename *fname,
			   struct inode *inode, nid_t ino, umode_t mode)
{
	unsigned int bit_pos;
	unsigned int level;
	unsigned int current_depth;
	unsigned long bidx, block;
	unsigned int nbucket, nblock;
	struct page *dentry_page = NULL;
	struct f2fs_dentry_block *dentry_blk = NULL;
	struct f2fs_dentry_ptr d;
	struct page *page = NULL;
	int slots, err = 0;

	level = 0;
	slots = GET_DENTRY_SLOTS(fname->disk_name.len);

	current_depth = F2FS_I(dir)->i_current_depth;
	if (F2FS_I(dir)->chash == fname->hash) {
		level = F2FS_I(dir)->clevel;
		F2FS_I(dir)->chash = 0;
	}

start:
	if (time_to_inject(F2FS_I_SB(dir), FAULT_DIR_DEPTH)) {
		f2fs_show_injection_info(F2FS_I_SB(dir), FAULT_DIR_DEPTH);
		return -ENOSPC;
	}

	if (unlikely(current_depth == MAX_DIR_HASH_DEPTH))
		return -ENOSPC;

	/* Increase the depth, if required */
	if (level == current_depth)
		++current_depth;

	nbucket = dir_buckets(level, F2FS_I(dir)->i_dir_level);
	nblock = bucket_blocks(level);

	bidx = dir_block_index(level, F2FS_I(dir)->i_dir_level,
				(le32_to_cpu(fname->hash) % nbucket));

	for (block = bidx; block <= (bidx + nblock - 1); block++) {
		dentry_page = f2fs_get_new_data_page(dir, NULL, block, true);
		if (IS_ERR(dentry_page))
			return PTR_ERR(dentry_page);

		dentry_blk = page_address(dentry_page);
		bit_pos = f2fs_room_for_filename(&dentry_blk->dentry_bitmap,
						slots, NR_DENTRY_IN_BLOCK);
		if (bit_pos < NR_DENTRY_IN_BLOCK)
			goto add_dentry;

		f2fs_put_page(dentry_page, 1);
	}

	/* Move to next level to find the empty slot for new dentry */
	++level;
	goto start;
add_dentry:
	f2fs_wait_on_page_writeback(dentry_page, DATA, true, true);

	if (inode) {
		down_write(&F2FS_I(inode)->i_sem);
		page = f2fs_init_inode_metadata(inode, dir, fname, NULL);
		if (IS_ERR(page)) {
			err = PTR_ERR(page);
			goto fail;
		}
	}

	make_dentry_ptr_block(NULL, &d, dentry_blk);
	f2fs_update_dentry(ino, mode, &d, &fname->disk_name, fname->hash,
			   bit_pos);

	set_page_dirty(dentry_page);

	if (inode) {
		f2fs_i_pino_write(inode, dir->i_ino);

		/* synchronize inode page's data from inode cache */
		if (is_inode_flag_set(inode, FI_NEW_INODE))
			f2fs_update_inode(inode, page);

		f2fs_put_page(page, 1);
	}

	f2fs_update_parent_metadata(dir, inode, current_depth);
fail:
	if (inode)
		up_write(&F2FS_I(inode)->i_sem);

	f2fs_put_page(dentry_page, 1);

	return err;
}

int f2fs_add_dentry(struct inode *dir, const struct f2fs_filename *fname,
		    struct inode *inode, nid_t ino, umode_t mode)
{
	int err = -EAGAIN;

	if (f2fs_has_inline_dentry(dir))
		err = f2fs_add_inline_entry(dir, fname, inode, ino, mode);
	if (err == -EAGAIN)
		err = f2fs_add_regular_entry(dir, fname, inode, ino, mode);

	f2fs_update_time(F2FS_I_SB(dir), REQ_TIME);
	return err;
}

/*
 * Caller should grab and release a rwsem by calling f2fs_lock_op() and
 * f2fs_unlock_op().
 */
int f2fs_do_add_link(struct inode *dir, const struct qstr *name,
				struct inode *inode, nid_t ino, umode_t mode)
{
	struct f2fs_filename fname;
	struct page *page = NULL;
	struct f2fs_dir_entry *de = NULL;
	int err;

	err = f2fs_setup_filename(dir, name, 0, &fname);
	if (err)
		return err;

	/*
	 * An immature stakable filesystem shows a race condition between lookup
	 * and create. If we have same task when doing lookup and create, it's
	 * definitely fine as expected by VFS normally. Otherwise, let's just
	 * verify on-disk dentry one more time, which guarantees filesystem
	 * consistency more.
	 */
	if (current != F2FS_I(dir)->task) {
		de = __f2fs_find_entry(dir, &fname, &page);
		F2FS_I(dir)->task = NULL;
	}
	if (de) {
		f2fs_put_page(page, 0);
		err = -EEXIST;
	} else if (IS_ERR(page)) {
		err = PTR_ERR(page);
	} else {
		err = f2fs_add_dentry(dir, &fname, inode, ino, mode);
	}
	f2fs_free_filename(&fname);
	return err;
}

int f2fs_do_tmpfile(struct inode *inode, struct inode *dir)
{
	struct page *page;
	int err = 0;

	down_write(&F2FS_I(inode)->i_sem);
	page = f2fs_init_inode_metadata(inode, dir, NULL, NULL);
	if (IS_ERR(page)) {
		err = PTR_ERR(page);
		goto fail;
	}
	f2fs_put_page(page, 1);

	clear_inode_flag(inode, FI_NEW_INODE);
	f2fs_update_time(F2FS_I_SB(inode), REQ_TIME);
fail:
	up_write(&F2FS_I(inode)->i_sem);
	return err;
}

void f2fs_drop_nlink(struct inode *dir, struct inode *inode)
{
	struct f2fs_sb_info *sbi = F2FS_I_SB(dir);

	down_write(&F2FS_I(inode)->i_sem);

	if (S_ISDIR(inode->i_mode))
		f2fs_i_links_write(dir, false);
	inode->i_ctime = current_time(inode);

	f2fs_i_links_write(inode, false);
	if (S_ISDIR(inode->i_mode)) {
		f2fs_i_links_write(inode, false);
		f2fs_i_size_write(inode, 0);
	}
	up_write(&F2FS_I(inode)->i_sem);

	if (inode->i_nlink == 0)
		f2fs_add_orphan_inode(inode);
	else
		f2fs_release_orphan_inode(sbi);
}

/*
 * It only removes the dentry from the dentry page, corresponding name
 * entry in name page does not need to be touched during deletion.
 */
void f2fs_delete_entry(struct f2fs_dir_entry *dentry, struct page *page,
					struct inode *dir, struct inode *inode)
{
	struct	f2fs_dentry_block *dentry_blk;
	unsigned int bit_pos;
	int slots = GET_DENTRY_SLOTS(le16_to_cpu(dentry->name_len));
	int i;

	f2fs_update_time(F2FS_I_SB(dir), REQ_TIME);

	if (F2FS_OPTION(F2FS_I_SB(dir)).fsync_mode == FSYNC_MODE_STRICT)
		f2fs_add_ino_entry(F2FS_I_SB(dir), dir->i_ino, TRANS_DIR_INO);

	if (f2fs_has_inline_dentry(dir))
		return f2fs_delete_inline_entry(dentry, page, dir, inode);

	lock_page(page);
	f2fs_wait_on_page_writeback(page, DATA, true, true);

	dentry_blk = page_address(page);
	bit_pos = dentry - dentry_blk->dentry;
	for (i = 0; i < slots; i++)
		__clear_bit_le(bit_pos + i, &dentry_blk->dentry_bitmap);

	/* Let's check and deallocate this dentry page */
	bit_pos = find_next_bit_le(&dentry_blk->dentry_bitmap,
			NR_DENTRY_IN_BLOCK,
			0);
	set_page_dirty(page);

	if (bit_pos == NR_DENTRY_IN_BLOCK &&
		!f2fs_truncate_hole(dir, page->index, page->index + 1)) {
		f2fs_clear_page_cache_dirty_tag(page);
		clear_page_dirty_for_io(page);
		f2fs_clear_page_private(page);
		ClearPageUptodate(page);
		clear_cold_data(page);
		inode_dec_dirty_pages(dir);
		f2fs_remove_dirty_inode(dir);
	}
	f2fs_put_page(page, 1);

	dir->i_ctime = dir->i_mtime = current_time(dir);
	f2fs_mark_inode_dirty_sync(dir, false);

	if (inode)
		f2fs_drop_nlink(dir, inode);
}

bool f2fs_empty_dir(struct inode *dir)
{
	unsigned long bidx;
	struct page *dentry_page;
	unsigned int bit_pos;
	struct f2fs_dentry_block *dentry_blk;
	unsigned long nblock = dir_blocks(dir);

	if (f2fs_has_inline_dentry(dir))
		return f2fs_empty_inline_dir(dir);

	for (bidx = 0; bidx < nblock; bidx++) {
		dentry_page = f2fs_get_lock_data_page(dir, bidx, false);
		if (IS_ERR(dentry_page)) {
			if (PTR_ERR(dentry_page) == -ENOENT)
				continue;
			else
				return false;
		}

		dentry_blk = page_address(dentry_page);
		if (bidx == 0)
			bit_pos = 2;
		else
			bit_pos = 0;
		bit_pos = find_next_bit_le(&dentry_blk->dentry_bitmap,
						NR_DENTRY_IN_BLOCK,
						bit_pos);

		f2fs_put_page(dentry_page, 1);

		if (bit_pos < NR_DENTRY_IN_BLOCK)
			return false;
	}
	return true;
}

int f2fs_fill_dentries(struct dir_context *ctx, struct f2fs_dentry_ptr *d,
			unsigned int start_pos, struct fscrypt_str *fstr)
{
	unsigned char d_type = DT_UNKNOWN;
	unsigned int bit_pos;
	struct f2fs_dir_entry *de = NULL;
	struct fscrypt_str de_name = FSTR_INIT(NULL, 0);
	struct f2fs_sb_info *sbi = F2FS_I_SB(d->inode);
	struct blk_plug plug;
	bool readdir_ra = sbi->readdir_ra == 1;
	bool found_valid_dirent = false;
	int err = 0;

	bit_pos = ((unsigned long)ctx->pos % d->max);

	if (readdir_ra)
		blk_start_plug(&plug);

	while (bit_pos < d->max) {
		bit_pos = find_next_bit_le(d->bitmap, d->max, bit_pos);
		if (bit_pos >= d->max)
			break;

		de = &d->dentry[bit_pos];
		if (de->name_len == 0) {
			if (found_valid_dirent || !bit_pos) {
				printk_ratelimited(
					"%sF2FS-fs (%s): invalid namelen(0), ino:%u, run fsck to fix.",
					KERN_WARNING, sbi->sb->s_id,
					le32_to_cpu(de->ino));
				set_sbi_flag(sbi, SBI_NEED_FSCK);
			}
			bit_pos++;
			ctx->pos = start_pos + bit_pos;
<<<<<<< HEAD
			printk_ratelimited(
				"%sF2FS-fs (%s): invalid namelen(0), ino:%u, run fsck to fix.",
				KERN_WARNING, sbi->sb->s_id,
				le32_to_cpu(de->ino));
			set_sbi_flag(sbi, SBI_NEED_FSCK);
=======
>>>>>>> 07e5f23d
			continue;
		}

		d_type = f2fs_get_de_type(de);

		de_name.name = d->filename[bit_pos];
		de_name.len = le16_to_cpu(de->name_len);

		/* check memory boundary before moving forward */
		bit_pos += GET_DENTRY_SLOTS(le16_to_cpu(de->name_len));
		if (unlikely(bit_pos > d->max ||
				le16_to_cpu(de->name_len) > F2FS_NAME_LEN)) {
			f2fs_warn(sbi, "%s: corrupted namelen=%d, run fsck to fix.",
				  __func__, le16_to_cpu(de->name_len));
			set_sbi_flag(sbi, SBI_NEED_FSCK);
			err = -EFSCORRUPTED;
			goto out;
		}

		if (IS_ENCRYPTED(d->inode)) {
			int save_len = fstr->len;

			err = fscrypt_fname_disk_to_usr(d->inode,
						(u32)le32_to_cpu(de->hash_code),
						0, &de_name, fstr);
			if (err)
				goto out;

			de_name = *fstr;
			fstr->len = save_len;
		}

		if (!dir_emit(ctx, de_name.name, de_name.len,
					le32_to_cpu(de->ino), d_type)) {
			err = 1;
			goto out;
		}

		if (readdir_ra)
			f2fs_ra_node_page(sbi, le32_to_cpu(de->ino));

		ctx->pos = start_pos + bit_pos;
		found_valid_dirent = true;
	}
out:
	if (readdir_ra)
		blk_finish_plug(&plug);
	return err;
}

static int f2fs_readdir(struct file *file, struct dir_context *ctx)
{
	struct inode *inode = file_inode(file);
	unsigned long npages = dir_blocks(inode);
	struct f2fs_dentry_block *dentry_blk = NULL;
	struct page *dentry_page = NULL;
	struct file_ra_state *ra = &file->f_ra;
	loff_t start_pos = ctx->pos;
	unsigned int n = ((unsigned long)ctx->pos / NR_DENTRY_IN_BLOCK);
	struct f2fs_dentry_ptr d;
	struct fscrypt_str fstr = FSTR_INIT(NULL, 0);
	int err = 0;

	if (IS_ENCRYPTED(inode)) {
		err = fscrypt_get_encryption_info(inode);
		if (err)
			goto out;

		err = fscrypt_fname_alloc_buffer(inode, F2FS_NAME_LEN, &fstr);
		if (err < 0)
			goto out;
	}

	if (f2fs_has_inline_dentry(inode)) {
		err = f2fs_read_inline_dir(file, ctx, &fstr);
		goto out_free;
	}

	for (; n < npages; n++, ctx->pos = n * NR_DENTRY_IN_BLOCK) {

		/* allow readdir() to be interrupted */
		if (fatal_signal_pending(current)) {
			err = -ERESTARTSYS;
			goto out_free;
		}
		cond_resched();

		/* readahead for multi pages of dir */
		if (npages - n > 1 && !ra_has_index(ra, n))
			page_cache_sync_readahead(inode->i_mapping, ra, file, n,
				min(npages - n, (pgoff_t)MAX_DIR_RA_PAGES));

		dentry_page = f2fs_find_data_page(inode, n);
		if (IS_ERR(dentry_page)) {
			err = PTR_ERR(dentry_page);
			if (err == -ENOENT) {
				err = 0;
				continue;
			} else {
				goto out_free;
			}
		}

		dentry_blk = page_address(dentry_page);

		make_dentry_ptr_block(inode, &d, dentry_blk);

		err = f2fs_fill_dentries(ctx, &d,
				n * NR_DENTRY_IN_BLOCK, &fstr);
		if (err) {
			f2fs_put_page(dentry_page, 0);
			break;
		}

		f2fs_put_page(dentry_page, 0);
	}
out_free:
	fscrypt_fname_free_buffer(&fstr);
out:
	trace_f2fs_readdir(inode, start_pos, ctx->pos, err);
	return err < 0 ? err : 0;
}

static int f2fs_dir_open(struct inode *inode, struct file *filp)
{
	if (IS_ENCRYPTED(inode))
		return fscrypt_get_encryption_info(inode) ? -EACCES : 0;
	return 0;
}

const struct file_operations f2fs_dir_operations = {
	.llseek		= generic_file_llseek,
	.read		= generic_read_dir,
	.iterate_shared	= f2fs_readdir,
	.fsync		= f2fs_sync_file,
	.open		= f2fs_dir_open,
	.unlocked_ioctl	= f2fs_ioctl,
#ifdef CONFIG_COMPAT
	.compat_ioctl   = f2fs_compat_ioctl,
#endif
};<|MERGE_RESOLUTION|>--- conflicted
+++ resolved
@@ -1007,14 +1007,6 @@
 			}
 			bit_pos++;
 			ctx->pos = start_pos + bit_pos;
-<<<<<<< HEAD
-			printk_ratelimited(
-				"%sF2FS-fs (%s): invalid namelen(0), ino:%u, run fsck to fix.",
-				KERN_WARNING, sbi->sb->s_id,
-				le32_to_cpu(de->ino));
-			set_sbi_flag(sbi, SBI_NEED_FSCK);
-=======
->>>>>>> 07e5f23d
 			continue;
 		}
 
