--- conflicted
+++ resolved
@@ -727,11 +727,7 @@
 	struct f2fs_sb_info *sbi = F2FS_I_SB(dn->inode);
 	struct node_info ni;
 
-<<<<<<< HEAD
-	get_node_info(sbi, dn->nid, &ni);
-=======
 	f2fs_get_node_info(sbi, dn->nid, &ni);
->>>>>>> ba451d32
 
 	/* Deallocate node address */
 	f2fs_invalidate_blocks(sbi, ni.blk_addr);
@@ -1012,11 +1008,7 @@
 }
 
 /* caller must lock inode page */
-<<<<<<< HEAD
-int truncate_xattr_node(struct inode *inode)
-=======
 int f2fs_truncate_xattr_node(struct inode *inode)
->>>>>>> ba451d32
 {
 	struct f2fs_sb_info *sbi = F2FS_I_SB(inode);
 	nid_t nid = F2FS_I(inode)->i_xattr_nid;
@@ -1051,11 +1043,7 @@
 	if (err)
 		return err;
 
-<<<<<<< HEAD
-	err = truncate_xattr_node(inode);
-=======
 	err = f2fs_truncate_xattr_node(inode);
->>>>>>> ba451d32
 	if (err) {
 		f2fs_put_dnode(&dn);
 		return err;
@@ -1380,17 +1368,7 @@
 
 	trace_f2fs_writepage(page, NODE);
 
-<<<<<<< HEAD
-	if (unlikely(f2fs_cp_error(sbi))) {
-		dec_page_count(sbi, F2FS_DIRTY_NODES);
-		unlock_page(page);
-		return 0;
-	}
-
-	if (unlikely(is_sbi_flag_set(sbi, SBI_POR_DOING)))
-=======
 	if (unlikely(f2fs_cp_error(sbi)))
->>>>>>> ba451d32
 		goto redirty_out;
 
 	if (unlikely(is_sbi_flag_set(sbi, SBI_POR_DOING)))
@@ -1453,11 +1431,7 @@
 	return AOP_WRITEPAGE_ACTIVATE;
 }
 
-<<<<<<< HEAD
-void move_node_page(struct page *node_page, int gc_type)
-=======
 void f2fs_move_node_page(struct page *node_page, int gc_type)
->>>>>>> ba451d32
 {
 	if (gc_type == FG_GC) {
 		struct writeback_control wbc = {
@@ -1637,8 +1611,6 @@
 			struct page *page = pvec.pages[i];
 			bool submitted = false;
 
-<<<<<<< HEAD
-=======
 			/* give a priority to WB_SYNC threads */
 			if (atomic_read(&sbi->wb_sync_req[NODE]) &&
 					wbc->sync_mode == WB_SYNC_NONE) {
@@ -1646,7 +1618,6 @@
 				break;
 			}
 
->>>>>>> ba451d32
 			/*
 			 * flushing sequence with step:
 			 * 0. indirect nodes
@@ -1851,7 +1822,6 @@
 
 static void __remove_free_nid(struct f2fs_sb_info *sbi,
 			struct free_nid *i, enum nid_state state)
-<<<<<<< HEAD
 {
 	struct f2fs_nm_info *nm_i = NM_I(sbi);
 
@@ -1867,23 +1837,6 @@
 {
 	struct f2fs_nm_info *nm_i = NM_I(sbi);
 
-=======
-{
-	struct f2fs_nm_info *nm_i = NM_I(sbi);
-
-	f2fs_bug_on(sbi, state != i->state);
-	nm_i->nid_cnt[state]--;
-	if (state == FREE_NID)
-		list_del(&i->list);
-	radix_tree_delete(&nm_i->free_nid_root, i->nid);
-}
-
-static void __move_free_nid(struct f2fs_sb_info *sbi, struct free_nid *i,
-			enum nid_state org_state, enum nid_state dst_state)
-{
-	struct f2fs_nm_info *nm_i = NM_I(sbi);
-
->>>>>>> ba451d32
 	f2fs_bug_on(sbi, org_state != i->state);
 	i->state = dst_state;
 	nm_i->nid_cnt[org_state]--;
@@ -1952,11 +1905,7 @@
 		 *   Thread A             Thread B
 		 *  - f2fs_create
 		 *   - f2fs_new_inode
-<<<<<<< HEAD
-		 *    - alloc_nid
-=======
 		 *    - f2fs_alloc_nid
->>>>>>> ba451d32
 		 *     - __insert_nid_to_list(PREALLOC_NID)
 		 *                     - f2fs_balance_fs_bg
 		 *                      - f2fs_build_free_nids
@@ -1969,11 +1918,7 @@
 		 *    - f2fs_new_inode_page
 		 *     - f2fs_new_node_page
 		 *      - set_node_addr
-<<<<<<< HEAD
-		 *  - alloc_nid_done
-=======
 		 *  - f2fs_alloc_nid_done
->>>>>>> ba451d32
 		 *   - __remove_nid_from_list(PREALLOC_NID)
 		 *                         - __insert_nid_to_list(FREE_NID)
 		 */
@@ -2195,13 +2140,8 @@
 		return false;
 	}
 
-<<<<<<< HEAD
-	/* We should not use stale free nids created by build_free_nids */
-	if (nm_i->nid_cnt[FREE_NID] && !on_build_free_nids(nm_i)) {
-=======
 	/* We should not use stale free nids created by f2fs_build_free_nids */
 	if (nm_i->nid_cnt[FREE_NID] && !on_f2fs_build_free_nids(nm_i)) {
->>>>>>> ba451d32
 		f2fs_bug_on(sbi, list_empty(&nm_i->free_nid_list));
 		i = list_first_entry(&nm_i->free_nid_list,
 					struct free_nid, list);
@@ -2255,11 +2195,7 @@
 	i = __lookup_free_nid_list(nm_i, nid);
 	f2fs_bug_on(sbi, !i);
 
-<<<<<<< HEAD
-	if (!available_free_memory(sbi, FREE_NIDS)) {
-=======
 	if (!f2fs_available_free_memory(sbi, FREE_NIDS)) {
->>>>>>> ba451d32
 		__remove_free_nid(sbi, i, PREALLOC_NID);
 		need_free = true;
 	} else {
@@ -2333,11 +2269,7 @@
 	f2fs_put_page(ipage, 1);
 }
 
-<<<<<<< HEAD
-int recover_xattr_data(struct inode *inode, struct page *page)
-=======
 int f2fs_recover_xattr_data(struct inode *inode, struct page *page)
->>>>>>> ba451d32
 {
 	struct f2fs_sb_info *sbi = F2FS_I_SB(inode);
 	nid_t prev_xnid = F2FS_I(inode)->i_xattr_nid;
@@ -2350,13 +2282,8 @@
 		goto recover_xnid;
 
 	/* 1: invalidate the previous xattr nid */
-<<<<<<< HEAD
-	get_node_info(sbi, prev_xnid, &ni);
-	invalidate_blocks(sbi, ni.blk_addr);
-=======
 	f2fs_get_node_info(sbi, prev_xnid, &ni);
 	f2fs_invalidate_blocks(sbi, ni.blk_addr);
->>>>>>> ba451d32
 	dec_valid_node_count(sbi, inode, false);
 	set_node_addr(sbi, &ni, NULL_ADDR, false);
 
@@ -2445,11 +2372,7 @@
 	return 0;
 }
 
-<<<<<<< HEAD
-void restore_node_summary(struct f2fs_sb_info *sbi,
-=======
 void f2fs_restore_node_summary(struct f2fs_sb_info *sbi,
->>>>>>> ba451d32
 			unsigned int segno, struct f2fs_summary_block *sum)
 {
 	struct f2fs_node *rn;
@@ -2830,15 +2753,10 @@
 	struct f2fs_nm_info *nm_i = NM_I(sbi);
 	int i;
 
-<<<<<<< HEAD
-	nm_i->free_nid_bitmap = f2fs_kzalloc(sbi, nm_i->nat_blocks *
-				sizeof(unsigned char *), GFP_KERNEL);
-=======
 	nm_i->free_nid_bitmap =
 		f2fs_kzalloc(sbi, array_size(sizeof(unsigned char *),
 					     nm_i->nat_blocks),
 			     GFP_KERNEL);
->>>>>>> ba451d32
 	if (!nm_i->free_nid_bitmap)
 		return -ENOMEM;
 
@@ -2854,15 +2772,10 @@
 	if (!nm_i->nat_block_bitmap)
 		return -ENOMEM;
 
-<<<<<<< HEAD
-	nm_i->free_nid_count = f2fs_kvzalloc(sbi, nm_i->nat_blocks *
-					sizeof(unsigned short), GFP_KERNEL);
-=======
 	nm_i->free_nid_count =
 		f2fs_kvzalloc(sbi, array_size(sizeof(unsigned short),
 					      nm_i->nat_blocks),
 			      GFP_KERNEL);
->>>>>>> ba451d32
 	if (!nm_i->free_nid_count)
 		return -ENOMEM;
 	return 0;
