/*
 * fs/f2fs/recovery.c
 *
 * Copyright (c) 2012 Samsung Electronics Co., Ltd.
 *             http://www.samsung.com/
 *
 * This program is free software; you can redistribute it and/or modify
 * it under the terms of the GNU General Public License version 2 as
 * published by the Free Software Foundation.
 */
#include <linux/fs.h>
#include <linux/f2fs_fs.h>
#include "f2fs.h"
#include "node.h"
#include "segment.h"

/*
 * Roll forward recovery scenarios.
 *
 * [Term] F: fsync_mark, D: dentry_mark
 *
 * 1. inode(x) | CP | inode(x) | dnode(F)
 * -> Update the latest inode(x).
 *
 * 2. inode(x) | CP | inode(F) | dnode(F)
 * -> No problem.
 *
 * 3. inode(x) | CP | dnode(F) | inode(x)
 * -> Recover to the latest dnode(F), and drop the last inode(x)
 *
 * 4. inode(x) | CP | dnode(F) | inode(F)
 * -> No problem.
 *
 * 5. CP | inode(x) | dnode(F)
 * -> The inode(DF) was missing. Should drop this dnode(F).
 *
 * 6. CP | inode(DF) | dnode(F)
 * -> No problem.
 *
 * 7. CP | dnode(F) | inode(DF)
 * -> If f2fs_iget fails, then goto next to find inode(DF).
 *
 * 8. CP | dnode(F) | inode(x)
 * -> If f2fs_iget fails, then goto next to find inode(DF).
 *    But it will fail due to no inode(DF).
 */

static struct kmem_cache *fsync_entry_slab;

bool f2fs_space_for_roll_forward(struct f2fs_sb_info *sbi)
{
	s64 nalloc = percpu_counter_sum_positive(&sbi->alloc_valid_block_count);

	if (sbi->last_valid_block_count + nalloc > sbi->user_block_count)
		return false;
	return true;
}

static struct fsync_inode_entry *get_fsync_inode(struct list_head *head,
								nid_t ino)
{
	struct fsync_inode_entry *entry;

	list_for_each_entry(entry, head, list)
		if (entry->inode->i_ino == ino)
			return entry;

	return NULL;
}

static struct fsync_inode_entry *add_fsync_inode(struct f2fs_sb_info *sbi,
			struct list_head *head, nid_t ino, bool quota_inode)
{
	struct inode *inode;
	struct fsync_inode_entry *entry;
	int err;

	inode = f2fs_iget_retry(sbi->sb, ino);
	if (IS_ERR(inode))
		return ERR_CAST(inode);

	err = dquot_initialize(inode);
	if (err)
		goto err_out;

	if (quota_inode) {
		err = dquot_alloc_inode(inode);
		if (err)
			goto err_out;
	}

	entry = f2fs_kmem_cache_alloc(fsync_entry_slab, GFP_F2FS_ZERO);
	entry->inode = inode;
	list_add_tail(&entry->list, head);

	return entry;
err_out:
	iput(inode);
	return ERR_PTR(err);
}

static void del_fsync_inode(struct fsync_inode_entry *entry)
{
	iput(entry->inode);
	list_del(&entry->list);
	kmem_cache_free(fsync_entry_slab, entry);
}

static int recover_dentry(struct inode *inode, struct page *ipage,
						struct list_head *dir_list)
{
	struct f2fs_inode *raw_inode = F2FS_INODE(ipage);
	nid_t pino = le32_to_cpu(raw_inode->i_pino);
	struct f2fs_dir_entry *de;
	struct fscrypt_name fname;
	struct page *page;
	struct inode *dir, *einode;
	struct fsync_inode_entry *entry;
	int err = 0;
	char *name;

	entry = get_fsync_inode(dir_list, pino);
	if (!entry) {
		entry = add_fsync_inode(F2FS_I_SB(inode), dir_list,
							pino, false);
		if (IS_ERR(entry)) {
			dir = ERR_CAST(entry);
			err = PTR_ERR(entry);
			goto out;
		}
	}

	dir = entry->inode;

	memset(&fname, 0, sizeof(struct fscrypt_name));
	fname.disk_name.len = le32_to_cpu(raw_inode->i_namelen);
	fname.disk_name.name = raw_inode->i_name;

	if (unlikely(fname.disk_name.len > F2FS_NAME_LEN)) {
		WARN_ON(1);
		err = -ENAMETOOLONG;
		goto out;
	}
retry:
	de = __f2fs_find_entry(dir, &fname, &page);
	if (de && inode->i_ino == le32_to_cpu(de->ino))
		goto out_put;

	if (de) {
		einode = f2fs_iget_retry(inode->i_sb, le32_to_cpu(de->ino));
		if (IS_ERR(einode)) {
			WARN_ON(1);
			err = PTR_ERR(einode);
			if (err == -ENOENT)
				err = -EEXIST;
			goto out_put;
		}

		err = dquot_initialize(einode);
		if (err) {
			iput(einode);
			goto out_put;
		}

		err = f2fs_acquire_orphan_inode(F2FS_I_SB(inode));
		if (err) {
			iput(einode);
			goto out_put;
		}
		f2fs_delete_entry(de, page, dir, einode);
		iput(einode);
		goto retry;
	} else if (IS_ERR(page)) {
		err = PTR_ERR(page);
	} else {
		err = f2fs_add_dentry(dir, &fname, inode,
					inode->i_ino, inode->i_mode);
	}
	if (err == -ENOMEM)
		goto retry;
	goto out;

out_put:
	f2fs_put_page(page, 0);
out:
	if (file_enc_name(inode))
		name = "<encrypted>";
	else
		name = raw_inode->i_name;
	f2fs_msg(inode->i_sb, KERN_NOTICE,
			"%s: ino = %x, name = %s, dir = %lx, err = %d",
			__func__, ino_of_node(ipage), name,
			IS_ERR(dir) ? 0 : dir->i_ino, err);
	return err;
}

static void recover_inline_flags(struct inode *inode, struct f2fs_inode *ri)
{
	if (ri->i_inline & F2FS_PIN_FILE)
		set_inode_flag(inode, FI_PIN_FILE);
	else
		clear_inode_flag(inode, FI_PIN_FILE);
	if (ri->i_inline & F2FS_DATA_EXIST)
		set_inode_flag(inode, FI_DATA_EXIST);
	else
		clear_inode_flag(inode, FI_DATA_EXIST);
<<<<<<< HEAD
	if (!(ri->i_inline & F2FS_INLINE_DOTS))
		clear_inode_flag(inode, FI_INLINE_DOTS);
=======
>>>>>>> ba451d32
}

static void recover_inode(struct inode *inode, struct page *page)
{
	struct f2fs_inode *raw = F2FS_INODE(page);
	char *name;

	inode->i_mode = le16_to_cpu(raw->i_mode);
	f2fs_i_size_write(inode, le64_to_cpu(raw->i_size));
	inode->i_atime.tv_sec = le64_to_cpu(raw->i_atime);
	inode->i_ctime.tv_sec = le64_to_cpu(raw->i_ctime);
	inode->i_mtime.tv_sec = le64_to_cpu(raw->i_mtime);
	inode->i_atime.tv_nsec = le32_to_cpu(raw->i_atime_nsec);
	inode->i_ctime.tv_nsec = le32_to_cpu(raw->i_ctime_nsec);
	inode->i_mtime.tv_nsec = le32_to_cpu(raw->i_mtime_nsec);

	F2FS_I(inode)->i_advise = raw->i_advise;

	recover_inline_flags(inode, raw);

	if (file_enc_name(inode))
		name = "<encrypted>";
	else
		name = F2FS_INODE(page)->i_name;

	f2fs_msg(inode->i_sb, KERN_NOTICE,
		"recover_inode: ino = %x, name = %s, inline = %x",
			ino_of_node(page), name, raw->i_inline);
}

static int find_fsync_dnodes(struct f2fs_sb_info *sbi, struct list_head *head,
				bool check_only)
{
	struct curseg_info *curseg;
	struct page *page = NULL;
	block_t blkaddr;
	unsigned int loop_cnt = 0;
	unsigned int free_blocks = sbi->user_block_count -
					valid_user_blocks(sbi);
	int err = 0;

	/* get node pages in the current segment */
	curseg = CURSEG_I(sbi, CURSEG_WARM_NODE);
	blkaddr = NEXT_FREE_BLKADDR(sbi, curseg);

	while (1) {
		struct fsync_inode_entry *entry;

		if (!f2fs_is_valid_meta_blkaddr(sbi, blkaddr, META_POR))
			return 0;

		page = f2fs_get_tmp_page(sbi, blkaddr);

		if (!is_recoverable_dnode(page))
			break;

		if (!is_fsync_dnode(page))
			goto next;

		entry = get_fsync_inode(head, ino_of_node(page));
		if (!entry) {
			bool quota_inode = false;

			if (!check_only &&
					IS_INODE(page) && is_dent_dnode(page)) {
				err = f2fs_recover_inode_page(sbi, page);
				if (err)
					break;
				quota_inode = true;
			}

			/*
			 * CP | dnode(F) | inode(DF)
			 * For this case, we should not give up now.
			 */
			entry = add_fsync_inode(sbi, head, ino_of_node(page),
								quota_inode);
			if (IS_ERR(entry)) {
				err = PTR_ERR(entry);
				if (err == -ENOENT) {
					err = 0;
					goto next;
				}
				break;
			}
		}
		entry->blkaddr = blkaddr;

		if (IS_INODE(page) && is_dent_dnode(page))
			entry->last_dentry = blkaddr;
next:
		/* sanity check in order to detect looped node chain */
		if (++loop_cnt >= free_blocks ||
			blkaddr == next_blkaddr_of_node(page)) {
			f2fs_msg(sbi->sb, KERN_NOTICE,
				"%s: detect looped node chain, "
				"blkaddr:%u, next:%u",
				__func__, blkaddr, next_blkaddr_of_node(page));
			err = -EINVAL;
			break;
		}

		/* check next segment */
		blkaddr = next_blkaddr_of_node(page);
		f2fs_put_page(page, 1);

		f2fs_ra_meta_pages_cond(sbi, blkaddr);
	}
	f2fs_put_page(page, 1);
	return err;
}

static void destroy_fsync_dnodes(struct list_head *head)
{
	struct fsync_inode_entry *entry, *tmp;

	list_for_each_entry_safe(entry, tmp, head, list)
		del_fsync_inode(entry);
}

static int check_index_in_prev_nodes(struct f2fs_sb_info *sbi,
			block_t blkaddr, struct dnode_of_data *dn)
{
	struct seg_entry *sentry;
	unsigned int segno = GET_SEGNO(sbi, blkaddr);
	unsigned short blkoff = GET_BLKOFF_FROM_SEG0(sbi, blkaddr);
	struct f2fs_summary_block *sum_node;
	struct f2fs_summary sum;
	struct page *sum_page, *node_page;
	struct dnode_of_data tdn = *dn;
	nid_t ino, nid;
	struct inode *inode;
	unsigned int offset;
	block_t bidx;
	int i;

	sentry = get_seg_entry(sbi, segno);
	if (!f2fs_test_bit(blkoff, sentry->cur_valid_map))
		return 0;

	/* Get the previous summary */
	for (i = CURSEG_HOT_DATA; i <= CURSEG_COLD_DATA; i++) {
		struct curseg_info *curseg = CURSEG_I(sbi, i);
		if (curseg->segno == segno) {
			sum = curseg->sum_blk->entries[blkoff];
			goto got_it;
		}
	}

	sum_page = f2fs_get_sum_page(sbi, segno);
	sum_node = (struct f2fs_summary_block *)page_address(sum_page);
	sum = sum_node->entries[blkoff];
	f2fs_put_page(sum_page, 1);
got_it:
	/* Use the locked dnode page and inode */
	nid = le32_to_cpu(sum.nid);
	if (dn->inode->i_ino == nid) {
		tdn.nid = nid;
		if (!dn->inode_page_locked)
			lock_page(dn->inode_page);
		tdn.node_page = dn->inode_page;
		tdn.ofs_in_node = le16_to_cpu(sum.ofs_in_node);
		goto truncate_out;
	} else if (dn->nid == nid) {
		tdn.ofs_in_node = le16_to_cpu(sum.ofs_in_node);
		goto truncate_out;
	}

	/* Get the node page */
	node_page = f2fs_get_node_page(sbi, nid);
	if (IS_ERR(node_page))
		return PTR_ERR(node_page);

	offset = ofs_of_node(node_page);
	ino = ino_of_node(node_page);
	f2fs_put_page(node_page, 1);

	if (ino != dn->inode->i_ino) {
		int ret;

		/* Deallocate previous index in the node page */
		inode = f2fs_iget_retry(sbi->sb, ino);
		if (IS_ERR(inode))
			return PTR_ERR(inode);

		ret = dquot_initialize(inode);
		if (ret) {
			iput(inode);
			return ret;
		}
	} else {
		inode = dn->inode;
	}

	bidx = f2fs_start_bidx_of_node(offset, inode) +
				le16_to_cpu(sum.ofs_in_node);

	/*
	 * if inode page is locked, unlock temporarily, but its reference
	 * count keeps alive.
	 */
	if (ino == dn->inode->i_ino && dn->inode_page_locked)
		unlock_page(dn->inode_page);

	set_new_dnode(&tdn, inode, NULL, NULL, 0);
	if (f2fs_get_dnode_of_data(&tdn, bidx, LOOKUP_NODE))
		goto out;

	if (tdn.data_blkaddr == blkaddr)
		f2fs_truncate_data_blocks_range(&tdn, 1);

	f2fs_put_dnode(&tdn);
out:
	if (ino != dn->inode->i_ino)
		iput(inode);
	else if (dn->inode_page_locked)
		lock_page(dn->inode_page);
	return 0;

truncate_out:
	if (datablock_addr(tdn.inode, tdn.node_page,
					tdn.ofs_in_node) == blkaddr)
		f2fs_truncate_data_blocks_range(&tdn, 1);
	if (dn->inode->i_ino == nid && !dn->inode_page_locked)
		unlock_page(dn->inode_page);
	return 0;
}

static int do_recover_data(struct f2fs_sb_info *sbi, struct inode *inode,
					struct page *page)
{
	struct dnode_of_data dn;
	struct node_info ni;
	unsigned int start, end;
	int err = 0, recovered = 0;

	/* step 1: recover xattr */
	if (IS_INODE(page)) {
		f2fs_recover_inline_xattr(inode, page);
	} else if (f2fs_has_xattr_block(ofs_of_node(page))) {
<<<<<<< HEAD
		err = recover_xattr_data(inode, page);
=======
		err = f2fs_recover_xattr_data(inode, page);
>>>>>>> ba451d32
		if (!err)
			recovered++;
		goto out;
	}

	/* step 2: recover inline data */
	if (f2fs_recover_inline_data(inode, page))
		goto out;

	/* step 3: recover data indices */
	start = f2fs_start_bidx_of_node(ofs_of_node(page), inode);
	end = start + ADDRS_PER_PAGE(page, inode);

	set_new_dnode(&dn, inode, NULL, NULL, 0);
retry_dn:
	err = f2fs_get_dnode_of_data(&dn, start, ALLOC_NODE);
	if (err) {
		if (err == -ENOMEM) {
			congestion_wait(BLK_RW_ASYNC, HZ/50);
			goto retry_dn;
		}
		goto out;
	}

	f2fs_wait_on_page_writeback(dn.node_page, NODE, true);

	f2fs_get_node_info(sbi, dn.nid, &ni);
	f2fs_bug_on(sbi, ni.ino != ino_of_node(page));
	f2fs_bug_on(sbi, ofs_of_node(dn.node_page) != ofs_of_node(page));

	for (; start < end; start++, dn.ofs_in_node++) {
		block_t src, dest;

		src = datablock_addr(dn.inode, dn.node_page, dn.ofs_in_node);
		dest = datablock_addr(dn.inode, page, dn.ofs_in_node);

		/* skip recovering if dest is the same as src */
		if (src == dest)
			continue;

		/* dest is invalid, just invalidate src block */
		if (dest == NULL_ADDR) {
			f2fs_truncate_data_blocks_range(&dn, 1);
			continue;
		}

		if (!file_keep_isize(inode) &&
			(i_size_read(inode) <= ((loff_t)start << PAGE_SHIFT)))
			f2fs_i_size_write(inode,
				(loff_t)(start + 1) << PAGE_SHIFT);

		/*
		 * dest is reserved block, invalidate src block
		 * and then reserve one new block in dnode page.
		 */
		if (dest == NEW_ADDR) {
			f2fs_truncate_data_blocks_range(&dn, 1);
			f2fs_reserve_new_block(&dn);
			continue;
		}

		/* dest is valid block, try to recover from src to dest */
		if (f2fs_is_valid_meta_blkaddr(sbi, dest, META_POR)) {

			if (src == NULL_ADDR) {
				err = f2fs_reserve_new_block(&dn);
#ifdef CONFIG_F2FS_FAULT_INJECTION
				while (err)
					err = f2fs_reserve_new_block(&dn);
#endif
				/* We should not get -ENOSPC */
				f2fs_bug_on(sbi, err);
				if (err)
					goto err;
			}
retry_prev:
			/* Check the previous node page having this index */
			err = check_index_in_prev_nodes(sbi, dest, &dn);
			if (err) {
				if (err == -ENOMEM) {
					congestion_wait(BLK_RW_ASYNC, HZ/50);
					goto retry_prev;
				}
				goto err;
			}

			/* write dummy data page */
			f2fs_replace_block(sbi, &dn, src, dest,
						ni.version, false, false);
			recovered++;
		}
	}

	copy_node_footer(dn.node_page, page);
	fill_node_footer(dn.node_page, dn.nid, ni.ino,
					ofs_of_node(page), false);
	set_page_dirty(dn.node_page);
err:
	f2fs_put_dnode(&dn);
out:
	f2fs_msg(sbi->sb, KERN_NOTICE,
		"recover_data: ino = %lx (i_size: %s) recovered = %d, err = %d",
		inode->i_ino,
		file_keep_isize(inode) ? "keep" : "recover",
		recovered, err);
	return err;
}

static int recover_data(struct f2fs_sb_info *sbi, struct list_head *inode_list,
						struct list_head *dir_list)
{
	struct curseg_info *curseg;
	struct page *page = NULL;
	int err = 0;
	block_t blkaddr;

	/* get node pages in the current segment */
	curseg = CURSEG_I(sbi, CURSEG_WARM_NODE);
	blkaddr = NEXT_FREE_BLKADDR(sbi, curseg);

	while (1) {
		struct fsync_inode_entry *entry;

		if (!f2fs_is_valid_meta_blkaddr(sbi, blkaddr, META_POR))
			break;

		f2fs_ra_meta_pages_cond(sbi, blkaddr);

		page = f2fs_get_tmp_page(sbi, blkaddr);

		if (!is_recoverable_dnode(page)) {
			f2fs_put_page(page, 1);
			break;
		}

		entry = get_fsync_inode(inode_list, ino_of_node(page));
		if (!entry)
			goto next;
		/*
		 * inode(x) | CP | inode(x) | dnode(F)
		 * In this case, we can lose the latest inode(x).
		 * So, call recover_inode for the inode update.
		 */
		if (IS_INODE(page))
			recover_inode(entry->inode, page);
		if (entry->last_dentry == blkaddr) {
			err = recover_dentry(entry->inode, page, dir_list);
			if (err) {
				f2fs_put_page(page, 1);
				break;
			}
		}
		err = do_recover_data(sbi, entry->inode, page);
		if (err) {
			f2fs_put_page(page, 1);
			break;
		}

		if (entry->blkaddr == blkaddr)
			del_fsync_inode(entry);
next:
		/* check next segment */
		blkaddr = next_blkaddr_of_node(page);
		f2fs_put_page(page, 1);
	}
	if (!err)
		f2fs_allocate_new_segments(sbi);
	return err;
}

int f2fs_recover_fsync_data(struct f2fs_sb_info *sbi, bool check_only)
{
	struct list_head inode_list;
	struct list_head dir_list;
	int err;
	int ret = 0;
	unsigned long s_flags = sbi->sb->s_flags;
	bool need_writecp = false;
#ifdef CONFIG_QUOTA
	int quota_enabled;
#endif

	if (s_flags & MS_RDONLY) {
		f2fs_msg(sbi->sb, KERN_INFO, "orphan cleanup on readonly fs");
		sbi->sb->s_flags &= ~MS_RDONLY;
	}

#ifdef CONFIG_QUOTA
	/* Needed for iput() to work correctly and not trash data */
	sbi->sb->s_flags |= MS_ACTIVE;
	/* Turn on quotas so that they are updated correctly */
	quota_enabled = f2fs_enable_quota_files(sbi, s_flags & MS_RDONLY);
#endif

	fsync_entry_slab = f2fs_kmem_cache_create("f2fs_fsync_inode_entry",
			sizeof(struct fsync_inode_entry));
	if (!fsync_entry_slab) {
		err = -ENOMEM;
		goto out;
	}

	INIT_LIST_HEAD(&inode_list);
	INIT_LIST_HEAD(&dir_list);

	/* prevent checkpoint */
	mutex_lock(&sbi->cp_mutex);

	/* step #1: find fsynced inode numbers */
	err = find_fsync_dnodes(sbi, &inode_list, check_only);
	if (err || list_empty(&inode_list))
		goto skip;

	if (check_only) {
		ret = 1;
		goto skip;
	}

	need_writecp = true;

	/* step #2: recover data */
	err = recover_data(sbi, &inode_list, &dir_list);
	if (!err)
		f2fs_bug_on(sbi, !list_empty(&inode_list));
skip:
	destroy_fsync_dnodes(&inode_list);

	/* truncate meta pages to be used by the recovery */
	truncate_inode_pages_range(META_MAPPING(sbi),
			(loff_t)MAIN_BLKADDR(sbi) << PAGE_SHIFT, -1);

	if (err) {
		truncate_inode_pages_final(NODE_MAPPING(sbi));
		truncate_inode_pages_final(META_MAPPING(sbi));
	}

	clear_sbi_flag(sbi, SBI_POR_DOING);
	mutex_unlock(&sbi->cp_mutex);

	/* let's drop all the directory inodes for clean checkpoint */
	destroy_fsync_dnodes(&dir_list);

	if (!err && need_writecp) {
		struct cp_control cpc = {
			.reason = CP_RECOVERY,
		};
		err = f2fs_write_checkpoint(sbi, &cpc);
	}

	kmem_cache_destroy(fsync_entry_slab);
out:
#ifdef CONFIG_QUOTA
	/* Turn quotas off */
	if (quota_enabled)
		f2fs_quota_off_umount(sbi->sb);
#endif
	sbi->sb->s_flags = s_flags; /* Restore MS_RDONLY status */

	return ret ? ret: err;
}<|MERGE_RESOLUTION|>--- conflicted
+++ resolved
@@ -204,11 +204,6 @@
 		set_inode_flag(inode, FI_DATA_EXIST);
 	else
 		clear_inode_flag(inode, FI_DATA_EXIST);
-<<<<<<< HEAD
-	if (!(ri->i_inline & F2FS_INLINE_DOTS))
-		clear_inode_flag(inode, FI_INLINE_DOTS);
-=======
->>>>>>> ba451d32
 }
 
 static void recover_inode(struct inode *inode, struct page *page)
@@ -449,11 +444,7 @@
 	if (IS_INODE(page)) {
 		f2fs_recover_inline_xattr(inode, page);
 	} else if (f2fs_has_xattr_block(ofs_of_node(page))) {
-<<<<<<< HEAD
-		err = recover_xattr_data(inode, page);
-=======
 		err = f2fs_recover_xattr_data(inode, page);
->>>>>>> ba451d32
 		if (!err)
 			recovered++;
 		goto out;
