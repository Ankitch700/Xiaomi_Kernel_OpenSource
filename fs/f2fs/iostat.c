--- conflicted
+++ resolved
@@ -91,21 +91,9 @@
 	unsigned int cnt;
 	struct f2fs_iostat_latency iostat_lat[MAX_IO_TYPE][NR_PAGE_TYPE];
 	struct iostat_lat_info *io_lat = sbi->iostat_io_lat;
-<<<<<<< HEAD
-#if IS_ENABLED(CONFIG_MTK_F2FS_DEBUG)
-	unsigned long flags;
-#endif
-
-#if IS_ENABLED(CONFIG_MTK_F2FS_DEBUG)
+	unsigned long flags;
+
 	spin_lock_irqsave(&sbi->iostat_lat_lock, flags);
-#else
-	spin_lock_bh(&sbi->iostat_lat_lock);
-#endif
-=======
-	unsigned long flags;
-
-	spin_lock_irqsave(&sbi->iostat_lat_lock, flags);
->>>>>>> 8db214e1
 	for (idx = 0; idx < MAX_IO_TYPE; idx++) {
 		for (io = 0; io < NR_PAGE_TYPE; io++) {
 			cnt = io_lat->bio_cnt[idx][io];
@@ -119,15 +107,7 @@
 			io_lat->bio_cnt[idx][io] = 0;
 		}
 	}
-<<<<<<< HEAD
-#if IS_ENABLED(CONFIG_MTK_F2FS_DEBUG)
 	spin_unlock_irqrestore(&sbi->iostat_lat_lock, flags);
-#else
-	spin_unlock_bh(&sbi->iostat_lat_lock);
-#endif
-=======
-	spin_unlock_irqrestore(&sbi->iostat_lat_lock, flags);
->>>>>>> 8db214e1
 
 	trace_f2fs_iostat_latency(sbi, iostat_lat);
 }
@@ -136,35 +116,17 @@
 {
 	unsigned long long iostat_diff[NR_IO_TYPE];
 	int i;
-<<<<<<< HEAD
-#if IS_ENABLED(CONFIG_MTK_F2FS_DEBUG)
-	unsigned long flags;
-#endif
-=======
-	unsigned long flags;
->>>>>>> 8db214e1
+	unsigned long flags;
 
 	if (time_is_after_jiffies(sbi->iostat_next_period))
 		return;
 
 	/* Need double check under the lock */
-<<<<<<< HEAD
-#if IS_ENABLED(CONFIG_MTK_F2FS_DEBUG)
 	spin_lock_irqsave(&sbi->iostat_lock, flags);
 	if (time_is_after_jiffies(sbi->iostat_next_period)) {
 		spin_unlock_irqrestore(&sbi->iostat_lock, flags);
 		return;
 	}
-#else
-	spin_lock_bh(&sbi->iostat_lock);
-=======
-	spin_lock_irqsave(&sbi->iostat_lock, flags);
->>>>>>> 8db214e1
-	if (time_is_after_jiffies(sbi->iostat_next_period)) {
-		spin_unlock_irqrestore(&sbi->iostat_lock, flags);
-		return;
-	}
-#endif
 	sbi->iostat_next_period = jiffies +
 				msecs_to_jiffies(sbi->iostat_period_ms);
 
@@ -173,15 +135,7 @@
 				sbi->prev_rw_iostat[i];
 		sbi->prev_rw_iostat[i] = sbi->rw_iostat[i];
 	}
-<<<<<<< HEAD
-#if IS_ENABLED(CONFIG_MTK_F2FS_DEBUG)
 	spin_unlock_irqrestore(&sbi->iostat_lock, flags);
-#else
-	spin_unlock_bh(&sbi->iostat_lock);
-#endif
-=======
-	spin_unlock_irqrestore(&sbi->iostat_lock, flags);
->>>>>>> 8db214e1
 
 	trace_f2fs_iostat(sbi, iostat_diff);
 
@@ -193,65 +147,27 @@
 	struct iostat_lat_info *io_lat = sbi->iostat_io_lat;
 	int i;
 
-<<<<<<< HEAD
-#if IS_ENABLED(CONFIG_MTK_F2FS_DEBUG)
 	spin_lock_irq(&sbi->iostat_lock);
-#else
-	spin_lock_bh(&sbi->iostat_lock);
-#endif
-=======
-	spin_lock_irq(&sbi->iostat_lock);
->>>>>>> 8db214e1
 	for (i = 0; i < NR_IO_TYPE; i++) {
 		sbi->rw_iostat[i] = 0;
 		sbi->prev_rw_iostat[i] = 0;
 	}
-<<<<<<< HEAD
-#if IS_ENABLED(CONFIG_MTK_F2FS_DEBUG)
 	spin_unlock_irq(&sbi->iostat_lock);
 
 	spin_lock_irq(&sbi->iostat_lat_lock);
 	memset(io_lat, 0, sizeof(struct iostat_lat_info));
 	spin_unlock_irq(&sbi->iostat_lat_lock);
-#else
-	spin_unlock_bh(&sbi->iostat_lock);
-=======
-	spin_unlock_irq(&sbi->iostat_lock);
->>>>>>> 8db214e1
-
-	spin_lock_irq(&sbi->iostat_lat_lock);
-	memset(io_lat, 0, sizeof(struct iostat_lat_info));
-<<<<<<< HEAD
-	spin_unlock_bh(&sbi->iostat_lat_lock);
-#endif
-=======
-	spin_unlock_irq(&sbi->iostat_lat_lock);
->>>>>>> 8db214e1
 }
 
 void f2fs_update_iostat(struct f2fs_sb_info *sbi,
 			enum iostat_type type, unsigned long long io_bytes)
 {
-<<<<<<< HEAD
-#if IS_ENABLED(CONFIG_MTK_F2FS_DEBUG)
-	unsigned long flags;
-#endif
-=======
-	unsigned long flags;
->>>>>>> 8db214e1
+	unsigned long flags;
 
 	if (!sbi->iostat_enable)
 		return;
 
-<<<<<<< HEAD
-#if IS_ENABLED(CONFIG_MTK_F2FS_DEBUG)
 	spin_lock_irqsave(&sbi->iostat_lock, flags);
-#else
-	spin_lock_bh(&sbi->iostat_lock);
-#endif
-=======
-	spin_lock_irqsave(&sbi->iostat_lock, flags);
->>>>>>> 8db214e1
 	sbi->rw_iostat[type] += io_bytes;
 
 	if (type == APP_BUFFERED_IO || type == APP_DIRECT_IO)
@@ -260,15 +176,7 @@
 	if (type == APP_BUFFERED_READ_IO || type == APP_DIRECT_READ_IO)
 		sbi->rw_iostat[APP_READ_IO] += io_bytes;
 
-<<<<<<< HEAD
-#if IS_ENABLED(CONFIG_MTK_F2FS_DEBUG)
 	spin_unlock_irqrestore(&sbi->iostat_lock, flags);
-#else
-	spin_unlock_bh(&sbi->iostat_lock);
-#endif
-=======
-	spin_unlock_irqrestore(&sbi->iostat_lock, flags);
->>>>>>> 8db214e1
 
 	f2fs_record_iostat(sbi);
 }
@@ -281,13 +189,7 @@
 	struct f2fs_sb_info *sbi = iostat_ctx->sbi;
 	struct iostat_lat_info *io_lat = sbi->iostat_io_lat;
 	int idx;
-<<<<<<< HEAD
-#if IS_ENABLED(CONFIG_MTK_F2FS_DEBUG)
-	unsigned long flags;
-#endif
-=======
-	unsigned long flags;
->>>>>>> 8db214e1
+	unsigned long flags;
 
 	if (!sbi->iostat_enable)
 		return;
@@ -305,28 +207,12 @@
 			idx = WRITE_ASYNC_IO;
 	}
 
-<<<<<<< HEAD
-#if IS_ENABLED(CONFIG_MTK_F2FS_DEBUG)
 	spin_lock_irqsave(&sbi->iostat_lat_lock, flags);
-#else
-	spin_lock_bh(&sbi->iostat_lat_lock);
-#endif
-=======
-	spin_lock_irqsave(&sbi->iostat_lat_lock, flags);
->>>>>>> 8db214e1
 	io_lat->sum_lat[idx][iotype] += ts_diff;
 	io_lat->bio_cnt[idx][iotype]++;
 	if (ts_diff > io_lat->peak_lat[idx][iotype])
 		io_lat->peak_lat[idx][iotype] = ts_diff;
-<<<<<<< HEAD
-#if IS_ENABLED(CONFIG_MTK_F2FS_DEBUG)
 	spin_unlock_irqrestore(&sbi->iostat_lat_lock, flags);
-#else
-	spin_unlock_bh(&sbi->iostat_lat_lock);
-#endif
-=======
-	spin_unlock_irqrestore(&sbi->iostat_lat_lock, flags);
->>>>>>> 8db214e1
 }
 
 void iostat_update_and_unbind_ctx(struct bio *bio, int rw)
