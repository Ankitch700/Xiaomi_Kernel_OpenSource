// SPDX-License-Identifier: GPL-2.0
/*
 * fs/f2fs/namei.c
 *
 * Copyright (c) 2012 Samsung Electronics Co., Ltd.
 *             http://www.samsung.com/
 */
#include <linux/fs.h>
#include <linux/f2fs_fs.h>
#include <linux/pagemap.h>
#include <linux/sched.h>
#include <linux/ctype.h>
#include <linux/random.h>
#include <linux/dcache.h>
#include <linux/namei.h>
#include <linux/quotaops.h>

#include "f2fs.h"
#include "node.h"
#include "segment.h"
#include "xattr.h"
#include "acl.h"
#include <trace/events/f2fs.h>

static struct inode *f2fs_new_inode(struct inode *dir, umode_t mode)
{
	struct f2fs_sb_info *sbi = F2FS_I_SB(dir);
	nid_t ino;
	struct inode *inode;
	bool nid_free = false;
	int xattr_size = 0;
	int err;

	inode = new_inode(dir->i_sb);
	if (!inode)
		return ERR_PTR(-ENOMEM);

	f2fs_lock_op(sbi);
	if (!f2fs_alloc_nid(sbi, &ino)) {
		f2fs_unlock_op(sbi);
		err = -ENOSPC;
		goto fail;
	}
	f2fs_unlock_op(sbi);

	nid_free = true;

	inode_init_owner(inode, dir, mode);

	inode->i_ino = ino;
	inode->i_blocks = 0;
	inode->i_mtime = inode->i_atime = inode->i_ctime =
			F2FS_I(inode)->i_crtime = current_time(inode);
	inode->i_generation = prandom_u32();

	if (S_ISDIR(inode->i_mode))
		F2FS_I(inode)->i_current_depth = 1;

	err = insert_inode_locked(inode);
	if (err) {
		err = -EINVAL;
		goto fail;
	}

	if (f2fs_sb_has_project_quota(sbi) &&
		(F2FS_I(dir)->i_flags & F2FS_PROJINHERIT_FL))
		F2FS_I(inode)->i_projid = F2FS_I(dir)->i_projid;
	else
		F2FS_I(inode)->i_projid = make_kprojid(&init_user_ns,
							F2FS_DEF_PROJID);

	err = dquot_initialize(inode);
	if (err)
		goto fail_drop;

	set_inode_flag(inode, FI_NEW_INODE);

	/* If the directory encrypted, then we should encrypt the inode. */
<<<<<<< HEAD
	if ((f2fs_encrypted_inode(dir) || DUMMY_ENCRYPTION_ENABLED(sbi)) &&
=======
	if ((IS_ENCRYPTED(dir) || DUMMY_ENCRYPTION_ENABLED(sbi)) &&
>>>>>>> 234de928
				f2fs_may_encrypt(inode))
		f2fs_set_encrypted_inode(inode);

	if (f2fs_sb_has_extra_attr(sbi)) {
		set_inode_flag(inode, FI_EXTRA_ATTR);
		F2FS_I(inode)->i_extra_isize = F2FS_TOTAL_EXTRA_ATTR_SIZE;
	}

	if (test_opt(sbi, INLINE_XATTR))
		set_inode_flag(inode, FI_INLINE_XATTR);

	if (test_opt(sbi, INLINE_DATA) && f2fs_may_inline_data(inode))
		set_inode_flag(inode, FI_INLINE_DATA);
	if (f2fs_may_inline_dentry(inode))
		set_inode_flag(inode, FI_INLINE_DENTRY);

	if (f2fs_sb_has_flexible_inline_xattr(sbi)) {
		f2fs_bug_on(sbi, !f2fs_has_extra_attr(inode));
		if (f2fs_has_inline_xattr(inode))
			xattr_size = F2FS_OPTION(sbi).inline_xattr_size;
		/* Otherwise, will be 0 */
	} else if (f2fs_has_inline_xattr(inode) ||
				f2fs_has_inline_dentry(inode)) {
		xattr_size = DEFAULT_INLINE_XATTR_ADDRS;
	}
	F2FS_I(inode)->i_inline_xattr_size = xattr_size;

	f2fs_init_extent_tree(inode, NULL);

	stat_inc_inline_xattr(inode);
	stat_inc_inline_inode(inode);
	stat_inc_inline_dir(inode);

	F2FS_I(inode)->i_flags =
		f2fs_mask_flags(mode, F2FS_I(dir)->i_flags & F2FS_FL_INHERITED);

	if (S_ISDIR(inode->i_mode))
		F2FS_I(inode)->i_flags |= F2FS_INDEX_FL;

	if (F2FS_I(inode)->i_flags & F2FS_PROJINHERIT_FL)
		set_inode_flag(inode, FI_PROJ_INHERIT);

	f2fs_set_inode_flags(inode);

	trace_f2fs_new_inode(inode, 0);
	return inode;

fail:
	trace_f2fs_new_inode(inode, err);
	make_bad_inode(inode);
	if (nid_free)
		set_inode_flag(inode, FI_FREE_NID);
	iput(inode);
	return ERR_PTR(err);
fail_drop:
	trace_f2fs_new_inode(inode, err);
	dquot_drop(inode);
	inode->i_flags |= S_NOQUOTA;
	if (nid_free)
		set_inode_flag(inode, FI_FREE_NID);
	clear_nlink(inode);
	unlock_new_inode(inode);
	iput(inode);
	return ERR_PTR(err);
}

<<<<<<< HEAD
static int is_extension_exist(const unsigned char *s, const char *sub)
=======
static inline int is_extension_exist(const unsigned char *s, const char *sub)
>>>>>>> 234de928
{
	size_t slen = strlen(s);
	size_t sublen = strlen(sub);
	int i;

	/*
	 * filename format of multimedia file should be defined as:
	 * "filename + '.' + extension + (optional: '.' + temp extension)".
	 */
	if (slen < sublen + 2)
		return 0;

	for (i = 1; i < slen - sublen; i++) {
		if (s[i] != '.')
			continue;
		if (!strncasecmp(s + i + 1, sub, sublen))
			return 1;
	}

	return 0;
}

/*
 * Set multimedia files as cold files for hot/cold data separation
 */
static inline void set_file_temperature(struct f2fs_sb_info *sbi, struct inode *inode,
		const unsigned char *name)
{
	__u8 (*extlist)[F2FS_EXTENSION_LEN] = sbi->raw_super->extension_list;
	int i, cold_count, hot_count;

	down_read(&sbi->sb_lock);

	cold_count = le32_to_cpu(sbi->raw_super->extension_count);
	hot_count = sbi->raw_super->hot_ext_count;

	for (i = 0; i < cold_count + hot_count; i++) {
		if (is_extension_exist(name, extlist[i]))
			break;
	}

	up_read(&sbi->sb_lock);

	if (i == cold_count + hot_count)
		return;

	if (i < cold_count)
		file_set_cold(inode);
	else
		file_set_hot(inode);
}

int f2fs_update_extension_list(struct f2fs_sb_info *sbi, const char *name,
							bool hot, bool set)
{
	__u8 (*extlist)[F2FS_EXTENSION_LEN] = sbi->raw_super->extension_list;
	int cold_count = le32_to_cpu(sbi->raw_super->extension_count);
	int hot_count = sbi->raw_super->hot_ext_count;
	int total_count = cold_count + hot_count;
	int start, count;
	int i;

	if (set) {
		if (total_count == F2FS_MAX_EXTENSION)
			return -EINVAL;
	} else {
		if (!hot && !cold_count)
			return -EINVAL;
		if (hot && !hot_count)
			return -EINVAL;
	}

	if (hot) {
		start = cold_count;
		count = total_count;
	} else {
		start = 0;
		count = cold_count;
	}

	for (i = start; i < count; i++) {
		if (strcmp(name, extlist[i]))
			continue;

		if (set)
			return -EINVAL;

		memcpy(extlist[i], extlist[i + 1],
				F2FS_EXTENSION_LEN * (total_count - i - 1));
		memset(extlist[total_count - 1], 0, F2FS_EXTENSION_LEN);
		if (hot)
			sbi->raw_super->hot_ext_count = hot_count - 1;
		else
			sbi->raw_super->extension_count =
						cpu_to_le32(cold_count - 1);
		return 0;
	}

	if (!set)
		return -EINVAL;

	if (hot) {
		memcpy(extlist[count], name, strlen(name));
		sbi->raw_super->hot_ext_count = hot_count + 1;
	} else {
		char buf[F2FS_MAX_EXTENSION][F2FS_EXTENSION_LEN];

		memcpy(buf, &extlist[cold_count],
				F2FS_EXTENSION_LEN * hot_count);
		memset(extlist[cold_count], 0, F2FS_EXTENSION_LEN);
		memcpy(extlist[cold_count], name, strlen(name));
		memcpy(&extlist[cold_count + 1], buf,
				F2FS_EXTENSION_LEN * hot_count);
		sbi->raw_super->extension_count = cpu_to_le32(cold_count + 1);
	}
	return 0;
}

static int f2fs_create(struct inode *dir, struct dentry *dentry, umode_t mode,
						bool excl)
{
	struct f2fs_sb_info *sbi = F2FS_I_SB(dir);
	struct inode *inode;
	nid_t ino = 0;
	int err;

	if (unlikely(f2fs_cp_error(sbi)))
		return -EIO;
<<<<<<< HEAD
	err = f2fs_is_checkpoint_ready(sbi);
	if (err)
		return err;
=======
	if (!f2fs_is_checkpoint_ready(sbi))
		return -ENOSPC;
>>>>>>> 234de928

	err = dquot_initialize(dir);
	if (err)
		return err;

	inode = f2fs_new_inode(dir, mode);
	if (IS_ERR(inode))
		return PTR_ERR(inode);

	if (!test_opt(sbi, DISABLE_EXT_IDENTIFY))
		set_file_temperature(sbi, inode, dentry->d_name.name);

	inode->i_op = &f2fs_file_inode_operations;
	inode->i_fop = &f2fs_file_operations;
	inode->i_mapping->a_ops = &f2fs_dblock_aops;
	ino = inode->i_ino;

	f2fs_lock_op(sbi);
	err = f2fs_add_link(dentry, inode);
	if (err)
		goto out;
	f2fs_unlock_op(sbi);

	f2fs_alloc_nid_done(sbi, ino);

	d_instantiate_new(dentry, inode);

	if (IS_DIRSYNC(dir))
		f2fs_sync_fs(sbi->sb, 1);

	f2fs_balance_fs(sbi, true);
	return 0;
out:
	f2fs_handle_failed_inode(inode);
	return err;
}

static int f2fs_link(struct dentry *old_dentry, struct inode *dir,
		struct dentry *dentry)
{
	struct inode *inode = d_inode(old_dentry);
	struct f2fs_sb_info *sbi = F2FS_I_SB(dir);
	int err;

	if (unlikely(f2fs_cp_error(sbi)))
		return -EIO;
<<<<<<< HEAD
	err = f2fs_is_checkpoint_ready(sbi);
	if (err)
		return err;
=======
	if (!f2fs_is_checkpoint_ready(sbi))
		return -ENOSPC;
>>>>>>> 234de928

	err = fscrypt_prepare_link(old_dentry, dir, dentry);
	if (err)
		return err;

	if (is_inode_flag_set(dir, FI_PROJ_INHERIT) &&
			(!projid_eq(F2FS_I(dir)->i_projid,
			F2FS_I(old_dentry->d_inode)->i_projid)))
		return -EXDEV;

	err = dquot_initialize(dir);
	if (err)
		return err;

	f2fs_balance_fs(sbi, true);

	inode->i_ctime = current_time(inode);
	ihold(inode);

	set_inode_flag(inode, FI_INC_LINK);
	f2fs_lock_op(sbi);
	err = f2fs_add_link(dentry, inode);
	if (err)
		goto out;
	f2fs_unlock_op(sbi);

	d_instantiate(dentry, inode);

	if (IS_DIRSYNC(dir))
		f2fs_sync_fs(sbi->sb, 1);
	return 0;
out:
	clear_inode_flag(inode, FI_INC_LINK);
	iput(inode);
	f2fs_unlock_op(sbi);
	return err;
}

struct dentry *f2fs_get_parent(struct dentry *child)
{
	struct qstr dotdot = QSTR_INIT("..", 2);
	struct page *page;
	unsigned long ino = f2fs_inode_by_name(d_inode(child), &dotdot, &page);
	if (!ino) {
		if (IS_ERR(page))
			return ERR_CAST(page);
		return ERR_PTR(-ENOENT);
	}
	return d_obtain_alias(f2fs_iget(child->d_sb, ino));
}

static int __recover_dot_dentries(struct inode *dir, nid_t pino)
{
	struct f2fs_sb_info *sbi = F2FS_I_SB(dir);
	struct qstr dot = QSTR_INIT(".", 1);
	struct qstr dotdot = QSTR_INIT("..", 2);
	struct f2fs_dir_entry *de;
	struct page *page;
	int err = 0;

	if (f2fs_readonly(sbi->sb)) {
		f2fs_info(sbi, "skip recovering inline_dots inode (ino:%lu, pino:%u) in readonly mountpoint",
			  dir->i_ino, pino);
		return 0;
	}

	err = dquot_initialize(dir);
	if (err)
		return err;

	f2fs_balance_fs(sbi, true);

	f2fs_lock_op(sbi);

	de = f2fs_find_entry(dir, &dot, &page);
	if (de) {
		f2fs_put_page(page, 0);
	} else if (IS_ERR(page)) {
		err = PTR_ERR(page);
		goto out;
	} else {
		err = f2fs_do_add_link(dir, &dot, NULL, dir->i_ino, S_IFDIR);
		if (err)
			goto out;
	}

	de = f2fs_find_entry(dir, &dotdot, &page);
	if (de)
		f2fs_put_page(page, 0);
	else if (IS_ERR(page))
		err = PTR_ERR(page);
	else
		err = f2fs_do_add_link(dir, &dotdot, NULL, pino, S_IFDIR);
out:
	if (!err)
		clear_inode_flag(dir, FI_INLINE_DOTS);

	f2fs_unlock_op(sbi);
	return err;
}

static struct dentry *f2fs_lookup(struct inode *dir, struct dentry *dentry,
		unsigned int flags)
{
	struct inode *inode = NULL;
	struct f2fs_dir_entry *de;
	struct page *page;
	struct dentry *new;
	nid_t ino = -1;
	int err = 0;
	unsigned int root_ino = F2FS_ROOT_INO(F2FS_I_SB(dir));
	struct fscrypt_name fname;

	trace_f2fs_lookup_start(dir, dentry, flags);

<<<<<<< HEAD
	err = fscrypt_prepare_lookup(dir, dentry, flags);
	if (err)
		goto out;

	if (dentry->d_name.len > F2FS_NAME_LEN) {
		err = -ENAMETOOLONG;
		goto out;
	}
=======
	if (dentry->d_name.len > F2FS_NAME_LEN) {
		err = -ENAMETOOLONG;
		goto out;
	}

	err = fscrypt_prepare_lookup(dir, dentry, &fname);
	if (err == -ENOENT)
		goto out_splice;
	if (err)
		goto out;
	de = __f2fs_find_entry(dir, &fname, &page);
	fscrypt_free_filename(&fname);
>>>>>>> 234de928

	if (!de) {
		if (IS_ERR(page)) {
			err = PTR_ERR(page);
			goto out;
		}
		goto out_splice;
	}

	ino = le32_to_cpu(de->ino);
	f2fs_put_page(page, 0);

	inode = f2fs_iget(dir->i_sb, ino);
	if (IS_ERR(inode)) {
		err = PTR_ERR(inode);
		goto out;
	}

	if ((dir->i_ino == root_ino) && f2fs_has_inline_dots(dir)) {
		err = __recover_dot_dentries(dir, root_ino);
		if (err)
			goto out_iput;
	}

	if (f2fs_has_inline_dots(inode)) {
		err = __recover_dot_dentries(inode, dir->i_ino);
		if (err)
			goto out_iput;
	}
	if (IS_ENCRYPTED(dir) &&
	    (S_ISDIR(inode->i_mode) || S_ISLNK(inode->i_mode)) &&
	    !fscrypt_has_permitted_context(dir, inode)) {
		f2fs_warn(F2FS_I_SB(inode), "Inconsistent encryption contexts: %lu/%lu",
			  dir->i_ino, inode->i_ino);
		err = -EPERM;
		goto out_iput;
	}
out_splice:
<<<<<<< HEAD
	new = d_splice_alias(inode, dentry);
	if (IS_ERR(new))
		err = PTR_ERR(new);
=======
#ifdef CONFIG_UNICODE
	if (!inode && IS_CASEFOLDED(dir)) {
		/* Eventually we want to call d_add_ci(dentry, NULL)
		 * for negative dentries in the encoding case as
		 * well.  For now, prevent the negative dentry
		 * from being cached.
		 */
		trace_f2fs_lookup_end(dir, dentry, ino, err);
		return NULL;
	}
#endif
	new = d_splice_alias(inode, dentry);
	err = PTR_ERR_OR_ZERO(new);
>>>>>>> 234de928
	trace_f2fs_lookup_end(dir, dentry, ino, err);
	return new;
out_iput:
	iput(inode);
out:
	trace_f2fs_lookup_end(dir, dentry, ino, err);
	return ERR_PTR(err);
}

static int f2fs_unlink(struct inode *dir, struct dentry *dentry)
{
	struct f2fs_sb_info *sbi = F2FS_I_SB(dir);
	struct inode *inode = d_inode(dentry);
	struct f2fs_dir_entry *de;
	struct page *page;
	int err = -ENOENT;

	trace_f2fs_unlink_enter(dir, dentry);

	if (unlikely(f2fs_cp_error(sbi)))
		return -EIO;

	err = dquot_initialize(dir);
	if (err)
		return err;
	err = dquot_initialize(inode);
	if (err)
		return err;

	de = f2fs_find_entry(dir, &dentry->d_name, &page);
	if (!de) {
		if (IS_ERR(page))
			err = PTR_ERR(page);
		goto fail;
	}

	f2fs_balance_fs(sbi, true);

	f2fs_lock_op(sbi);
	err = f2fs_acquire_orphan_inode(sbi);
	if (err) {
		f2fs_unlock_op(sbi);
		f2fs_put_page(page, 0);
		goto fail;
	}
	f2fs_delete_entry(de, page, dir, inode);
#ifdef CONFIG_UNICODE
	/* VFS negative dentries are incompatible with Encoding and
	 * Case-insensitiveness. Eventually we'll want avoid
	 * invalidating the dentries here, alongside with returning the
	 * negative dentries at f2fs_lookup(), when it is  better
	 * supported by the VFS for the CI case.
	 */
	if (IS_CASEFOLDED(dir))
		d_invalidate(dentry);
#endif
	f2fs_unlock_op(sbi);

	if (IS_DIRSYNC(dir))
		f2fs_sync_fs(sbi->sb, 1);
fail:
	trace_f2fs_unlink_exit(inode, err);
	return err;
}

static const char *f2fs_get_link(struct dentry *dentry,
				 struct inode *inode,
				 struct delayed_call *done)
{
	const char *link = page_get_link(dentry, inode, done);
	if (!IS_ERR(link) && !*link) {
		/* this is broken symlink case */
		do_delayed_call(done);
		clear_delayed_call(done);
		link = ERR_PTR(-ENOENT);
	}
	return link;
}

static int f2fs_symlink(struct inode *dir, struct dentry *dentry,
					const char *symname)
{
	struct f2fs_sb_info *sbi = F2FS_I_SB(dir);
	struct inode *inode;
	size_t len = strlen(symname);
	struct fscrypt_str disk_link;
	int err;

	if (unlikely(f2fs_cp_error(sbi)))
		return -EIO;
<<<<<<< HEAD
	err = f2fs_is_checkpoint_ready(sbi);
	if (err)
		return err;
=======
	if (!f2fs_is_checkpoint_ready(sbi))
		return -ENOSPC;
>>>>>>> 234de928

	err = fscrypt_prepare_symlink(dir, symname, len, dir->i_sb->s_blocksize,
				      &disk_link);
	if (err)
		return err;

	err = dquot_initialize(dir);
	if (err)
		return err;

	inode = f2fs_new_inode(dir, S_IFLNK | S_IRWXUGO);
	if (IS_ERR(inode))
		return PTR_ERR(inode);

	if (IS_ENCRYPTED(inode))
		inode->i_op = &f2fs_encrypted_symlink_inode_operations;
	else
		inode->i_op = &f2fs_symlink_inode_operations;
	inode_nohighmem(inode);
	inode->i_mapping->a_ops = &f2fs_dblock_aops;

	f2fs_lock_op(sbi);
	err = f2fs_add_link(dentry, inode);
	if (err)
		goto out_f2fs_handle_failed_inode;
	f2fs_unlock_op(sbi);
	f2fs_alloc_nid_done(sbi, inode->i_ino);

	err = fscrypt_encrypt_symlink(inode, symname, len, &disk_link);
	if (err)
		goto err_out;

	err = page_symlink(inode, disk_link.name, disk_link.len);

err_out:
	d_instantiate_new(dentry, inode);

	/*
	 * Let's flush symlink data in order to avoid broken symlink as much as
	 * possible. Nevertheless, fsyncing is the best way, but there is no
	 * way to get a file descriptor in order to flush that.
	 *
	 * Note that, it needs to do dir->fsync to make this recoverable.
	 * If the symlink path is stored into inline_data, there is no
	 * performance regression.
	 */
	if (!err) {
		filemap_write_and_wait_range(inode->i_mapping, 0,
							disk_link.len - 1);

		if (IS_DIRSYNC(dir))
			f2fs_sync_fs(sbi->sb, 1);
	} else {
		f2fs_unlink(dir, dentry);
	}

	f2fs_balance_fs(sbi, true);
	goto out_free_encrypted_link;

out_f2fs_handle_failed_inode:
	f2fs_handle_failed_inode(inode);
out_free_encrypted_link:
	if (disk_link.name != (unsigned char *)symname)
		kvfree(disk_link.name);
	return err;
}

static int f2fs_mkdir(struct inode *dir, struct dentry *dentry, umode_t mode)
{
	struct f2fs_sb_info *sbi = F2FS_I_SB(dir);
	struct inode *inode;
	int err;

	if (unlikely(f2fs_cp_error(sbi)))
		return -EIO;

	err = dquot_initialize(dir);
	if (err)
		return err;

	inode = f2fs_new_inode(dir, S_IFDIR | mode);
	if (IS_ERR(inode))
		return PTR_ERR(inode);

	inode->i_op = &f2fs_dir_inode_operations;
	inode->i_fop = &f2fs_dir_operations;
	inode->i_mapping->a_ops = &f2fs_dblock_aops;
	inode_nohighmem(inode);

	set_inode_flag(inode, FI_INC_LINK);
	f2fs_lock_op(sbi);
	err = f2fs_add_link(dentry, inode);
	if (err)
		goto out_fail;
	f2fs_unlock_op(sbi);

	f2fs_alloc_nid_done(sbi, inode->i_ino);

	d_instantiate_new(dentry, inode);

	if (IS_DIRSYNC(dir))
		f2fs_sync_fs(sbi->sb, 1);

	f2fs_balance_fs(sbi, true);
	return 0;

out_fail:
	clear_inode_flag(inode, FI_INC_LINK);
	f2fs_handle_failed_inode(inode);
	return err;
}

static int f2fs_rmdir(struct inode *dir, struct dentry *dentry)
{
	struct inode *inode = d_inode(dentry);
	if (f2fs_empty_dir(inode))
		return f2fs_unlink(dir, dentry);
	return -ENOTEMPTY;
}

static int f2fs_mknod(struct inode *dir, struct dentry *dentry,
				umode_t mode, dev_t rdev)
{
	struct f2fs_sb_info *sbi = F2FS_I_SB(dir);
	struct inode *inode;
	int err = 0;

	if (unlikely(f2fs_cp_error(sbi)))
		return -EIO;
<<<<<<< HEAD
	err = f2fs_is_checkpoint_ready(sbi);
	if (err)
		return err;
=======
	if (!f2fs_is_checkpoint_ready(sbi))
		return -ENOSPC;
>>>>>>> 234de928

	err = dquot_initialize(dir);
	if (err)
		return err;

	inode = f2fs_new_inode(dir, mode);
	if (IS_ERR(inode))
		return PTR_ERR(inode);

	init_special_inode(inode, inode->i_mode, rdev);
	inode->i_op = &f2fs_special_inode_operations;

	f2fs_lock_op(sbi);
	err = f2fs_add_link(dentry, inode);
	if (err)
		goto out;
	f2fs_unlock_op(sbi);

	f2fs_alloc_nid_done(sbi, inode->i_ino);

	d_instantiate_new(dentry, inode);

	if (IS_DIRSYNC(dir))
		f2fs_sync_fs(sbi->sb, 1);

	f2fs_balance_fs(sbi, true);
	return 0;
out:
	f2fs_handle_failed_inode(inode);
	return err;
}

static int __f2fs_tmpfile(struct inode *dir, struct dentry *dentry,
					umode_t mode, struct inode **whiteout)
{
	struct f2fs_sb_info *sbi = F2FS_I_SB(dir);
	struct inode *inode;
	int err;

	err = dquot_initialize(dir);
	if (err)
		return err;

	inode = f2fs_new_inode(dir, mode);
	if (IS_ERR(inode))
		return PTR_ERR(inode);

	if (whiteout) {
		init_special_inode(inode, inode->i_mode, WHITEOUT_DEV);
		inode->i_op = &f2fs_special_inode_operations;
	} else {
		inode->i_op = &f2fs_file_inode_operations;
		inode->i_fop = &f2fs_file_operations;
		inode->i_mapping->a_ops = &f2fs_dblock_aops;
	}

	f2fs_lock_op(sbi);
	err = f2fs_acquire_orphan_inode(sbi);
	if (err)
		goto out;

	err = f2fs_do_tmpfile(inode, dir);
	if (err)
		goto release_out;

	/*
	 * add this non-linked tmpfile to orphan list, in this way we could
	 * remove all unused data of tmpfile after abnormal power-off.
	 */
	f2fs_add_orphan_inode(inode);
	f2fs_alloc_nid_done(sbi, inode->i_ino);

	if (whiteout) {
		f2fs_i_links_write(inode, false);
		*whiteout = inode;
	} else {
		d_tmpfile(dentry, inode);
	}
	/* link_count was changed by d_tmpfile as well. */
	f2fs_unlock_op(sbi);
	unlock_new_inode(inode);

	f2fs_balance_fs(sbi, true);
	return 0;

release_out:
	f2fs_release_orphan_inode(sbi);
out:
	f2fs_handle_failed_inode(inode);
	return err;
}

static int f2fs_tmpfile(struct inode *dir, struct dentry *dentry, umode_t mode)
{
	struct f2fs_sb_info *sbi = F2FS_I_SB(dir);

	if (unlikely(f2fs_cp_error(sbi)))
		return -EIO;
<<<<<<< HEAD

	if (f2fs_encrypted_inode(dir) || DUMMY_ENCRYPTION_ENABLED(sbi)) {
=======
	if (!f2fs_is_checkpoint_ready(sbi))
		return -ENOSPC;

	if (IS_ENCRYPTED(dir) || DUMMY_ENCRYPTION_ENABLED(sbi)) {
>>>>>>> 234de928
		int err = fscrypt_get_encryption_info(dir);
		if (err)
			return err;
	}

	return __f2fs_tmpfile(dir, dentry, mode, NULL);
}

static int f2fs_create_whiteout(struct inode *dir, struct inode **whiteout)
{
	if (unlikely(f2fs_cp_error(F2FS_I_SB(dir))))
		return -EIO;

	return __f2fs_tmpfile(dir, NULL, S_IFCHR | WHITEOUT_MODE, whiteout);
}

static int f2fs_rename(struct inode *old_dir, struct dentry *old_dentry,
			struct inode *new_dir, struct dentry *new_dentry,
			unsigned int flags)
{
	struct f2fs_sb_info *sbi = F2FS_I_SB(old_dir);
	struct inode *old_inode = d_inode(old_dentry);
	struct inode *new_inode = d_inode(new_dentry);
	struct inode *whiteout = NULL;
	struct page *old_dir_page;
	struct page *old_page, *new_page = NULL;
	struct f2fs_dir_entry *old_dir_entry = NULL;
	struct f2fs_dir_entry *old_entry;
	struct f2fs_dir_entry *new_entry;
	bool is_old_inline = f2fs_has_inline_dentry(old_dir);
	int err;

	if (unlikely(f2fs_cp_error(sbi)))
		return -EIO;
<<<<<<< HEAD
	err = f2fs_is_checkpoint_ready(sbi);
	if (err)
		return err;
=======
	if (!f2fs_is_checkpoint_ready(sbi))
		return -ENOSPC;
>>>>>>> 234de928

	if (is_inode_flag_set(new_dir, FI_PROJ_INHERIT) &&
			(!projid_eq(F2FS_I(new_dir)->i_projid,
			F2FS_I(old_dentry->d_inode)->i_projid)))
		return -EXDEV;

	err = dquot_initialize(old_dir);
	if (err)
		goto out;

	err = dquot_initialize(new_dir);
	if (err)
		goto out;

	if (new_inode) {
		err = dquot_initialize(new_inode);
		if (err)
			goto out;
	}

	err = -ENOENT;
	old_entry = f2fs_find_entry(old_dir, &old_dentry->d_name, &old_page);
	if (!old_entry) {
		if (IS_ERR(old_page))
			err = PTR_ERR(old_page);
		goto out;
	}

	if (S_ISDIR(old_inode->i_mode)) {
		old_dir_entry = f2fs_parent_dir(old_inode, &old_dir_page);
		if (!old_dir_entry) {
			if (IS_ERR(old_dir_page))
				err = PTR_ERR(old_dir_page);
			goto out_old;
		}
	}

	if (flags & RENAME_WHITEOUT) {
		err = f2fs_create_whiteout(old_dir, &whiteout);
		if (err)
			goto out_dir;
	}

	if (new_inode) {

		err = -ENOTEMPTY;
		if (old_dir_entry && !f2fs_empty_dir(new_inode))
			goto out_whiteout;

		err = -ENOENT;
		new_entry = f2fs_find_entry(new_dir, &new_dentry->d_name,
						&new_page);
		if (!new_entry) {
			if (IS_ERR(new_page))
				err = PTR_ERR(new_page);
			goto out_whiteout;
		}

		f2fs_balance_fs(sbi, true);

		f2fs_lock_op(sbi);

		err = f2fs_acquire_orphan_inode(sbi);
		if (err)
			goto put_out_dir;

		f2fs_set_link(new_dir, new_entry, new_page, old_inode);

		new_inode->i_ctime = current_time(new_inode);
		down_write(&F2FS_I(new_inode)->i_sem);
		if (old_dir_entry)
			f2fs_i_links_write(new_inode, false);
		f2fs_i_links_write(new_inode, false);
		up_write(&F2FS_I(new_inode)->i_sem);

		if (!new_inode->i_nlink)
			f2fs_add_orphan_inode(new_inode);
		else
			f2fs_release_orphan_inode(sbi);
	} else {
		f2fs_balance_fs(sbi, true);

		f2fs_lock_op(sbi);

		err = f2fs_add_link(new_dentry, old_inode);
		if (err) {
			f2fs_unlock_op(sbi);
			goto out_whiteout;
		}

		if (old_dir_entry)
			f2fs_i_links_write(new_dir, true);

		/*
		 * old entry and new entry can locate in the same inline
		 * dentry in inode, when attaching new entry in inline dentry,
		 * it could force inline dentry conversion, after that,
		 * old_entry and old_page will point to wrong address, in
		 * order to avoid this, let's do the check and update here.
		 */
		if (is_old_inline && !f2fs_has_inline_dentry(old_dir)) {
			f2fs_put_page(old_page, 0);
			old_page = NULL;

			old_entry = f2fs_find_entry(old_dir,
						&old_dentry->d_name, &old_page);
			if (!old_entry) {
				err = -ENOENT;
				if (IS_ERR(old_page))
					err = PTR_ERR(old_page);
				f2fs_unlock_op(sbi);
				goto out_whiteout;
			}
		}
	}

	down_write(&F2FS_I(old_inode)->i_sem);
	if (!old_dir_entry || whiteout)
		file_lost_pino(old_inode);
	else
		F2FS_I(old_inode)->i_pino = new_dir->i_ino;
	up_write(&F2FS_I(old_inode)->i_sem);

	old_inode->i_ctime = current_time(old_inode);
	f2fs_mark_inode_dirty_sync(old_inode, false);

	f2fs_delete_entry(old_entry, old_page, old_dir, NULL);

	if (whiteout) {
		whiteout->i_state |= I_LINKABLE;
		set_inode_flag(whiteout, FI_INC_LINK);
		err = f2fs_add_link(old_dentry, whiteout);
		if (err)
			goto put_out_dir;
		whiteout->i_state &= ~I_LINKABLE;
		iput(whiteout);
	}

	if (old_dir_entry) {
		if (old_dir != new_dir && !whiteout)
			f2fs_set_link(old_inode, old_dir_entry,
						old_dir_page, new_dir);
		else
			f2fs_put_page(old_dir_page, 0);
		f2fs_i_links_write(old_dir, false);
	}
	if (F2FS_OPTION(sbi).fsync_mode == FSYNC_MODE_STRICT) {
		f2fs_add_ino_entry(sbi, new_dir->i_ino, TRANS_DIR_INO);
		if (S_ISDIR(old_inode->i_mode))
			f2fs_add_ino_entry(sbi, old_inode->i_ino,
							TRANS_DIR_INO);
	}

	f2fs_unlock_op(sbi);

	if (IS_DIRSYNC(old_dir) || IS_DIRSYNC(new_dir))
		f2fs_sync_fs(sbi->sb, 1);

	f2fs_update_time(sbi, REQ_TIME);
	return 0;

put_out_dir:
	f2fs_unlock_op(sbi);
	if (new_page)
		f2fs_put_page(new_page, 0);
out_whiteout:
	if (whiteout)
		iput(whiteout);
out_dir:
	if (old_dir_entry)
		f2fs_put_page(old_dir_page, 0);
out_old:
	f2fs_put_page(old_page, 0);
out:
	return err;
}

static int f2fs_cross_rename(struct inode *old_dir, struct dentry *old_dentry,
			     struct inode *new_dir, struct dentry *new_dentry)
{
	struct f2fs_sb_info *sbi = F2FS_I_SB(old_dir);
	struct inode *old_inode = d_inode(old_dentry);
	struct inode *new_inode = d_inode(new_dentry);
	struct page *old_dir_page, *new_dir_page;
	struct page *old_page, *new_page;
	struct f2fs_dir_entry *old_dir_entry = NULL, *new_dir_entry = NULL;
	struct f2fs_dir_entry *old_entry, *new_entry;
	int old_nlink = 0, new_nlink = 0;
	int err;

	if (unlikely(f2fs_cp_error(sbi)))
		return -EIO;
<<<<<<< HEAD
	err = f2fs_is_checkpoint_ready(sbi);
	if (err)
		return err;
=======
	if (!f2fs_is_checkpoint_ready(sbi))
		return -ENOSPC;
>>>>>>> 234de928

	if ((is_inode_flag_set(new_dir, FI_PROJ_INHERIT) &&
			!projid_eq(F2FS_I(new_dir)->i_projid,
			F2FS_I(old_dentry->d_inode)->i_projid)) ||
	    (is_inode_flag_set(new_dir, FI_PROJ_INHERIT) &&
			!projid_eq(F2FS_I(old_dir)->i_projid,
			F2FS_I(new_dentry->d_inode)->i_projid)))
		return -EXDEV;

	err = dquot_initialize(old_dir);
	if (err)
		goto out;

	err = dquot_initialize(new_dir);
	if (err)
		goto out;

	err = -ENOENT;
	old_entry = f2fs_find_entry(old_dir, &old_dentry->d_name, &old_page);
	if (!old_entry) {
		if (IS_ERR(old_page))
			err = PTR_ERR(old_page);
		goto out;
	}

	new_entry = f2fs_find_entry(new_dir, &new_dentry->d_name, &new_page);
	if (!new_entry) {
		if (IS_ERR(new_page))
			err = PTR_ERR(new_page);
		goto out_old;
	}

	/* prepare for updating ".." directory entry info later */
	if (old_dir != new_dir) {
		if (S_ISDIR(old_inode->i_mode)) {
			old_dir_entry = f2fs_parent_dir(old_inode,
							&old_dir_page);
			if (!old_dir_entry) {
				if (IS_ERR(old_dir_page))
					err = PTR_ERR(old_dir_page);
				goto out_new;
			}
		}

		if (S_ISDIR(new_inode->i_mode)) {
			new_dir_entry = f2fs_parent_dir(new_inode,
							&new_dir_page);
			if (!new_dir_entry) {
				if (IS_ERR(new_dir_page))
					err = PTR_ERR(new_dir_page);
				goto out_old_dir;
			}
		}
	}

	/*
	 * If cross rename between file and directory those are not
	 * in the same directory, we will inc nlink of file's parent
	 * later, so we should check upper boundary of its nlink.
	 */
	if ((!old_dir_entry || !new_dir_entry) &&
				old_dir_entry != new_dir_entry) {
		old_nlink = old_dir_entry ? -1 : 1;
		new_nlink = -old_nlink;
		err = -EMLINK;
		if ((old_nlink > 0 && old_dir->i_nlink >= F2FS_LINK_MAX) ||
			(new_nlink > 0 && new_dir->i_nlink >= F2FS_LINK_MAX))
			goto out_new_dir;
	}

	f2fs_balance_fs(sbi, true);

	f2fs_lock_op(sbi);

	/* update ".." directory entry info of old dentry */
	if (old_dir_entry)
		f2fs_set_link(old_inode, old_dir_entry, old_dir_page, new_dir);

	/* update ".." directory entry info of new dentry */
	if (new_dir_entry)
		f2fs_set_link(new_inode, new_dir_entry, new_dir_page, old_dir);

	/* update directory entry info of old dir inode */
	f2fs_set_link(old_dir, old_entry, old_page, new_inode);

	down_write(&F2FS_I(old_inode)->i_sem);
	file_lost_pino(old_inode);
	up_write(&F2FS_I(old_inode)->i_sem);

	old_dir->i_ctime = current_time(old_dir);
	if (old_nlink) {
		down_write(&F2FS_I(old_dir)->i_sem);
		f2fs_i_links_write(old_dir, old_nlink > 0);
		up_write(&F2FS_I(old_dir)->i_sem);
	}
	f2fs_mark_inode_dirty_sync(old_dir, false);

	/* update directory entry info of new dir inode */
	f2fs_set_link(new_dir, new_entry, new_page, old_inode);

	down_write(&F2FS_I(new_inode)->i_sem);
	file_lost_pino(new_inode);
	up_write(&F2FS_I(new_inode)->i_sem);

	new_dir->i_ctime = current_time(new_dir);
	if (new_nlink) {
		down_write(&F2FS_I(new_dir)->i_sem);
		f2fs_i_links_write(new_dir, new_nlink > 0);
		up_write(&F2FS_I(new_dir)->i_sem);
	}
	f2fs_mark_inode_dirty_sync(new_dir, false);

	if (F2FS_OPTION(sbi).fsync_mode == FSYNC_MODE_STRICT) {
		f2fs_add_ino_entry(sbi, old_dir->i_ino, TRANS_DIR_INO);
		f2fs_add_ino_entry(sbi, new_dir->i_ino, TRANS_DIR_INO);
	}

	f2fs_unlock_op(sbi);

	if (IS_DIRSYNC(old_dir) || IS_DIRSYNC(new_dir))
		f2fs_sync_fs(sbi->sb, 1);

	f2fs_update_time(sbi, REQ_TIME);
	return 0;
out_new_dir:
	if (new_dir_entry) {
		f2fs_put_page(new_dir_page, 0);
	}
out_old_dir:
	if (old_dir_entry) {
		f2fs_put_page(old_dir_page, 0);
	}
out_new:
	f2fs_put_page(new_page, 0);
out_old:
	f2fs_put_page(old_page, 0);
out:
	return err;
}

static int f2fs_rename2(struct inode *old_dir, struct dentry *old_dentry,
			struct inode *new_dir, struct dentry *new_dentry,
			unsigned int flags)
{
	int err;

	if (flags & ~(RENAME_NOREPLACE | RENAME_EXCHANGE | RENAME_WHITEOUT))
		return -EINVAL;

	err = fscrypt_prepare_rename(old_dir, old_dentry, new_dir, new_dentry,
				     flags);
	if (err)
		return err;

	if (flags & RENAME_EXCHANGE) {
		return f2fs_cross_rename(old_dir, old_dentry,
					 new_dir, new_dentry);
	}
	/*
	 * VFS has already handled the new dentry existence case,
	 * here, we just deal with "RENAME_NOREPLACE" as regular rename.
	 */
	return f2fs_rename(old_dir, old_dentry, new_dir, new_dentry, flags);
}

static const char *f2fs_encrypted_get_link(struct dentry *dentry,
					   struct inode *inode,
					   struct delayed_call *done)
{
	struct page *page;
	const char *target;

	if (!dentry)
		return ERR_PTR(-ECHILD);

	page = read_mapping_page(inode->i_mapping, 0, NULL);
	if (IS_ERR(page))
		return ERR_CAST(page);

	target = fscrypt_get_symlink(inode, page_address(page),
				     inode->i_sb->s_blocksize, done);
	put_page(page);
	return target;
}

const struct inode_operations f2fs_encrypted_symlink_inode_operations = {
	.get_link       = f2fs_encrypted_get_link,
	.getattr	= f2fs_getattr,
	.setattr	= f2fs_setattr,
#ifdef CONFIG_F2FS_FS_XATTR
	.listxattr	= f2fs_listxattr,
#endif
};

const struct inode_operations f2fs_dir_inode_operations = {
	.create		= f2fs_create,
	.lookup		= f2fs_lookup,
	.link		= f2fs_link,
	.unlink		= f2fs_unlink,
	.symlink	= f2fs_symlink,
	.mkdir		= f2fs_mkdir,
	.rmdir		= f2fs_rmdir,
	.mknod		= f2fs_mknod,
	.rename		= f2fs_rename2,
	.tmpfile	= f2fs_tmpfile,
	.getattr	= f2fs_getattr,
	.setattr	= f2fs_setattr,
	.get_acl	= f2fs_get_acl,
	.set_acl	= f2fs_set_acl,
#ifdef CONFIG_F2FS_FS_XATTR
	.listxattr	= f2fs_listxattr,
#endif
	.fiemap		= f2fs_fiemap,
};

const struct inode_operations f2fs_symlink_inode_operations = {
	.get_link       = f2fs_get_link,
	.getattr	= f2fs_getattr,
	.setattr	= f2fs_setattr,
#ifdef CONFIG_F2FS_FS_XATTR
	.listxattr	= f2fs_listxattr,
#endif
};

const struct inode_operations f2fs_special_inode_operations = {
	.getattr	= f2fs_getattr,
	.setattr        = f2fs_setattr,
	.get_acl	= f2fs_get_acl,
	.set_acl	= f2fs_set_acl,
#ifdef CONFIG_F2FS_FS_XATTR
	.listxattr	= f2fs_listxattr,
#endif
};<|MERGE_RESOLUTION|>--- conflicted
+++ resolved
@@ -76,11 +76,7 @@
 	set_inode_flag(inode, FI_NEW_INODE);
 
 	/* If the directory encrypted, then we should encrypt the inode. */
-<<<<<<< HEAD
-	if ((f2fs_encrypted_inode(dir) || DUMMY_ENCRYPTION_ENABLED(sbi)) &&
-=======
 	if ((IS_ENCRYPTED(dir) || DUMMY_ENCRYPTION_ENABLED(sbi)) &&
->>>>>>> 234de928
 				f2fs_may_encrypt(inode))
 		f2fs_set_encrypted_inode(inode);
 
@@ -147,11 +143,7 @@
 	return ERR_PTR(err);
 }
 
-<<<<<<< HEAD
-static int is_extension_exist(const unsigned char *s, const char *sub)
-=======
 static inline int is_extension_exist(const unsigned char *s, const char *sub)
->>>>>>> 234de928
 {
 	size_t slen = strlen(s);
 	size_t sublen = strlen(sub);
@@ -280,14 +272,8 @@
 
 	if (unlikely(f2fs_cp_error(sbi)))
 		return -EIO;
-<<<<<<< HEAD
-	err = f2fs_is_checkpoint_ready(sbi);
-	if (err)
-		return err;
-=======
 	if (!f2fs_is_checkpoint_ready(sbi))
 		return -ENOSPC;
->>>>>>> 234de928
 
 	err = dquot_initialize(dir);
 	if (err)
@@ -334,14 +320,8 @@
 
 	if (unlikely(f2fs_cp_error(sbi)))
 		return -EIO;
-<<<<<<< HEAD
-	err = f2fs_is_checkpoint_ready(sbi);
-	if (err)
-		return err;
-=======
 	if (!f2fs_is_checkpoint_ready(sbi))
 		return -ENOSPC;
->>>>>>> 234de928
 
 	err = fscrypt_prepare_link(old_dentry, dir, dentry);
 	if (err)
@@ -457,16 +437,6 @@
 
 	trace_f2fs_lookup_start(dir, dentry, flags);
 
-<<<<<<< HEAD
-	err = fscrypt_prepare_lookup(dir, dentry, flags);
-	if (err)
-		goto out;
-
-	if (dentry->d_name.len > F2FS_NAME_LEN) {
-		err = -ENAMETOOLONG;
-		goto out;
-	}
-=======
 	if (dentry->d_name.len > F2FS_NAME_LEN) {
 		err = -ENAMETOOLONG;
 		goto out;
@@ -479,7 +449,6 @@
 		goto out;
 	de = __f2fs_find_entry(dir, &fname, &page);
 	fscrypt_free_filename(&fname);
->>>>>>> 234de928
 
 	if (!de) {
 		if (IS_ERR(page)) {
@@ -518,11 +487,6 @@
 		goto out_iput;
 	}
 out_splice:
-<<<<<<< HEAD
-	new = d_splice_alias(inode, dentry);
-	if (IS_ERR(new))
-		err = PTR_ERR(new);
-=======
 #ifdef CONFIG_UNICODE
 	if (!inode && IS_CASEFOLDED(dir)) {
 		/* Eventually we want to call d_add_ci(dentry, NULL)
@@ -536,7 +500,6 @@
 #endif
 	new = d_splice_alias(inode, dentry);
 	err = PTR_ERR_OR_ZERO(new);
->>>>>>> 234de928
 	trace_f2fs_lookup_end(dir, dentry, ino, err);
 	return new;
 out_iput:
@@ -627,14 +590,8 @@
 
 	if (unlikely(f2fs_cp_error(sbi)))
 		return -EIO;
-<<<<<<< HEAD
-	err = f2fs_is_checkpoint_ready(sbi);
-	if (err)
-		return err;
-=======
 	if (!f2fs_is_checkpoint_ready(sbi))
 		return -ENOSPC;
->>>>>>> 234de928
 
 	err = fscrypt_prepare_symlink(dir, symname, len, dir->i_sb->s_blocksize,
 				      &disk_link);
@@ -764,14 +721,8 @@
 
 	if (unlikely(f2fs_cp_error(sbi)))
 		return -EIO;
-<<<<<<< HEAD
-	err = f2fs_is_checkpoint_ready(sbi);
-	if (err)
-		return err;
-=======
 	if (!f2fs_is_checkpoint_ready(sbi))
 		return -ENOSPC;
->>>>>>> 234de928
 
 	err = dquot_initialize(dir);
 	if (err)
@@ -870,15 +821,10 @@
 
 	if (unlikely(f2fs_cp_error(sbi)))
 		return -EIO;
-<<<<<<< HEAD
-
-	if (f2fs_encrypted_inode(dir) || DUMMY_ENCRYPTION_ENABLED(sbi)) {
-=======
 	if (!f2fs_is_checkpoint_ready(sbi))
 		return -ENOSPC;
 
 	if (IS_ENCRYPTED(dir) || DUMMY_ENCRYPTION_ENABLED(sbi)) {
->>>>>>> 234de928
 		int err = fscrypt_get_encryption_info(dir);
 		if (err)
 			return err;
@@ -913,14 +859,8 @@
 
 	if (unlikely(f2fs_cp_error(sbi)))
 		return -EIO;
-<<<<<<< HEAD
-	err = f2fs_is_checkpoint_ready(sbi);
-	if (err)
-		return err;
-=======
 	if (!f2fs_is_checkpoint_ready(sbi))
 		return -ENOSPC;
->>>>>>> 234de928
 
 	if (is_inode_flag_set(new_dir, FI_PROJ_INHERIT) &&
 			(!projid_eq(F2FS_I(new_dir)->i_projid,
@@ -1113,14 +1053,8 @@
 
 	if (unlikely(f2fs_cp_error(sbi)))
 		return -EIO;
-<<<<<<< HEAD
-	err = f2fs_is_checkpoint_ready(sbi);
-	if (err)
-		return err;
-=======
 	if (!f2fs_is_checkpoint_ready(sbi))
 		return -ENOSPC;
->>>>>>> 234de928
 
 	if ((is_inode_flag_set(new_dir, FI_PROJ_INHERIT) &&
 			!projid_eq(F2FS_I(new_dir)->i_projid,
