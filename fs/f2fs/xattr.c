// SPDX-License-Identifier: GPL-2.0
/*
 * fs/f2fs/xattr.c
 *
 * Copyright (c) 2012 Samsung Electronics Co., Ltd.
 *             http://www.samsung.com/
 *
 * Portions of this code from linux/fs/ext2/xattr.c
 *
 * Copyright (C) 2001-2003 Andreas Gruenbacher <agruen@suse.de>
 *
 * Fix by Harrison Xing <harrison@mountainviewdata.com>.
 * Extended attributes for symlinks and special files added per
 *  suggestion of Luka Renko <luka.renko@hermes.si>.
 * xattr consolidation Copyright (c) 2004 James Morris <jmorris@redhat.com>,
 *  Red Hat Inc.
 */
#include <linux/rwsem.h>
#include <linux/f2fs_fs.h>
#include <linux/security.h>
#include <linux/posix_acl_xattr.h>
#include "f2fs.h"
#include "xattr.h"
#include "segment.h"

static int f2fs_xattr_generic_get(const struct xattr_handler *handler,
		struct dentry *unused, struct inode *inode,
		const char *name, void *buffer, size_t size)
{
	struct f2fs_sb_info *sbi = F2FS_SB(inode->i_sb);

	switch (handler->flags) {
	case F2FS_XATTR_INDEX_USER:
		if (!test_opt(sbi, XATTR_USER))
			return -EOPNOTSUPP;
		break;
	case F2FS_XATTR_INDEX_TRUSTED:
	case F2FS_XATTR_INDEX_SECURITY:
		break;
	default:
		return -EINVAL;
	}
	return f2fs_getxattr(inode, handler->flags, name,
			     buffer, size, NULL);
}

static int f2fs_xattr_generic_set(const struct xattr_handler *handler,
		struct dentry *unused, struct inode *inode,
		const char *name, const void *value,
		size_t size, int flags)
{
	struct f2fs_sb_info *sbi = F2FS_SB(inode->i_sb);

	switch (handler->flags) {
	case F2FS_XATTR_INDEX_USER:
		if (!test_opt(sbi, XATTR_USER))
			return -EOPNOTSUPP;
		break;
	case F2FS_XATTR_INDEX_TRUSTED:
	case F2FS_XATTR_INDEX_SECURITY:
		break;
	default:
		return -EINVAL;
	}
	return f2fs_setxattr(inode, handler->flags, name,
					value, size, NULL, flags);
}

static bool f2fs_xattr_user_list(struct dentry *dentry)
{
	struct f2fs_sb_info *sbi = F2FS_SB(dentry->d_sb);

	return test_opt(sbi, XATTR_USER);
}

static bool f2fs_xattr_trusted_list(struct dentry *dentry)
{
	return capable(CAP_SYS_ADMIN);
}

static int f2fs_xattr_advise_get(const struct xattr_handler *handler,
		struct dentry *unused, struct inode *inode,
		const char *name, void *buffer, size_t size)
{
	if (buffer)
		*((char *)buffer) = F2FS_I(inode)->i_advise;
	return sizeof(char);
}

static int f2fs_xattr_advise_set(const struct xattr_handler *handler,
		struct dentry *unused, struct inode *inode,
		const char *name, const void *value,
		size_t size, int flags)
{
	unsigned char old_advise = F2FS_I(inode)->i_advise;
	unsigned char new_advise;

	if (!inode_owner_or_capable(inode))
		return -EPERM;
	if (value == NULL)
		return -EINVAL;

	new_advise = *(char *)value;
	if (new_advise & ~FADVISE_MODIFIABLE_BITS)
		return -EINVAL;

	new_advise = new_advise & FADVISE_MODIFIABLE_BITS;
	new_advise |= old_advise & ~FADVISE_MODIFIABLE_BITS;

	F2FS_I(inode)->i_advise = new_advise;
	f2fs_mark_inode_dirty_sync(inode, true);
	return 0;
}

#ifdef CONFIG_F2FS_FS_SECURITY
static int f2fs_initxattrs(struct inode *inode, const struct xattr *xattr_array,
		void *page)
{
	const struct xattr *xattr;
	int err = 0;

	for (xattr = xattr_array; xattr->name != NULL; xattr++) {
		err = f2fs_setxattr(inode, F2FS_XATTR_INDEX_SECURITY,
				xattr->name, xattr->value,
				xattr->value_len, (struct page *)page, 0);
		if (err < 0)
			break;
	}
	return err;
}

int f2fs_init_security(struct inode *inode, struct inode *dir,
				const struct qstr *qstr, struct page *ipage)
{
	return security_inode_init_security(inode, dir, qstr,
				&f2fs_initxattrs, ipage);
}
#endif

const struct xattr_handler f2fs_xattr_user_handler = {
	.prefix	= XATTR_USER_PREFIX,
	.flags	= F2FS_XATTR_INDEX_USER,
	.list	= f2fs_xattr_user_list,
	.get	= f2fs_xattr_generic_get,
	.set	= f2fs_xattr_generic_set,
};

const struct xattr_handler f2fs_xattr_trusted_handler = {
	.prefix	= XATTR_TRUSTED_PREFIX,
	.flags	= F2FS_XATTR_INDEX_TRUSTED,
	.list	= f2fs_xattr_trusted_list,
	.get	= f2fs_xattr_generic_get,
	.set	= f2fs_xattr_generic_set,
};

const struct xattr_handler f2fs_xattr_advise_handler = {
	.name	= F2FS_SYSTEM_ADVISE_NAME,
	.flags	= F2FS_XATTR_INDEX_ADVISE,
	.get    = f2fs_xattr_advise_get,
	.set    = f2fs_xattr_advise_set,
};

const struct xattr_handler f2fs_xattr_security_handler = {
	.prefix	= XATTR_SECURITY_PREFIX,
	.flags	= F2FS_XATTR_INDEX_SECURITY,
	.get	= f2fs_xattr_generic_get,
	.set	= f2fs_xattr_generic_set,
};

static const struct xattr_handler *f2fs_xattr_handler_map[] = {
	[F2FS_XATTR_INDEX_USER] = &f2fs_xattr_user_handler,
#ifdef CONFIG_F2FS_FS_POSIX_ACL
	[F2FS_XATTR_INDEX_POSIX_ACL_ACCESS] = &posix_acl_access_xattr_handler,
	[F2FS_XATTR_INDEX_POSIX_ACL_DEFAULT] = &posix_acl_default_xattr_handler,
#endif
	[F2FS_XATTR_INDEX_TRUSTED] = &f2fs_xattr_trusted_handler,
#ifdef CONFIG_F2FS_FS_SECURITY
	[F2FS_XATTR_INDEX_SECURITY] = &f2fs_xattr_security_handler,
#endif
	[F2FS_XATTR_INDEX_ADVISE] = &f2fs_xattr_advise_handler,
};

const struct xattr_handler *f2fs_xattr_handlers[] = {
	&f2fs_xattr_user_handler,
#ifdef CONFIG_F2FS_FS_POSIX_ACL
	&posix_acl_access_xattr_handler,
	&posix_acl_default_xattr_handler,
#endif
	&f2fs_xattr_trusted_handler,
#ifdef CONFIG_F2FS_FS_SECURITY
	&f2fs_xattr_security_handler,
#endif
	&f2fs_xattr_advise_handler,
	NULL,
};

static inline const struct xattr_handler *f2fs_xattr_handler(int index)
{
	const struct xattr_handler *handler = NULL;

	if (index > 0 && index < ARRAY_SIZE(f2fs_xattr_handler_map))
		handler = f2fs_xattr_handler_map[index];
	return handler;
}

static struct f2fs_xattr_entry *__find_xattr(void *base_addr,
				void *last_base_addr, int index,
				size_t len, const char *name)
{
	struct f2fs_xattr_entry *entry;

	list_for_each_xattr(entry, base_addr) {
		if ((void *)(entry) + sizeof(__u32) > last_base_addr ||
			(void *)XATTR_NEXT_ENTRY(entry) > last_base_addr)
			return NULL;

		if (entry->e_name_index != index)
			continue;
		if (entry->e_name_len != len)
			continue;
		if (!memcmp(entry->e_name, name, len))
			break;
	}
	return entry;
}

static struct f2fs_xattr_entry *__find_inline_xattr(struct inode *inode,
				void *base_addr, void **last_addr, int index,
				size_t len, const char *name)
{
	struct f2fs_xattr_entry *entry;
	unsigned int inline_size = inline_xattr_size(inode);
	void *max_addr = base_addr + inline_size;

	list_for_each_xattr(entry, base_addr) {
		if ((void *)entry + sizeof(__u32) > max_addr ||
			(void *)XATTR_NEXT_ENTRY(entry) > max_addr) {
			*last_addr = entry;
			return NULL;
		}
		if (entry->e_name_index != index)
			continue;
		if (entry->e_name_len != len)
			continue;
		if (!memcmp(entry->e_name, name, len))
			break;
	}

	/* inline xattr header or entry across max inline xattr size */
	if (IS_XATTR_LAST_ENTRY(entry) &&
		(void *)entry + sizeof(__u32) > max_addr) {
		*last_addr = entry;
		return NULL;
	}
	return entry;
}

static int read_inline_xattr(struct inode *inode, struct page *ipage,
							void *txattr_addr)
{
	struct f2fs_sb_info *sbi = F2FS_I_SB(inode);
	unsigned int inline_size = inline_xattr_size(inode);
	struct page *page = NULL;
	void *inline_addr;

	if (ipage) {
		inline_addr = inline_xattr_addr(inode, ipage);
	} else {
		page = f2fs_get_node_page(sbi, inode->i_ino);
		if (IS_ERR(page))
			return PTR_ERR(page);

		inline_addr = inline_xattr_addr(inode, page);
	}
	memcpy(txattr_addr, inline_addr, inline_size);
	f2fs_put_page(page, 1);

	return 0;
}

static int read_xattr_block(struct inode *inode, void *txattr_addr)
{
	struct f2fs_sb_info *sbi = F2FS_I_SB(inode);
	nid_t xnid = F2FS_I(inode)->i_xattr_nid;
	unsigned int inline_size = inline_xattr_size(inode);
	struct page *xpage;
	void *xattr_addr;

	/* The inode already has an extended attribute block. */
	xpage = f2fs_get_node_page(sbi, xnid);
	if (IS_ERR(xpage))
		return PTR_ERR(xpage);

	xattr_addr = page_address(xpage);
	memcpy(txattr_addr + inline_size, xattr_addr, VALID_XATTR_BLOCK_SIZE);
	f2fs_put_page(xpage, 1);

	return 0;
}

static int lookup_all_xattrs(struct inode *inode, struct page *ipage,
				unsigned int index, unsigned int len,
				const char *name, struct f2fs_xattr_entry **xe,
				void **base_addr, int *base_size)
{
<<<<<<< HEAD
	void *cur_addr, *txattr_addr, *last_addr = NULL;
=======
	void *cur_addr, *txattr_addr, *last_txattr_addr;
	void *last_addr = NULL;
>>>>>>> 234de928
	nid_t xnid = F2FS_I(inode)->i_xattr_nid;
	unsigned int inline_size = inline_xattr_size(inode);
	int err = 0;

	if (!xnid && !inline_size)
		return -ENODATA;

<<<<<<< HEAD
	*base_size = inline_size + size + XATTR_PADDING_SIZE;
=======
	*base_size = XATTR_SIZE(xnid, inode) + XATTR_PADDING_SIZE;
>>>>>>> 234de928
	txattr_addr = f2fs_kzalloc(F2FS_I_SB(inode), *base_size, GFP_NOFS);
	if (!txattr_addr)
		return -ENOMEM;

	last_txattr_addr = (void *)txattr_addr + XATTR_SIZE(xnid, inode);

	/* read from inline xattr */
	if (inline_size) {
		err = read_inline_xattr(inode, ipage, txattr_addr);
		if (err)
			goto out;

		*xe = __find_inline_xattr(inode, txattr_addr, &last_addr,
						index, len, name);
		if (*xe) {
			*base_size = inline_size;
			goto check;
		}
	}

	/* read from xattr node block */
	if (xnid) {
		err = read_xattr_block(inode, txattr_addr);
		if (err)
			goto out;
	}

	if (last_addr)
		cur_addr = XATTR_HDR(last_addr) - 1;
	else
		cur_addr = txattr_addr;

	*xe = __find_xattr(cur_addr, last_txattr_addr, index, len, name);
	if (!*xe) {
		f2fs_err(F2FS_I_SB(inode), "inode (%lu) has corrupted xattr",
								inode->i_ino);
		set_sbi_flag(F2FS_I_SB(inode), SBI_NEED_FSCK);
		err = -EFSCORRUPTED;
		goto out;
	}
check:
	if (IS_XATTR_LAST_ENTRY(*xe)) {
		err = -ENODATA;
		goto out;
	}

	*base_addr = txattr_addr;
	return 0;
out:
	kvfree(txattr_addr);
	return err;
}

static int read_all_xattrs(struct inode *inode, struct page *ipage,
							void **base_addr)
{
	struct f2fs_xattr_header *header;
	nid_t xnid = F2FS_I(inode)->i_xattr_nid;
	unsigned int size = VALID_XATTR_BLOCK_SIZE;
	unsigned int inline_size = inline_xattr_size(inode);
	void *txattr_addr;
	int err;

	txattr_addr = f2fs_kzalloc(F2FS_I_SB(inode),
			inline_size + size + XATTR_PADDING_SIZE, GFP_NOFS);
	if (!txattr_addr)
		return -ENOMEM;

	/* read from inline xattr */
	if (inline_size) {
		err = read_inline_xattr(inode, ipage, txattr_addr);
		if (err)
			goto fail;
	}

	/* read from xattr node block */
	if (xnid) {
		err = read_xattr_block(inode, txattr_addr);
		if (err)
			goto fail;
	}

	header = XATTR_HDR(txattr_addr);

	/* never been allocated xattrs */
	if (le32_to_cpu(header->h_magic) != F2FS_XATTR_MAGIC) {
		header->h_magic = cpu_to_le32(F2FS_XATTR_MAGIC);
		header->h_refcount = cpu_to_le32(1);
	}
	*base_addr = txattr_addr;
	return 0;
fail:
	kvfree(txattr_addr);
	return err;
}

static inline int write_all_xattrs(struct inode *inode, __u32 hsize,
				void *txattr_addr, struct page *ipage)
{
	struct f2fs_sb_info *sbi = F2FS_I_SB(inode);
	size_t inline_size = inline_xattr_size(inode);
	struct page *in_page = NULL;
	void *xattr_addr;
	void *inline_addr = NULL;
	struct page *xpage;
	nid_t new_nid = 0;
	int err = 0;

	if (hsize > inline_size && !F2FS_I(inode)->i_xattr_nid)
		if (!f2fs_alloc_nid(sbi, &new_nid))
			return -ENOSPC;

	/* write to inline xattr */
	if (inline_size) {
		if (ipage) {
			inline_addr = inline_xattr_addr(inode, ipage);
		} else {
			in_page = f2fs_get_node_page(sbi, inode->i_ino);
			if (IS_ERR(in_page)) {
				f2fs_alloc_nid_failed(sbi, new_nid);
				return PTR_ERR(in_page);
			}
			inline_addr = inline_xattr_addr(inode, in_page);
		}

		f2fs_wait_on_page_writeback(ipage ? ipage : in_page,
							NODE, true, true);
		/* no need to use xattr node block */
		if (hsize <= inline_size) {
			err = f2fs_truncate_xattr_node(inode);
			f2fs_alloc_nid_failed(sbi, new_nid);
			if (err) {
				f2fs_put_page(in_page, 1);
				return err;
			}
			memcpy(inline_addr, txattr_addr, inline_size);
			set_page_dirty(ipage ? ipage : in_page);
			goto in_page_out;
		}
	}

	/* write to xattr node block */
	if (F2FS_I(inode)->i_xattr_nid) {
		xpage = f2fs_get_node_page(sbi, F2FS_I(inode)->i_xattr_nid);
		if (IS_ERR(xpage)) {
			err = PTR_ERR(xpage);
			f2fs_alloc_nid_failed(sbi, new_nid);
			goto in_page_out;
		}
		f2fs_bug_on(sbi, new_nid);
		f2fs_wait_on_page_writeback(xpage, NODE, true, true);
	} else {
		struct dnode_of_data dn;
		set_new_dnode(&dn, inode, NULL, NULL, new_nid);
		xpage = f2fs_new_node_page(&dn, XATTR_NODE_OFFSET);
		if (IS_ERR(xpage)) {
			err = PTR_ERR(xpage);
			f2fs_alloc_nid_failed(sbi, new_nid);
			goto in_page_out;
		}
		f2fs_alloc_nid_done(sbi, new_nid);
	}
	xattr_addr = page_address(xpage);

	if (inline_size)
		memcpy(inline_addr, txattr_addr, inline_size);
	memcpy(xattr_addr, txattr_addr + inline_size, VALID_XATTR_BLOCK_SIZE);

	if (inline_size)
		set_page_dirty(ipage ? ipage : in_page);
	set_page_dirty(xpage);

	f2fs_put_page(xpage, 1);
in_page_out:
	f2fs_put_page(in_page, 1);
	return err;
}

int f2fs_getxattr(struct inode *inode, int index, const char *name,
		void *buffer, size_t buffer_size, struct page *ipage)
{
	struct f2fs_xattr_entry *entry = NULL;
	int error = 0;
	unsigned int size, len;
	void *base_addr = NULL;
	int base_size;

	if (name == NULL)
		return -EINVAL;

	len = strlen(name);
	if (len > F2FS_NAME_LEN)
		return -ERANGE;

	down_read(&F2FS_I(inode)->i_xattr_sem);
	error = lookup_all_xattrs(inode, ipage, index, len, name,
				&entry, &base_addr, &base_size);
	up_read(&F2FS_I(inode)->i_xattr_sem);
	if (error)
		return error;

	size = le16_to_cpu(entry->e_value_size);

	if (buffer && size > buffer_size) {
		error = -ERANGE;
		goto out;
	}

	if (buffer) {
		char *pval = entry->e_name + entry->e_name_len;

		if (base_size - (pval - (char *)base_addr) < size) {
			error = -ERANGE;
			goto out;
		}
		memcpy(buffer, pval, size);
	}
	error = size;
out:
	kvfree(base_addr);
	return error;
}

ssize_t f2fs_listxattr(struct dentry *dentry, char *buffer, size_t buffer_size)
{
	struct inode *inode = d_inode(dentry);
	struct f2fs_xattr_entry *entry;
	void *base_addr;
	int error = 0;
	size_t rest = buffer_size;

	down_read(&F2FS_I(inode)->i_xattr_sem);
	error = read_all_xattrs(inode, NULL, &base_addr);
	up_read(&F2FS_I(inode)->i_xattr_sem);
	if (error)
		return error;

	list_for_each_xattr(entry, base_addr) {
		const struct xattr_handler *handler =
			f2fs_xattr_handler(entry->e_name_index);
		const char *prefix;
		size_t prefix_len;
		size_t size;

		if (!handler || (handler->list && !handler->list(dentry)))
			continue;

		prefix = xattr_prefix(handler);
		prefix_len = strlen(prefix);
		size = prefix_len + entry->e_name_len + 1;
		if (buffer) {
			if (size > rest) {
				error = -ERANGE;
				goto cleanup;
			}
			memcpy(buffer, prefix, prefix_len);
			buffer += prefix_len;
			memcpy(buffer, entry->e_name, entry->e_name_len);
			buffer += entry->e_name_len;
			*buffer++ = 0;
		}
		rest -= size;
	}
	error = buffer_size - rest;
cleanup:
	kvfree(base_addr);
	return error;
}

static bool f2fs_xattr_value_same(struct f2fs_xattr_entry *entry,
					const void *value, size_t size)
{
	void *pval = entry->e_name + entry->e_name_len;

	return (le16_to_cpu(entry->e_value_size) == size) &&
					!memcmp(pval, value, size);
}

static int __f2fs_setxattr(struct inode *inode, int index,
			const char *name, const void *value, size_t size,
			struct page *ipage, int flags)
{
	struct f2fs_xattr_entry *here, *last;
	void *base_addr, *last_base_addr;
	nid_t xnid = F2FS_I(inode)->i_xattr_nid;
	int found, newsize;
	size_t len;
	__u32 new_hsize;
	int error = 0;

	if (name == NULL)
		return -EINVAL;

	if (value == NULL)
		size = 0;

	len = strlen(name);

	if (len > F2FS_NAME_LEN)
		return -ERANGE;

	if (size > MAX_VALUE_LEN(inode))
		return -E2BIG;

	error = read_all_xattrs(inode, ipage, &base_addr);
	if (error)
		return error;

	last_base_addr = (void *)base_addr + XATTR_SIZE(xnid, inode);

	/* find entry with wanted name. */
	here = __find_xattr(base_addr, last_base_addr, index, len, name);
	if (!here) {
		f2fs_err(F2FS_I_SB(inode), "inode (%lu) has corrupted xattr",
								inode->i_ino);
		set_sbi_flag(F2FS_I_SB(inode), SBI_NEED_FSCK);
		error = -EFSCORRUPTED;
		goto exit;
	}

	found = IS_XATTR_LAST_ENTRY(here) ? 0 : 1;

	if (found) {
		if ((flags & XATTR_CREATE)) {
			error = -EEXIST;
			goto exit;
		}

		if (value && f2fs_xattr_value_same(here, value, size))
			goto exit;
	} else if ((flags & XATTR_REPLACE)) {
		error = -ENODATA;
		goto exit;
	}

	last = here;
	while (!IS_XATTR_LAST_ENTRY(last))
		last = XATTR_NEXT_ENTRY(last);

	newsize = XATTR_ALIGN(sizeof(struct f2fs_xattr_entry) + len + size);

	/* 1. Check space */
	if (value) {
		int free;
		/*
		 * If value is NULL, it is remove operation.
		 * In case of update operation, we calculate free.
		 */
		free = MIN_OFFSET(inode) - ((char *)last - (char *)base_addr);
		if (found)
			free = free + ENTRY_SIZE(here);

		if (unlikely(free < newsize)) {
			error = -E2BIG;
			goto exit;
		}
	}

	/* 2. Remove old entry */
	if (found) {
		/*
		 * If entry is found, remove old entry.
		 * If not found, remove operation is not needed.
		 */
		struct f2fs_xattr_entry *next = XATTR_NEXT_ENTRY(here);
		int oldsize = ENTRY_SIZE(here);

		memmove(here, next, (char *)last - (char *)next);
		last = (struct f2fs_xattr_entry *)((char *)last - oldsize);
		memset(last, 0, oldsize);
	}

	new_hsize = (char *)last - (char *)base_addr;

	/* 3. Write new entry */
	if (value) {
		char *pval;
		/*
		 * Before we come here, old entry is removed.
		 * We just write new entry.
		 */
		last->e_name_index = index;
		last->e_name_len = len;
		memcpy(last->e_name, name, len);
		pval = last->e_name + len;
		memcpy(pval, value, size);
		last->e_value_size = cpu_to_le16(size);
		new_hsize += newsize;
	}

	error = write_all_xattrs(inode, new_hsize, base_addr, ipage);
	if (error)
		goto exit;

	if (is_inode_flag_set(inode, FI_ACL_MODE)) {
		inode->i_mode = F2FS_I(inode)->i_acl_mode;
		inode->i_ctime = current_time(inode);
		clear_inode_flag(inode, FI_ACL_MODE);
	}
	if (index == F2FS_XATTR_INDEX_ENCRYPTION &&
			!strcmp(name, F2FS_XATTR_NAME_ENCRYPTION_CONTEXT))
		f2fs_set_encrypted_inode(inode);
	f2fs_mark_inode_dirty_sync(inode, true);
	if (!error && S_ISDIR(inode->i_mode))
		set_sbi_flag(F2FS_I_SB(inode), SBI_NEED_CP);
exit:
	kvfree(base_addr);
	return error;
}

int f2fs_setxattr(struct inode *inode, int index, const char *name,
				const void *value, size_t size,
				struct page *ipage, int flags)
{
	struct f2fs_sb_info *sbi = F2FS_I_SB(inode);
	int err;

<<<<<<< HEAD
=======
	if (unlikely(f2fs_cp_error(sbi)))
		return -EIO;
	if (!f2fs_is_checkpoint_ready(sbi))
		return -ENOSPC;

>>>>>>> 234de928
	err = dquot_initialize(inode);
	if (err)
		return err;

	/* this case is only from f2fs_init_inode_metadata */
	if (ipage)
		return __f2fs_setxattr(inode, index, name, value,
						size, ipage, flags);
	f2fs_balance_fs(sbi, true);

	f2fs_lock_op(sbi);
	/* protect xattr_ver */
	down_write(&F2FS_I(inode)->i_sem);
	down_write(&F2FS_I(inode)->i_xattr_sem);
	err = __f2fs_setxattr(inode, index, name, value, size, ipage, flags);
	up_write(&F2FS_I(inode)->i_xattr_sem);
	up_write(&F2FS_I(inode)->i_sem);
	f2fs_unlock_op(sbi);

	f2fs_update_time(sbi, REQ_TIME);
	return err;
}<|MERGE_RESOLUTION|>--- conflicted
+++ resolved
@@ -303,12 +303,8 @@
 				const char *name, struct f2fs_xattr_entry **xe,
 				void **base_addr, int *base_size)
 {
-<<<<<<< HEAD
-	void *cur_addr, *txattr_addr, *last_addr = NULL;
-=======
 	void *cur_addr, *txattr_addr, *last_txattr_addr;
 	void *last_addr = NULL;
->>>>>>> 234de928
 	nid_t xnid = F2FS_I(inode)->i_xattr_nid;
 	unsigned int inline_size = inline_xattr_size(inode);
 	int err = 0;
@@ -316,11 +312,7 @@
 	if (!xnid && !inline_size)
 		return -ENODATA;
 
-<<<<<<< HEAD
-	*base_size = inline_size + size + XATTR_PADDING_SIZE;
-=======
 	*base_size = XATTR_SIZE(xnid, inode) + XATTR_PADDING_SIZE;
->>>>>>> 234de928
 	txattr_addr = f2fs_kzalloc(F2FS_I_SB(inode), *base_size, GFP_NOFS);
 	if (!txattr_addr)
 		return -ENOMEM;
@@ -738,14 +730,11 @@
 	struct f2fs_sb_info *sbi = F2FS_I_SB(inode);
 	int err;
 
-<<<<<<< HEAD
-=======
 	if (unlikely(f2fs_cp_error(sbi)))
 		return -EIO;
 	if (!f2fs_is_checkpoint_ready(sbi))
 		return -ENOSPC;
 
->>>>>>> 234de928
 	err = dquot_initialize(inode);
 	if (err)
 		return err;
