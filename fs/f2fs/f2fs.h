--- conflicted
+++ resolved
@@ -26,9 +26,6 @@
 #include <linux/quotaops.h>
 #include <crypto/hash.h>
 #include <linux/overflow.h>
-
-#define __FS_HAS_ENCRYPTION IS_ENABLED(CONFIG_F2FS_FS_ENCRYPTION)
-#include <linux/fscrypt.h>
 
 #define __FS_HAS_ENCRYPTION IS_ENABLED(CONFIG_F2FS_FS_ENCRYPTION)
 #include <linux/fscrypt.h>
@@ -287,10 +284,7 @@
 struct discard_policy {
 	int type;			/* type of discard */
 	unsigned int min_interval;	/* used for candidates exist */
-<<<<<<< HEAD
-=======
 	unsigned int mid_interval;	/* used for device busy */
->>>>>>> ba451d32
 	unsigned int max_interval;	/* used for candidates not exist */
 	unsigned int max_requests;	/* # of discards issued per round */
 	unsigned int io_aware_gran;	/* minimum granularity discard not be aware of I/O */
@@ -637,16 +631,9 @@
 	unsigned long i_flags;		/* keep an inode flags for ioctl */
 	unsigned char i_advise;		/* use to give file attribute hints */
 	unsigned char i_dir_level;	/* use for dentry level for large dir */
-<<<<<<< HEAD
-	union {
-		unsigned int i_current_depth;	/* only for directory depth */
-		unsigned short i_gc_failures;	/* only for regular file */
-	};
-=======
 	unsigned int i_current_depth;	/* only for directory depth */
 	/* for gc failure statistic */
 	unsigned int i_gc_failures[MAX_GC_FAILURE];
->>>>>>> ba451d32
 	unsigned int i_pino;		/* parent inode number */
 	umode_t i_acl_mode;		/* keep file acl mode temporarily */
 
@@ -1026,10 +1013,7 @@
 	int need_lock;		/* indicate we need to lock cp_rwsem */
 	bool in_list;		/* indicate fio is in io_list */
 	bool is_meta;		/* indicate borrow meta inode mapping or not */
-<<<<<<< HEAD
-=======
 	bool retry;		/* need to reallocate block address */
->>>>>>> ba451d32
 	enum iostat_type io_type;	/* io type */
 	struct writeback_control *io_wbc; /* writeback control */
 };
@@ -1092,8 +1076,6 @@
 };
 
 enum {
-<<<<<<< HEAD
-=======
 	GC_NORMAL,
 	GC_IDLE_CB,
 	GC_IDLE_GREEDY,
@@ -1101,7 +1083,6 @@
 };
 
 enum {
->>>>>>> ba451d32
 	WHINT_MODE_OFF,		/* not pass down write hints */
 	WHINT_MODE_USER,	/* try to pass down hints given by users */
 	WHINT_MODE_FS,		/* pass down hints with F2FS policy */
@@ -1149,11 +1130,8 @@
 	struct f2fs_bio_info *write_io[NR_PAGE_TYPE];	/* for write bios */
 	struct mutex wio_mutex[NR_PAGE_TYPE - 1][NR_TEMP_TYPE];
 						/* bio ordering for NODE/DATA */
-<<<<<<< HEAD
-=======
 	/* keep migration IO order for LFS mode */
 	struct rw_semaphore io_order_lock;
->>>>>>> ba451d32
 	mempool_t *write_io_dummy;		/* Dummy pages */
 
 	/* for checkpoint */
@@ -1238,9 +1216,6 @@
 	unsigned int gc_mode;			/* current GC state */
 	/* for skip statistic */
 	unsigned long long skipped_atomic_files[2];	/* FG_GC and BG_GC */
-
-	/* threshold for gc trials on pinned files */
-	u64 gc_pin_file_threshold;
 
 	/* threshold for gc trials on pinned files */
 	u64 gc_pin_file_threshold;
@@ -2284,10 +2259,7 @@
 	FI_EXTRA_ATTR,		/* indicate file has extra attribute */
 	FI_PROJ_INHERIT,	/* indicate file inherits projectid */
 	FI_PIN_FILE,		/* indicate file should not be gced */
-<<<<<<< HEAD
-=======
 	FI_ATOMIC_REVOKE_REQUEST, /* request to drop atomic data */
->>>>>>> ba451d32
 };
 
 static inline void __mark_inode_dirty_flag(struct inode *inode,
@@ -2386,11 +2358,7 @@
 static inline void f2fs_i_gc_failures_write(struct inode *inode,
 					unsigned int count)
 {
-<<<<<<< HEAD
-	F2FS_I(inode)->i_gc_failures = count;
-=======
 	F2FS_I(inode)->i_gc_failures[GC_FAILURE_PIN] = count;
->>>>>>> ba451d32
 	f2fs_mark_inode_dirty_sync(inode, true);
 }
 
@@ -2571,17 +2539,10 @@
 	if (!timespec_equal(F2FS_I(inode)->i_disk_time + 1, &inode->i_ctime))
 		return false;
 	if (!timespec_equal(F2FS_I(inode)->i_disk_time + 2, &inode->i_mtime))
-<<<<<<< HEAD
 		return false;
 	if (!timespec_equal(F2FS_I(inode)->i_disk_time + 3,
 						&F2FS_I(inode)->i_crtime))
 		return false;
-=======
-		return false;
-	if (!timespec_equal(F2FS_I(inode)->i_disk_time + 3,
-						&F2FS_I(inode)->i_crtime))
-		return false;
->>>>>>> ba451d32
 
 	down_read(&F2FS_I(inode)->i_sem);
 	ret = F2FS_I(inode)->last_disk_size == i_size_read(inode);
@@ -2666,11 +2627,7 @@
 	return F2FS_I(inode)->i_inline_xattr_size;
 }
 
-<<<<<<< HEAD
-#define get_inode_mode(i) \
-=======
 #define f2fs_get_inode_mode(i) \
->>>>>>> ba451d32
 	((is_inode_flag_set(i, FI_ACL_MODE)) ? \
 	 (F2FS_I(i)->i_acl_mode) : ((i)->i_mode))
 
@@ -2726,13 +2683,8 @@
 int f2fs_getattr(const struct path *path, struct kstat *stat,
 			u32 request_mask, unsigned int flags);
 int f2fs_setattr(struct dentry *dentry, struct iattr *attr);
-<<<<<<< HEAD
-int truncate_hole(struct inode *inode, pgoff_t pg_start, pgoff_t pg_end);
-void truncate_data_blocks_range(struct dnode_of_data *dn, int count);
-=======
 int f2fs_truncate_hole(struct inode *inode, pgoff_t pg_start, pgoff_t pg_end);
 void f2fs_truncate_data_blocks_range(struct dnode_of_data *dn, int count);
->>>>>>> ba451d32
 int f2fs_precache_extents(struct inode *inode);
 long f2fs_ioctl(struct file *filp, unsigned int cmd, unsigned long arg);
 long f2fs_compat_ioctl(struct file *file, unsigned int cmd, unsigned long arg);
@@ -2746,15 +2698,9 @@
 void f2fs_inode_chksum_set(struct f2fs_sb_info *sbi, struct page *page);
 struct inode *f2fs_iget(struct super_block *sb, unsigned long ino);
 struct inode *f2fs_iget_retry(struct super_block *sb, unsigned long ino);
-<<<<<<< HEAD
-int try_to_free_nats(struct f2fs_sb_info *sbi, int nr_shrink);
-void update_inode(struct inode *inode, struct page *node_page);
-void update_inode_page(struct inode *inode);
-=======
 int f2fs_try_to_free_nats(struct f2fs_sb_info *sbi, int nr_shrink);
 void f2fs_update_inode(struct inode *inode, struct page *node_page);
 void f2fs_update_inode_page(struct inode *inode);
->>>>>>> ba451d32
 int f2fs_write_inode(struct inode *inode, struct writeback_control *wbc);
 void f2fs_evict_inode(struct inode *inode);
 void f2fs_handle_failed_inode(struct inode *inode);
@@ -2762,11 +2708,7 @@
 /*
  * namei.c
  */
-<<<<<<< HEAD
-int update_extension_list(struct f2fs_sb_info *sbi, const char *name,
-=======
 int f2fs_update_extension_list(struct f2fs_sb_info *sbi, const char *name,
->>>>>>> ba451d32
 							bool hot, bool set);
 struct dentry *f2fs_get_parent(struct dentry *child);
 
@@ -2843,27 +2785,6 @@
 struct dnode_of_data;
 struct node_info;
 
-<<<<<<< HEAD
-int check_nid_range(struct f2fs_sb_info *sbi, nid_t nid);
-bool available_free_memory(struct f2fs_sb_info *sbi, int type);
-int need_dentry_mark(struct f2fs_sb_info *sbi, nid_t nid);
-bool is_checkpointed_node(struct f2fs_sb_info *sbi, nid_t nid);
-bool need_inode_block_update(struct f2fs_sb_info *sbi, nid_t ino);
-void get_node_info(struct f2fs_sb_info *sbi, nid_t nid, struct node_info *ni);
-pgoff_t get_next_page_offset(struct dnode_of_data *dn, pgoff_t pgofs);
-int get_dnode_of_data(struct dnode_of_data *dn, pgoff_t index, int mode);
-int truncate_inode_blocks(struct inode *inode, pgoff_t from);
-int truncate_xattr_node(struct inode *inode);
-int wait_on_node_pages_writeback(struct f2fs_sb_info *sbi, nid_t ino);
-int remove_inode_page(struct inode *inode);
-struct page *new_inode_page(struct inode *inode);
-struct page *new_node_page(struct dnode_of_data *dn, unsigned int ofs);
-void ra_node_page(struct f2fs_sb_info *sbi, nid_t nid);
-struct page *get_node_page(struct f2fs_sb_info *sbi, pgoff_t nid);
-struct page *get_node_page_ra(struct page *parent, int start);
-void move_node_page(struct page *node_page, int gc_type);
-int fsync_node_pages(struct f2fs_sb_info *sbi, struct inode *inode,
-=======
 int f2fs_check_nid_range(struct f2fs_sb_info *sbi, nid_t nid);
 bool f2fs_available_free_memory(struct f2fs_sb_info *sbi, int type);
 int f2fs_need_dentry_mark(struct f2fs_sb_info *sbi, nid_t nid);
@@ -2884,22 +2805,10 @@
 struct page *f2fs_get_node_page_ra(struct page *parent, int start);
 void f2fs_move_node_page(struct page *node_page, int gc_type);
 int f2fs_fsync_node_pages(struct f2fs_sb_info *sbi, struct inode *inode,
->>>>>>> ba451d32
 			struct writeback_control *wbc, bool atomic);
 int f2fs_sync_node_pages(struct f2fs_sb_info *sbi,
 			struct writeback_control *wbc,
 			bool do_balance, enum iostat_type io_type);
-<<<<<<< HEAD
-void build_free_nids(struct f2fs_sb_info *sbi, bool sync, bool mount);
-bool alloc_nid(struct f2fs_sb_info *sbi, nid_t *nid);
-void alloc_nid_done(struct f2fs_sb_info *sbi, nid_t nid);
-void alloc_nid_failed(struct f2fs_sb_info *sbi, nid_t nid);
-int try_to_free_nids(struct f2fs_sb_info *sbi, int nr_shrink);
-void recover_inline_xattr(struct inode *inode, struct page *page);
-int recover_xattr_data(struct inode *inode, struct page *page);
-int recover_inode_page(struct f2fs_sb_info *sbi, struct page *page);
-void restore_node_summary(struct f2fs_sb_info *sbi,
-=======
 void f2fs_build_free_nids(struct f2fs_sb_info *sbi, bool sync, bool mount);
 bool f2fs_alloc_nid(struct f2fs_sb_info *sbi, nid_t *nid);
 void f2fs_alloc_nid_done(struct f2fs_sb_info *sbi, nid_t nid);
@@ -2909,7 +2818,6 @@
 int f2fs_recover_xattr_data(struct inode *inode, struct page *page);
 int f2fs_recover_inode_page(struct f2fs_sb_info *sbi, struct page *page);
 void f2fs_restore_node_summary(struct f2fs_sb_info *sbi,
->>>>>>> ba451d32
 			unsigned int segno, struct f2fs_summary_block *sum);
 void f2fs_flush_nat_entries(struct f2fs_sb_info *sbi, struct cp_control *cpc);
 int f2fs_build_node_manager(struct f2fs_sb_info *sbi);
@@ -2920,29 +2828,6 @@
 /*
  * segment.c
  */
-<<<<<<< HEAD
-bool need_SSR(struct f2fs_sb_info *sbi);
-void register_inmem_page(struct inode *inode, struct page *page);
-void drop_inmem_pages_all(struct f2fs_sb_info *sbi);
-void drop_inmem_pages(struct inode *inode);
-void drop_inmem_page(struct inode *inode, struct page *page);
-int commit_inmem_pages(struct inode *inode);
-void f2fs_balance_fs(struct f2fs_sb_info *sbi, bool need);
-void f2fs_balance_fs_bg(struct f2fs_sb_info *sbi);
-int f2fs_issue_flush(struct f2fs_sb_info *sbi, nid_t ino);
-int create_flush_cmd_control(struct f2fs_sb_info *sbi);
-int f2fs_flush_device_cache(struct f2fs_sb_info *sbi);
-void destroy_flush_cmd_control(struct f2fs_sb_info *sbi, bool free);
-void invalidate_blocks(struct f2fs_sb_info *sbi, block_t addr);
-bool is_checkpointed_data(struct f2fs_sb_info *sbi, block_t blkaddr);
-void drop_discard_cmd(struct f2fs_sb_info *sbi);
-void stop_discard_thread(struct f2fs_sb_info *sbi);
-bool f2fs_wait_discard_bios(struct f2fs_sb_info *sbi);
-void clear_prefree_segments(struct f2fs_sb_info *sbi, struct cp_control *cpc);
-void release_discard_addrs(struct f2fs_sb_info *sbi);
-int npages_for_summary_flush(struct f2fs_sb_info *sbi, bool for_ra);
-void allocate_new_segments(struct f2fs_sb_info *sbi);
-=======
 bool f2fs_need_SSR(struct f2fs_sb_info *sbi);
 void f2fs_register_inmem_page(struct inode *inode, struct page *page);
 void f2fs_drop_inmem_pages_all(struct f2fs_sb_info *sbi, bool gc_failure);
@@ -2965,7 +2850,6 @@
 void f2fs_release_discard_addrs(struct f2fs_sb_info *sbi);
 int f2fs_npages_for_summary_flush(struct f2fs_sb_info *sbi, bool for_ra);
 void f2fs_allocate_new_segments(struct f2fs_sb_info *sbi);
->>>>>>> ba451d32
 int f2fs_trim_fs(struct f2fs_sb_info *sbi, struct fstrim_range *range);
 bool f2fs_exist_trim_candidates(struct f2fs_sb_info *sbi,
 					struct cp_control *cpc);
@@ -2996,16 +2880,6 @@
 void f2fs_write_node_summaries(struct f2fs_sb_info *sbi, block_t start_blk);
 int f2fs_lookup_journal_in_cursum(struct f2fs_journal *journal, int type,
 			unsigned int val, int alloc);
-<<<<<<< HEAD
-void flush_sit_entries(struct f2fs_sb_info *sbi, struct cp_control *cpc);
-int build_segment_manager(struct f2fs_sb_info *sbi);
-void destroy_segment_manager(struct f2fs_sb_info *sbi);
-int __init create_segment_manager_caches(void);
-void destroy_segment_manager_caches(void);
-int rw_hint_to_seg_type(enum rw_hint hint);
-enum rw_hint io_type_to_rw_hint(struct f2fs_sb_info *sbi, enum page_type type,
-				enum temp_type temp);
-=======
 void f2fs_flush_sit_entries(struct f2fs_sb_info *sbi, struct cp_control *cpc);
 int f2fs_build_segment_manager(struct f2fs_sb_info *sbi);
 void f2fs_destroy_segment_manager(struct f2fs_sb_info *sbi);
@@ -3014,7 +2888,6 @@
 int f2fs_rw_hint_to_seg_type(enum rw_hint hint);
 enum rw_hint f2fs_io_type_to_rw_hint(struct f2fs_sb_info *sbi,
 			enum page_type type, enum temp_type temp);
->>>>>>> ba451d32
 
 /*
  * checkpoint.c
@@ -3030,15 +2903,6 @@
 void f2fs_ra_meta_pages_cond(struct f2fs_sb_info *sbi, pgoff_t index);
 long f2fs_sync_meta_pages(struct f2fs_sb_info *sbi, enum page_type type,
 			long nr_to_write, enum iostat_type io_type);
-<<<<<<< HEAD
-void add_ino_entry(struct f2fs_sb_info *sbi, nid_t ino, int type);
-void remove_ino_entry(struct f2fs_sb_info *sbi, nid_t ino, int type);
-void release_ino_entry(struct f2fs_sb_info *sbi, bool all);
-bool exist_written_data(struct f2fs_sb_info *sbi, nid_t ino, int mode);
-void set_dirty_device(struct f2fs_sb_info *sbi, nid_t ino,
-					unsigned int devidx, int type);
-bool is_dirty_device(struct f2fs_sb_info *sbi, nid_t ino,
-=======
 void f2fs_add_ino_entry(struct f2fs_sb_info *sbi, nid_t ino, int type);
 void f2fs_remove_ino_entry(struct f2fs_sb_info *sbi, nid_t ino, int type);
 void f2fs_release_ino_entry(struct f2fs_sb_info *sbi, bool all);
@@ -3046,7 +2910,6 @@
 void f2fs_set_dirty_device(struct f2fs_sb_info *sbi, nid_t ino,
 					unsigned int devidx, int type);
 bool f2fs_is_dirty_device(struct f2fs_sb_info *sbi, nid_t ino,
->>>>>>> ba451d32
 					unsigned int devidx, int type);
 int f2fs_sync_inode_meta(struct f2fs_sb_info *sbi);
 int f2fs_acquire_orphan_inode(struct f2fs_sb_info *sbi);
@@ -3097,16 +2960,8 @@
 			int create, int flag);
 int f2fs_fiemap(struct inode *inode, struct fiemap_extent_info *fieinfo,
 			u64 start, u64 len);
-<<<<<<< HEAD
-bool should_update_inplace(struct inode *inode, struct f2fs_io_info *fio);
-bool should_update_outplace(struct inode *inode, struct f2fs_io_info *fio);
-int __f2fs_write_data_pages(struct address_space *mapping,
-						struct writeback_control *wbc,
-						enum iostat_type io_type);
-=======
 bool f2fs_should_update_inplace(struct inode *inode, struct f2fs_io_info *fio);
 bool f2fs_should_update_outplace(struct inode *inode, struct f2fs_io_info *fio);
->>>>>>> ba451d32
 void f2fs_invalidate_page(struct page *page, unsigned int offset,
 			unsigned int length);
 int f2fs_release_page(struct page *page, gfp_t wait);
@@ -3115,10 +2970,7 @@
 			struct page *page, enum migrate_mode mode);
 #endif
 bool f2fs_overwrite_io(struct inode *inode, loff_t pos, size_t len);
-<<<<<<< HEAD
-=======
 void f2fs_clear_radix_tree_dirty_tag(struct page *page);
->>>>>>> ba451d32
 
 /*
  * gc.c
@@ -3446,7 +3298,6 @@
 static inline bool f2fs_post_read_required(struct inode *inode)
 {
 	return f2fs_encrypted_file(inode);
-<<<<<<< HEAD
 }
 
 #define F2FS_FEATURE_FUNCS(name, flagname) \
@@ -3455,16 +3306,6 @@
 	return F2FS_HAS_FEATURE(sb, F2FS_FEATURE_##flagname); \
 }
 
-=======
-}
-
-#define F2FS_FEATURE_FUNCS(name, flagname) \
-static inline int f2fs_sb_has_##name(struct super_block *sb) \
-{ \
-	return F2FS_HAS_FEATURE(sb, F2FS_FEATURE_##flagname); \
-}
-
->>>>>>> ba451d32
 F2FS_FEATURE_FUNCS(encrypt, ENCRYPT);
 F2FS_FEATURE_FUNCS(blkzoned, BLKZONED);
 F2FS_FEATURE_FUNCS(extra_attr, EXTRA_ATTR);
