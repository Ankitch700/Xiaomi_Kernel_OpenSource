/*
 * fs/f2fs/f2fs.h
 *
 * Copyright (c) 2012 Samsung Electronics Co., Ltd.
 *             http://www.samsung.com/
 *
 * This program is free software; you can redistribute it and/or modify
 * it under the terms of the GNU General Public License version 2 as
 * published by the Free Software Foundation.
 */
#ifndef _LINUX_F2FS_H
#define _LINUX_F2FS_H

#include <linux/types.h>
#include <linux/page-flags.h>
#include <linux/buffer_head.h>
#include <linux/slab.h>
#include <linux/crc32.h>
#include <linux/magic.h>
#include <linux/kobject.h>
#include <linux/sched.h>
#include <linux/cred.h>
#include <linux/vmalloc.h>
#include <linux/bio.h>
#include <linux/blkdev.h>
#include <linux/quotaops.h>
#include <crypto/hash.h>

#define __FS_HAS_ENCRYPTION IS_ENABLED(CONFIG_F2FS_FS_ENCRYPTION)
#include <linux/fscrypt.h>

#ifdef CONFIG_F2FS_CHECK_FS
#define f2fs_bug_on(sbi, condition)	BUG_ON(condition)
#else
#define f2fs_bug_on(sbi, condition)					\
	do {								\
		if (unlikely(condition)) {				\
			WARN_ON(1);					\
			set_sbi_flag(sbi, SBI_NEED_FSCK);		\
		}							\
	} while (0)
#endif

#ifdef CONFIG_F2FS_FAULT_INJECTION
enum {
	FAULT_KMALLOC,
	FAULT_KVMALLOC,
	FAULT_PAGE_ALLOC,
	FAULT_PAGE_GET,
	FAULT_ALLOC_BIO,
	FAULT_ALLOC_NID,
	FAULT_ORPHAN,
	FAULT_BLOCK,
	FAULT_DIR_DEPTH,
	FAULT_EVICT_INODE,
	FAULT_TRUNCATE,
	FAULT_IO,
	FAULT_CHECKPOINT,
	FAULT_MAX,
};

struct f2fs_fault_info {
	atomic_t inject_ops;
	unsigned int inject_rate;
	unsigned int inject_type;
};

extern char *fault_name[FAULT_MAX];
#define IS_FAULT_SET(fi, type) ((fi)->inject_type & (1 << (type)))
#endif

/*
 * For mount options
 */
#define F2FS_MOUNT_BG_GC		0x00000001
#define F2FS_MOUNT_DISABLE_ROLL_FORWARD	0x00000002
#define F2FS_MOUNT_DISCARD		0x00000004
#define F2FS_MOUNT_NOHEAP		0x00000008
#define F2FS_MOUNT_XATTR_USER		0x00000010
#define F2FS_MOUNT_POSIX_ACL		0x00000020
#define F2FS_MOUNT_DISABLE_EXT_IDENTIFY	0x00000040
#define F2FS_MOUNT_INLINE_XATTR		0x00000080
#define F2FS_MOUNT_INLINE_DATA		0x00000100
#define F2FS_MOUNT_INLINE_DENTRY	0x00000200
#define F2FS_MOUNT_FLUSH_MERGE		0x00000400
#define F2FS_MOUNT_NOBARRIER		0x00000800
#define F2FS_MOUNT_FASTBOOT		0x00001000
#define F2FS_MOUNT_EXTENT_CACHE		0x00002000
#define F2FS_MOUNT_FORCE_FG_GC		0x00004000
#define F2FS_MOUNT_DATA_FLUSH		0x00008000
#define F2FS_MOUNT_FAULT_INJECTION	0x00010000
#define F2FS_MOUNT_ADAPTIVE		0x00020000
#define F2FS_MOUNT_LFS			0x00040000
#define F2FS_MOUNT_USRQUOTA		0x00080000
#define F2FS_MOUNT_GRPQUOTA		0x00100000
#define F2FS_MOUNT_PRJQUOTA		0x00200000
#define F2FS_MOUNT_QUOTA		0x00400000
#define F2FS_MOUNT_INLINE_XATTR_SIZE	0x00800000
#define F2FS_MOUNT_RESERVE_ROOT		0x01000000

#define F2FS_OPTION(sbi)	((sbi)->mount_opt)
#define clear_opt(sbi, option)	(F2FS_OPTION(sbi).opt &= ~F2FS_MOUNT_##option)
#define set_opt(sbi, option)	(F2FS_OPTION(sbi).opt |= F2FS_MOUNT_##option)
#define test_opt(sbi, option)	(F2FS_OPTION(sbi).opt & F2FS_MOUNT_##option)

#define ver_after(a, b)	(typecheck(unsigned long long, a) &&		\
		typecheck(unsigned long long, b) &&			\
		((long long)((a) - (b)) > 0))

typedef u32 block_t;	/*
			 * should not change u32, since it is the on-disk block
			 * address format, __le32.
			 */
typedef u32 nid_t;

struct f2fs_mount_info {
	unsigned int opt;
	int write_io_size_bits;		/* Write IO size bits */
	block_t root_reserved_blocks;	/* root reserved blocks */
	kuid_t s_resuid;		/* reserved blocks for uid */
	kgid_t s_resgid;		/* reserved blocks for gid */
	int active_logs;		/* # of active logs */
	int inline_xattr_size;		/* inline xattr size */
#ifdef CONFIG_F2FS_FAULT_INJECTION
	struct f2fs_fault_info fault_info;	/* For fault injection */
#endif
#ifdef CONFIG_QUOTA
	/* Names of quota files with journalled quota */
	char *s_qf_names[MAXQUOTAS];
	int s_jquota_fmt;			/* Format of quota to use */
#endif
	/* For which write hints are passed down to block layer */
	int whint_mode;
	int alloc_mode;			/* segment allocation policy */
	int fsync_mode;			/* fsync policy */
	bool test_dummy_encryption;	/* test dummy encryption */
};

#define F2FS_FEATURE_ENCRYPT		0x0001
#define F2FS_FEATURE_BLKZONED		0x0002
#define F2FS_FEATURE_ATOMIC_WRITE	0x0004
#define F2FS_FEATURE_EXTRA_ATTR		0x0008
#define F2FS_FEATURE_PRJQUOTA		0x0010
#define F2FS_FEATURE_INODE_CHKSUM	0x0020
#define F2FS_FEATURE_FLEXIBLE_INLINE_XATTR	0x0040
#define F2FS_FEATURE_QUOTA_INO		0x0080
#define F2FS_FEATURE_INODE_CRTIME	0x0100
#define F2FS_FEATURE_LOST_FOUND		0x0200
#define F2FS_FEATURE_VERITY		0x0400	/* reserved */

#define F2FS_HAS_FEATURE(sb, mask)					\
	((F2FS_SB(sb)->raw_super->feature & cpu_to_le32(mask)) != 0)
#define F2FS_SET_FEATURE(sb, mask)					\
	(F2FS_SB(sb)->raw_super->feature |= cpu_to_le32(mask))
#define F2FS_CLEAR_FEATURE(sb, mask)					\
	(F2FS_SB(sb)->raw_super->feature &= ~cpu_to_le32(mask))

/*
 * Default values for user and/or group using reserved blocks
 */
#define	F2FS_DEF_RESUID		0
#define	F2FS_DEF_RESGID		0

/*
 * For checkpoint manager
 */
enum {
	NAT_BITMAP,
	SIT_BITMAP
};

#define	CP_UMOUNT	0x00000001
#define	CP_FASTBOOT	0x00000002
#define	CP_SYNC		0x00000004
#define	CP_RECOVERY	0x00000008
#define	CP_DISCARD	0x00000010
#define CP_TRIMMED	0x00000020

#define MAX_DISCARD_BLOCKS(sbi)		BLKS_PER_SEC(sbi)
#define DEF_MAX_DISCARD_REQUEST		8	/* issue 8 discards per round */
#define DEF_MAX_DISCARD_LEN		512	/* Max. 2MB per discard */
#define DEF_MIN_DISCARD_ISSUE_TIME	50	/* 50 ms, if exists */
#define DEF_MAX_DISCARD_ISSUE_TIME	60000	/* 60 s, if no candidates */
#define DEF_DISCARD_URGENT_UTIL		80	/* do more discard over 80% */
#define DEF_CP_INTERVAL			60	/* 60 secs */
#define DEF_IDLE_INTERVAL		5	/* 5 secs */

struct cp_control {
	int reason;
	__u64 trim_start;
	__u64 trim_end;
	__u64 trim_minlen;
};

/*
 * For CP/NAT/SIT/SSA readahead
 */
enum {
	META_CP,
	META_NAT,
	META_SIT,
	META_SSA,
	META_POR,
};

/* for the list of ino */
enum {
	ORPHAN_INO,		/* for orphan ino list */
	APPEND_INO,		/* for append ino list */
	UPDATE_INO,		/* for update ino list */
	TRANS_DIR_INO,		/* for trasactions dir ino list */
	FLUSH_INO,		/* for multiple device flushing */
	MAX_INO_ENTRY,		/* max. list */
};

struct ino_entry {
	struct list_head list;		/* list head */
	nid_t ino;			/* inode number */
	unsigned int dirty_device;	/* dirty device bitmap */
};

/* for the list of inodes to be GCed */
struct inode_entry {
	struct list_head list;	/* list head */
	struct inode *inode;	/* vfs inode pointer */
};

/* for the bitmap indicate blocks to be discarded */
struct discard_entry {
	struct list_head list;	/* list head */
	block_t start_blkaddr;	/* start blockaddr of current segment */
	unsigned char discard_map[SIT_VBLOCK_MAP_SIZE];	/* segment discard bitmap */
};

/* default discard granularity of inner discard thread, unit: block count */
#define DEFAULT_DISCARD_GRANULARITY		16

/* max discard pend list number */
#define MAX_PLIST_NUM		512
#define plist_idx(blk_num)	((blk_num) >= MAX_PLIST_NUM ?		\
					(MAX_PLIST_NUM - 1) : (blk_num - 1))

enum {
	D_PREP,
	D_SUBMIT,
	D_DONE,
};

struct discard_info {
	block_t lstart;			/* logical start address */
	block_t len;			/* length */
	block_t start;			/* actual start address in dev */
};

struct discard_cmd {
	struct rb_node rb_node;		/* rb node located in rb-tree */
	union {
		struct {
			block_t lstart;	/* logical start address */
			block_t len;	/* length */
			block_t start;	/* actual start address in dev */
		};
		struct discard_info di;	/* discard info */

	};
	struct list_head list;		/* command list */
	struct completion wait;		/* compleation */
	struct block_device *bdev;	/* bdev */
	unsigned short ref;		/* reference count */
	unsigned char state;		/* state */
	int error;			/* bio error */
};

enum {
	DPOLICY_BG,
	DPOLICY_FORCE,
	DPOLICY_FSTRIM,
	DPOLICY_UMOUNT,
	MAX_DPOLICY,
};

struct discard_policy {
	int type;			/* type of discard */
	unsigned int min_interval;	/* used for candidates exist */
	unsigned int max_interval;	/* used for candidates not exist */
	unsigned int max_requests;	/* # of discards issued per round */
	unsigned int io_aware_gran;	/* minimum granularity discard not be aware of I/O */
	bool io_aware;			/* issue discard in idle time */
	bool sync;			/* submit discard with REQ_SYNC flag */
	unsigned int granularity;	/* discard granularity */
};

struct discard_cmd_control {
	struct task_struct *f2fs_issue_discard;	/* discard thread */
	struct list_head entry_list;		/* 4KB discard entry list */
	struct list_head pend_list[MAX_PLIST_NUM];/* store pending entries */
	struct list_head wait_list;		/* store on-flushing entries */
	struct list_head fstrim_list;		/* in-flight discard from fstrim */
	wait_queue_head_t discard_wait_queue;	/* waiting queue for wake-up */
	unsigned int discard_wake;		/* to wake up discard thread */
	struct mutex cmd_lock;
	unsigned int nr_discards;		/* # of discards in the list */
	unsigned int max_discards;		/* max. discards to be issued */
	unsigned int discard_granularity;	/* discard granularity */
	unsigned int undiscard_blks;		/* # of undiscard blocks */
	atomic_t issued_discard;		/* # of issued discard */
	atomic_t issing_discard;		/* # of issing discard */
	atomic_t discard_cmd_cnt;		/* # of cached cmd count */
	struct rb_root root;			/* root of discard rb-tree */
};

/* for the list of fsync inodes, used only during recovery */
struct fsync_inode_entry {
	struct list_head list;	/* list head */
	struct inode *inode;	/* vfs inode pointer */
	block_t blkaddr;	/* block address locating the last fsync */
	block_t last_dentry;	/* block address locating the last dentry */
};

#define nats_in_cursum(jnl)		(le16_to_cpu((jnl)->n_nats))
#define sits_in_cursum(jnl)		(le16_to_cpu((jnl)->n_sits))

#define nat_in_journal(jnl, i)		((jnl)->nat_j.entries[i].ne)
#define nid_in_journal(jnl, i)		((jnl)->nat_j.entries[i].nid)
#define sit_in_journal(jnl, i)		((jnl)->sit_j.entries[i].se)
#define segno_in_journal(jnl, i)	((jnl)->sit_j.entries[i].segno)

#define MAX_NAT_JENTRIES(jnl)	(NAT_JOURNAL_ENTRIES - nats_in_cursum(jnl))
#define MAX_SIT_JENTRIES(jnl)	(SIT_JOURNAL_ENTRIES - sits_in_cursum(jnl))

static inline int update_nats_in_cursum(struct f2fs_journal *journal, int i)
{
	int before = nats_in_cursum(journal);

	journal->n_nats = cpu_to_le16(before + i);
	return before;
}

static inline int update_sits_in_cursum(struct f2fs_journal *journal, int i)
{
	int before = sits_in_cursum(journal);

	journal->n_sits = cpu_to_le16(before + i);
	return before;
}

static inline bool __has_cursum_space(struct f2fs_journal *journal,
							int size, int type)
{
	if (type == NAT_JOURNAL)
		return size <= MAX_NAT_JENTRIES(journal);
	return size <= MAX_SIT_JENTRIES(journal);
}

/*
 * ioctl commands
 */
#define F2FS_IOC_GETFLAGS		FS_IOC_GETFLAGS
#define F2FS_IOC_SETFLAGS		FS_IOC_SETFLAGS
#define F2FS_IOC_GETVERSION		FS_IOC_GETVERSION

#define F2FS_IOCTL_MAGIC		0xf5
#define F2FS_IOC_START_ATOMIC_WRITE	_IO(F2FS_IOCTL_MAGIC, 1)
#define F2FS_IOC_COMMIT_ATOMIC_WRITE	_IO(F2FS_IOCTL_MAGIC, 2)
#define F2FS_IOC_START_VOLATILE_WRITE	_IO(F2FS_IOCTL_MAGIC, 3)
#define F2FS_IOC_RELEASE_VOLATILE_WRITE	_IO(F2FS_IOCTL_MAGIC, 4)
#define F2FS_IOC_ABORT_VOLATILE_WRITE	_IO(F2FS_IOCTL_MAGIC, 5)
#define F2FS_IOC_GARBAGE_COLLECT	_IOW(F2FS_IOCTL_MAGIC, 6, __u32)
#define F2FS_IOC_WRITE_CHECKPOINT	_IO(F2FS_IOCTL_MAGIC, 7)
#define F2FS_IOC_DEFRAGMENT		_IOWR(F2FS_IOCTL_MAGIC, 8,	\
						struct f2fs_defragment)
#define F2FS_IOC_MOVE_RANGE		_IOWR(F2FS_IOCTL_MAGIC, 9,	\
						struct f2fs_move_range)
#define F2FS_IOC_FLUSH_DEVICE		_IOW(F2FS_IOCTL_MAGIC, 10,	\
						struct f2fs_flush_device)
#define F2FS_IOC_GARBAGE_COLLECT_RANGE	_IOW(F2FS_IOCTL_MAGIC, 11,	\
						struct f2fs_gc_range)
#define F2FS_IOC_GET_FEATURES		_IOR(F2FS_IOCTL_MAGIC, 12, __u32)
#define F2FS_IOC_SET_PIN_FILE		_IOW(F2FS_IOCTL_MAGIC, 13, __u32)
#define F2FS_IOC_GET_PIN_FILE		_IOR(F2FS_IOCTL_MAGIC, 14, __u32)
#define F2FS_IOC_PRECACHE_EXTENTS	_IO(F2FS_IOCTL_MAGIC, 15)

#define F2FS_IOC_SET_ENCRYPTION_POLICY	FS_IOC_SET_ENCRYPTION_POLICY
#define F2FS_IOC_GET_ENCRYPTION_POLICY	FS_IOC_GET_ENCRYPTION_POLICY
#define F2FS_IOC_GET_ENCRYPTION_PWSALT	FS_IOC_GET_ENCRYPTION_PWSALT

/*
 * should be same as XFS_IOC_GOINGDOWN.
 * Flags for going down operation used by FS_IOC_GOINGDOWN
 */
#define F2FS_IOC_SHUTDOWN	_IOR('X', 125, __u32)	/* Shutdown */
#define F2FS_GOING_DOWN_FULLSYNC	0x0	/* going down with full sync */
#define F2FS_GOING_DOWN_METASYNC	0x1	/* going down with metadata */
#define F2FS_GOING_DOWN_NOSYNC		0x2	/* going down */
#define F2FS_GOING_DOWN_METAFLUSH	0x3	/* going down with meta flush */

#if defined(__KERNEL__) && defined(CONFIG_COMPAT)
/*
 * ioctl commands in 32 bit emulation
 */
#define F2FS_IOC32_GETFLAGS		FS_IOC32_GETFLAGS
#define F2FS_IOC32_SETFLAGS		FS_IOC32_SETFLAGS
#define F2FS_IOC32_GETVERSION		FS_IOC32_GETVERSION
#endif

#define F2FS_IOC_FSGETXATTR		FS_IOC_FSGETXATTR
#define F2FS_IOC_FSSETXATTR		FS_IOC_FSSETXATTR

struct f2fs_gc_range {
	u32 sync;
	u64 start;
	u64 len;
};

struct f2fs_defragment {
	u64 start;
	u64 len;
};

struct f2fs_move_range {
	u32 dst_fd;		/* destination fd */
	u64 pos_in;		/* start position in src_fd */
	u64 pos_out;		/* start position in dst_fd */
	u64 len;		/* size to move */
};

struct f2fs_flush_device {
	u32 dev_num;		/* device number to flush */
	u32 segments;		/* # of segments to flush */
};

/* for inline stuff */
#define DEF_INLINE_RESERVED_SIZE	1
#define DEF_MIN_INLINE_SIZE		1
static inline int get_extra_isize(struct inode *inode);
static inline int get_inline_xattr_addrs(struct inode *inode);
#define MAX_INLINE_DATA(inode)	(sizeof(__le32) *			\
				(CUR_ADDRS_PER_INODE(inode) -		\
				get_inline_xattr_addrs(inode) -	\
				DEF_INLINE_RESERVED_SIZE))

/* for inline dir */
#define NR_INLINE_DENTRY(inode)	(MAX_INLINE_DATA(inode) * BITS_PER_BYTE / \
				((SIZE_OF_DIR_ENTRY + F2FS_SLOT_LEN) * \
				BITS_PER_BYTE + 1))
#define INLINE_DENTRY_BITMAP_SIZE(inode)	((NR_INLINE_DENTRY(inode) + \
					BITS_PER_BYTE - 1) / BITS_PER_BYTE)
#define INLINE_RESERVED_SIZE(inode)	(MAX_INLINE_DATA(inode) - \
				((SIZE_OF_DIR_ENTRY + F2FS_SLOT_LEN) * \
				NR_INLINE_DENTRY(inode) + \
				INLINE_DENTRY_BITMAP_SIZE(inode)))

/*
 * For INODE and NODE manager
 */
/* for directory operations */
struct f2fs_dentry_ptr {
	struct inode *inode;
	void *bitmap;
	struct f2fs_dir_entry *dentry;
	__u8 (*filename)[F2FS_SLOT_LEN];
	int max;
	int nr_bitmap;
};

static inline void make_dentry_ptr_block(struct inode *inode,
		struct f2fs_dentry_ptr *d, struct f2fs_dentry_block *t)
{
	d->inode = inode;
	d->max = NR_DENTRY_IN_BLOCK;
	d->nr_bitmap = SIZE_OF_DENTRY_BITMAP;
	d->bitmap = t->dentry_bitmap;
	d->dentry = t->dentry;
	d->filename = t->filename;
}

static inline void make_dentry_ptr_inline(struct inode *inode,
					struct f2fs_dentry_ptr *d, void *t)
{
	int entry_cnt = NR_INLINE_DENTRY(inode);
	int bitmap_size = INLINE_DENTRY_BITMAP_SIZE(inode);
	int reserved_size = INLINE_RESERVED_SIZE(inode);

	d->inode = inode;
	d->max = entry_cnt;
	d->nr_bitmap = bitmap_size;
	d->bitmap = t;
	d->dentry = t + bitmap_size + reserved_size;
	d->filename = t + bitmap_size + reserved_size +
					SIZE_OF_DIR_ENTRY * entry_cnt;
}

/*
 * XATTR_NODE_OFFSET stores xattrs to one node block per file keeping -1
 * as its node offset to distinguish from index node blocks.
 * But some bits are used to mark the node block.
 */
#define XATTR_NODE_OFFSET	((((unsigned int)-1) << OFFSET_BIT_SHIFT) \
				>> OFFSET_BIT_SHIFT)
enum {
	ALLOC_NODE,			/* allocate a new node page if needed */
	LOOKUP_NODE,			/* look up a node without readahead */
	LOOKUP_NODE_RA,			/*
					 * look up a node with readahead called
					 * by get_data_block.
					 */
};

#define F2FS_LINK_MAX	0xffffffff	/* maximum link count per file */

#define MAX_DIR_RA_PAGES	4	/* maximum ra pages of dir */

/* vector size for gang look-up from extent cache that consists of radix tree */
#define EXT_TREE_VEC_SIZE	64

/* for in-memory extent cache entry */
#define F2FS_MIN_EXTENT_LEN	64	/* minimum extent length */

/* number of extent info in extent cache we try to shrink */
#define EXTENT_CACHE_SHRINK_NUMBER	128

struct rb_entry {
	struct rb_node rb_node;		/* rb node located in rb-tree */
	unsigned int ofs;		/* start offset of the entry */
	unsigned int len;		/* length of the entry */
};

struct extent_info {
	unsigned int fofs;		/* start offset in a file */
	unsigned int len;		/* length of the extent */
	u32 blk;			/* start block address of the extent */
};

struct extent_node {
	struct rb_node rb_node;
	union {
		struct {
			unsigned int fofs;
			unsigned int len;
			u32 blk;
		};
		struct extent_info ei;	/* extent info */

	};
	struct list_head list;		/* node in global extent list of sbi */
	struct extent_tree *et;		/* extent tree pointer */
};

struct extent_tree {
	nid_t ino;			/* inode number */
	struct rb_root root;		/* root of extent info rb-tree */
	struct extent_node *cached_en;	/* recently accessed extent node */
	struct extent_info largest;	/* largested extent info */
	struct list_head list;		/* to be used by sbi->zombie_list */
	rwlock_t lock;			/* protect extent info rb-tree */
	atomic_t node_cnt;		/* # of extent node in rb-tree*/
};

/*
 * This structure is taken from ext4_map_blocks.
 *
 * Note that, however, f2fs uses NEW and MAPPED flags for f2fs_map_blocks().
 */
#define F2FS_MAP_NEW		(1 << BH_New)
#define F2FS_MAP_MAPPED		(1 << BH_Mapped)
#define F2FS_MAP_UNWRITTEN	(1 << BH_Unwritten)
#define F2FS_MAP_FLAGS		(F2FS_MAP_NEW | F2FS_MAP_MAPPED |\
				F2FS_MAP_UNWRITTEN)

struct f2fs_map_blocks {
	block_t m_pblk;
	block_t m_lblk;
	unsigned int m_len;
	unsigned int m_flags;
	pgoff_t *m_next_pgofs;		/* point next possible non-hole pgofs */
	pgoff_t *m_next_extent;		/* point to next possible extent */
	int m_seg_type;
};

/* for flag in get_data_block */
enum {
	F2FS_GET_BLOCK_DEFAULT,
	F2FS_GET_BLOCK_FIEMAP,
	F2FS_GET_BLOCK_BMAP,
	F2FS_GET_BLOCK_PRE_DIO,
	F2FS_GET_BLOCK_PRE_AIO,
	F2FS_GET_BLOCK_PRECACHE,
};

/*
 * i_advise uses FADVISE_XXX_BIT. We can add additional hints later.
 */
#define FADVISE_COLD_BIT	0x01
#define FADVISE_LOST_PINO_BIT	0x02
#define FADVISE_ENCRYPT_BIT	0x04
#define FADVISE_ENC_NAME_BIT	0x08
#define FADVISE_KEEP_SIZE_BIT	0x10
#define FADVISE_HOT_BIT		0x20
#define FADVISE_VERITY_BIT	0x40	/* reserved */

#define file_is_cold(inode)	is_file(inode, FADVISE_COLD_BIT)
#define file_wrong_pino(inode)	is_file(inode, FADVISE_LOST_PINO_BIT)
#define file_set_cold(inode)	set_file(inode, FADVISE_COLD_BIT)
#define file_lost_pino(inode)	set_file(inode, FADVISE_LOST_PINO_BIT)
#define file_clear_cold(inode)	clear_file(inode, FADVISE_COLD_BIT)
#define file_got_pino(inode)	clear_file(inode, FADVISE_LOST_PINO_BIT)
#define file_is_encrypt(inode)	is_file(inode, FADVISE_ENCRYPT_BIT)
#define file_set_encrypt(inode)	set_file(inode, FADVISE_ENCRYPT_BIT)
#define file_clear_encrypt(inode) clear_file(inode, FADVISE_ENCRYPT_BIT)
#define file_enc_name(inode)	is_file(inode, FADVISE_ENC_NAME_BIT)
#define file_set_enc_name(inode) set_file(inode, FADVISE_ENC_NAME_BIT)
#define file_keep_isize(inode)	is_file(inode, FADVISE_KEEP_SIZE_BIT)
#define file_set_keep_isize(inode) set_file(inode, FADVISE_KEEP_SIZE_BIT)
#define file_is_hot(inode)	is_file(inode, FADVISE_HOT_BIT)
#define file_set_hot(inode)	set_file(inode, FADVISE_HOT_BIT)
#define file_clear_hot(inode)	clear_file(inode, FADVISE_HOT_BIT)

#define DEF_DIR_LEVEL		0

struct f2fs_inode_info {
	struct inode vfs_inode;		/* serve a vfs inode */
	unsigned long i_flags;		/* keep an inode flags for ioctl */
	unsigned char i_advise;		/* use to give file attribute hints */
	unsigned char i_dir_level;	/* use for dentry level for large dir */
	union {
		unsigned int i_current_depth;	/* only for directory depth */
		unsigned short i_gc_failures;	/* only for regular file */
	};
	unsigned int i_pino;		/* parent inode number */
	umode_t i_acl_mode;		/* keep file acl mode temporarily */

	/* Use below internally in f2fs*/
	unsigned long flags;		/* use to pass per-file flags */
	struct rw_semaphore i_sem;	/* protect fi info */
	atomic_t dirty_pages;		/* # of dirty pages */
	f2fs_hash_t chash;		/* hash value of given file name */
	unsigned int clevel;		/* maximum level of given file name */
	struct task_struct *task;	/* lookup and create consistency */
	struct task_struct *cp_task;	/* separate cp/wb IO stats*/
	nid_t i_xattr_nid;		/* node id that contains xattrs */
	loff_t	last_disk_size;		/* lastly written file size */

#ifdef CONFIG_QUOTA
	struct dquot *i_dquot[MAXQUOTAS];

	/* quota space reservation, managed internally by quota code */
	qsize_t i_reserved_quota;
#endif
	struct list_head dirty_list;	/* dirty list for dirs and files */
	struct list_head gdirty_list;	/* linked in global dirty list */
	struct list_head inmem_ilist;	/* list for inmem inodes */
	struct list_head inmem_pages;	/* inmemory pages managed by f2fs */
	struct task_struct *inmem_task;	/* store inmemory task */
	struct mutex inmem_lock;	/* lock for inmemory pages */
	struct extent_tree *extent_tree;	/* cached extent_tree entry */
	struct rw_semaphore dio_rwsem[2];/* avoid racing between dio and gc */
	struct rw_semaphore i_mmap_sem;
	struct rw_semaphore i_xattr_sem; /* avoid racing between reading and changing EAs */

	int i_extra_isize;		/* size of extra space located in i_addr */
	kprojid_t i_projid;		/* id for project quota */
	int i_inline_xattr_size;	/* inline xattr size */
	struct timespec i_crtime;	/* inode creation time */
	struct timespec i_disk_time[4];	/* inode disk times */
};

static inline void get_extent_info(struct extent_info *ext,
					struct f2fs_extent *i_ext)
{
	ext->fofs = le32_to_cpu(i_ext->fofs);
	ext->blk = le32_to_cpu(i_ext->blk);
	ext->len = le32_to_cpu(i_ext->len);
}

static inline void set_raw_extent(struct extent_info *ext,
					struct f2fs_extent *i_ext)
{
	i_ext->fofs = cpu_to_le32(ext->fofs);
	i_ext->blk = cpu_to_le32(ext->blk);
	i_ext->len = cpu_to_le32(ext->len);
}

static inline void set_extent_info(struct extent_info *ei, unsigned int fofs,
						u32 blk, unsigned int len)
{
	ei->fofs = fofs;
	ei->blk = blk;
	ei->len = len;
}

static inline bool __is_discard_mergeable(struct discard_info *back,
						struct discard_info *front)
{
	return (back->lstart + back->len == front->lstart) &&
		(back->len + front->len < DEF_MAX_DISCARD_LEN);
}

static inline bool __is_discard_back_mergeable(struct discard_info *cur,
						struct discard_info *back)
{
	return __is_discard_mergeable(back, cur);
}

static inline bool __is_discard_front_mergeable(struct discard_info *cur,
						struct discard_info *front)
{
	return __is_discard_mergeable(cur, front);
}

static inline bool __is_extent_mergeable(struct extent_info *back,
						struct extent_info *front)
{
	return (back->fofs + back->len == front->fofs &&
			back->blk + back->len == front->blk);
}

static inline bool __is_back_mergeable(struct extent_info *cur,
						struct extent_info *back)
{
	return __is_extent_mergeable(back, cur);
}

static inline bool __is_front_mergeable(struct extent_info *cur,
						struct extent_info *front)
{
	return __is_extent_mergeable(cur, front);
}

extern void f2fs_mark_inode_dirty_sync(struct inode *inode, bool sync);
static inline void __try_update_largest_extent(struct inode *inode,
			struct extent_tree *et, struct extent_node *en)
{
	if (en->ei.len > et->largest.len) {
		et->largest = en->ei;
		f2fs_mark_inode_dirty_sync(inode, true);
	}
}

/*
 * For free nid management
 */
enum nid_state {
	FREE_NID,		/* newly added to free nid list */
	PREALLOC_NID,		/* it is preallocated */
	MAX_NID_STATE,
};

struct f2fs_nm_info {
	block_t nat_blkaddr;		/* base disk address of NAT */
	nid_t max_nid;			/* maximum possible node ids */
	nid_t available_nids;		/* # of available node ids */
	nid_t next_scan_nid;		/* the next nid to be scanned */
	unsigned int ram_thresh;	/* control the memory footprint */
	unsigned int ra_nid_pages;	/* # of nid pages to be readaheaded */
	unsigned int dirty_nats_ratio;	/* control dirty nats ratio threshold */

	/* NAT cache management */
	struct radix_tree_root nat_root;/* root of the nat entry cache */
	struct radix_tree_root nat_set_root;/* root of the nat set cache */
	struct rw_semaphore nat_tree_lock;	/* protect nat_tree_lock */
	struct list_head nat_entries;	/* cached nat entry list (clean) */
	unsigned int nat_cnt;		/* the # of cached nat entries */
	unsigned int dirty_nat_cnt;	/* total num of nat entries in set */
	unsigned int nat_blocks;	/* # of nat blocks */

	/* free node ids management */
	struct radix_tree_root free_nid_root;/* root of the free_nid cache */
	struct list_head free_nid_list;		/* list for free nids excluding preallocated nids */
	unsigned int nid_cnt[MAX_NID_STATE];	/* the number of free node id */
	spinlock_t nid_list_lock;	/* protect nid lists ops */
	struct mutex build_lock;	/* lock for build free nids */
	unsigned char **free_nid_bitmap;
	unsigned char *nat_block_bitmap;
	unsigned short *free_nid_count;	/* free nid count of NAT block */

	/* for checkpoint */
	char *nat_bitmap;		/* NAT bitmap pointer */

	unsigned int nat_bits_blocks;	/* # of nat bits blocks */
	unsigned char *nat_bits;	/* NAT bits blocks */
	unsigned char *full_nat_bits;	/* full NAT pages */
	unsigned char *empty_nat_bits;	/* empty NAT pages */
#ifdef CONFIG_F2FS_CHECK_FS
	char *nat_bitmap_mir;		/* NAT bitmap mirror */
#endif
	int bitmap_size;		/* bitmap size */
};

/*
 * this structure is used as one of function parameters.
 * all the information are dedicated to a given direct node block determined
 * by the data offset in a file.
 */
struct dnode_of_data {
	struct inode *inode;		/* vfs inode pointer */
	struct page *inode_page;	/* its inode page, NULL is possible */
	struct page *node_page;		/* cached direct node page */
	nid_t nid;			/* node id of the direct node block */
	unsigned int ofs_in_node;	/* data offset in the node page */
	bool inode_page_locked;		/* inode page is locked or not */
	bool node_changed;		/* is node block changed */
	char cur_level;			/* level of hole node page */
	char max_level;			/* level of current page located */
	block_t	data_blkaddr;		/* block address of the node block */
};

static inline void set_new_dnode(struct dnode_of_data *dn, struct inode *inode,
		struct page *ipage, struct page *npage, nid_t nid)
{
	memset(dn, 0, sizeof(*dn));
	dn->inode = inode;
	dn->inode_page = ipage;
	dn->node_page = npage;
	dn->nid = nid;
}

/*
 * For SIT manager
 *
 * By default, there are 6 active log areas across the whole main area.
 * When considering hot and cold data separation to reduce cleaning overhead,
 * we split 3 for data logs and 3 for node logs as hot, warm, and cold types,
 * respectively.
 * In the current design, you should not change the numbers intentionally.
 * Instead, as a mount option such as active_logs=x, you can use 2, 4, and 6
 * logs individually according to the underlying devices. (default: 6)
 * Just in case, on-disk layout covers maximum 16 logs that consist of 8 for
 * data and 8 for node logs.
 */
#define	NR_CURSEG_DATA_TYPE	(3)
#define NR_CURSEG_NODE_TYPE	(3)
#define NR_CURSEG_TYPE	(NR_CURSEG_DATA_TYPE + NR_CURSEG_NODE_TYPE)

enum {
	CURSEG_HOT_DATA	= 0,	/* directory entry blocks */
	CURSEG_WARM_DATA,	/* data blocks */
	CURSEG_COLD_DATA,	/* multimedia or GCed data blocks */
	CURSEG_HOT_NODE,	/* direct node blocks of directory files */
	CURSEG_WARM_NODE,	/* direct node blocks of normal files */
	CURSEG_COLD_NODE,	/* indirect node blocks */
	NO_CHECK_TYPE,
};

struct flush_cmd {
	struct completion wait;
	struct llist_node llnode;
	nid_t ino;
	int ret;
};

struct flush_cmd_control {
	struct task_struct *f2fs_issue_flush;	/* flush thread */
	wait_queue_head_t flush_wait_queue;	/* waiting queue for wake-up */
	atomic_t issued_flush;			/* # of issued flushes */
	atomic_t issing_flush;			/* # of issing flushes */
	struct llist_head issue_list;		/* list for command issue */
	struct llist_node *dispatch_list;	/* list for command dispatch */
};

struct f2fs_sm_info {
	struct sit_info *sit_info;		/* whole segment information */
	struct free_segmap_info *free_info;	/* free segment information */
	struct dirty_seglist_info *dirty_info;	/* dirty segment information */
	struct curseg_info *curseg_array;	/* active segment information */

	struct rw_semaphore curseg_lock;	/* for preventing curseg change */

	block_t seg0_blkaddr;		/* block address of 0'th segment */
	block_t main_blkaddr;		/* start block address of main area */
	block_t ssa_blkaddr;		/* start block address of SSA area */

	unsigned int segment_count;	/* total # of segments */
	unsigned int main_segments;	/* # of segments in main area */
	unsigned int reserved_segments;	/* # of reserved segments */
	unsigned int ovp_segments;	/* # of overprovision segments */

	/* a threshold to reclaim prefree segments */
	unsigned int rec_prefree_segments;

	/* for batched trimming */
	unsigned int trim_sections;		/* # of sections to trim */

	struct list_head sit_entry_set;	/* sit entry set list */

	unsigned int ipu_policy;	/* in-place-update policy */
	unsigned int min_ipu_util;	/* in-place-update threshold */
	unsigned int min_fsync_blocks;	/* threshold for fsync */
	unsigned int min_hot_blocks;	/* threshold for hot block allocation */
	unsigned int min_ssr_sections;	/* threshold to trigger SSR allocation */

	/* for flush command control */
	struct flush_cmd_control *fcc_info;

	/* for discard command control */
	struct discard_cmd_control *dcc_info;
};

/*
 * For superblock
 */
/*
 * COUNT_TYPE for monitoring
 *
 * f2fs monitors the number of several block types such as on-writeback,
 * dirty dentry blocks, dirty node blocks, and dirty meta blocks.
 */
#define WB_DATA_TYPE(p)	(__is_cp_guaranteed(p) ? F2FS_WB_CP_DATA : F2FS_WB_DATA)
enum count_type {
	F2FS_DIRTY_DENTS,
	F2FS_DIRTY_DATA,
	F2FS_DIRTY_QDATA,
	F2FS_DIRTY_NODES,
	F2FS_DIRTY_META,
	F2FS_INMEM_PAGES,
	F2FS_DIRTY_IMETA,
	F2FS_WB_CP_DATA,
	F2FS_WB_DATA,
	NR_COUNT_TYPE,
};

/*
 * The below are the page types of bios used in submit_bio().
 * The available types are:
 * DATA			User data pages. It operates as async mode.
 * NODE			Node pages. It operates as async mode.
 * META			FS metadata pages such as SIT, NAT, CP.
 * NR_PAGE_TYPE		The number of page types.
 * META_FLUSH		Make sure the previous pages are written
 *			with waiting the bio's completion
 * ...			Only can be used with META.
 */
#define PAGE_TYPE_OF_BIO(type)	((type) > META ? META : (type))
enum page_type {
	DATA,
	NODE,
	META,
	NR_PAGE_TYPE,
	META_FLUSH,
	INMEM,		/* the below types are used by tracepoints only. */
	INMEM_DROP,
	INMEM_INVALIDATE,
	INMEM_REVOKE,
	IPU,
	OPU,
};

enum temp_type {
	HOT = 0,	/* must be zero for meta bio */
	WARM,
	COLD,
	NR_TEMP_TYPE,
};

enum need_lock_type {
	LOCK_REQ = 0,
	LOCK_DONE,
	LOCK_RETRY,
};

enum cp_reason_type {
	CP_NO_NEEDED,
	CP_NON_REGULAR,
	CP_HARDLINK,
	CP_SB_NEED_CP,
	CP_WRONG_PINO,
	CP_NO_SPC_ROLL,
	CP_NODE_NEED_CP,
	CP_FASTBOOT_MODE,
	CP_SPEC_LOG_NUM,
	CP_RECOVER_DIR,
};

enum iostat_type {
	APP_DIRECT_IO,			/* app direct IOs */
	APP_BUFFERED_IO,		/* app buffered IOs */
	APP_WRITE_IO,			/* app write IOs */
	APP_MAPPED_IO,			/* app mapped IOs */
	FS_DATA_IO,			/* data IOs from kworker/fsync/reclaimer */
	FS_NODE_IO,			/* node IOs from kworker/fsync/reclaimer */
	FS_META_IO,			/* meta IOs from kworker/reclaimer */
	FS_GC_DATA_IO,			/* data IOs from forground gc */
	FS_GC_NODE_IO,			/* node IOs from forground gc */
	FS_CP_DATA_IO,			/* data IOs from checkpoint */
	FS_CP_NODE_IO,			/* node IOs from checkpoint */
	FS_CP_META_IO,			/* meta IOs from checkpoint */
	FS_DISCARD,			/* discard */
	NR_IO_TYPE,
};

struct f2fs_io_info {
	struct f2fs_sb_info *sbi;	/* f2fs_sb_info pointer */
	nid_t ino;		/* inode number */
	enum page_type type;	/* contains DATA/NODE/META/META_FLUSH */
	enum temp_type temp;	/* contains HOT/WARM/COLD */
	int op;			/* contains REQ_OP_ */
	int op_flags;		/* req_flag_bits */
	block_t new_blkaddr;	/* new block address to be written */
	block_t old_blkaddr;	/* old block address before Cow */
	struct page *page;	/* page to be written */
	struct page *encrypted_page;	/* encrypted page */
	struct list_head list;		/* serialize IOs */
	bool submitted;		/* indicate IO submission */
	int need_lock;		/* indicate we need to lock cp_rwsem */
	bool in_list;		/* indicate fio is in io_list */
	bool is_meta;		/* indicate borrow meta inode mapping or not */
	enum iostat_type io_type;	/* io type */
	struct writeback_control *io_wbc; /* writeback control */
};

#define is_read_io(rw) ((rw) == READ)
struct f2fs_bio_info {
	struct f2fs_sb_info *sbi;	/* f2fs superblock */
	struct bio *bio;		/* bios to merge */
	sector_t last_block_in_bio;	/* last block number */
	struct f2fs_io_info fio;	/* store buffered io info. */
	struct rw_semaphore io_rwsem;	/* blocking op for bio */
	spinlock_t io_lock;		/* serialize DATA/NODE IOs */
	struct list_head io_list;	/* track fios */
};

#define FDEV(i)				(sbi->devs[i])
#define RDEV(i)				(raw_super->devs[i])
struct f2fs_dev_info {
	struct block_device *bdev;
	char path[MAX_PATH_LEN];
	unsigned int total_segments;
	block_t start_blk;
	block_t end_blk;
#ifdef CONFIG_BLK_DEV_ZONED
	unsigned int nr_blkz;			/* Total number of zones */
	u8 *blkz_type;				/* Array of zones type */
#endif
};

enum inode_type {
	DIR_INODE,			/* for dirty dir inode */
	FILE_INODE,			/* for dirty regular/symlink inode */
	DIRTY_META,			/* for all dirtied inode metadata */
	ATOMIC_FILE,			/* for all atomic files */
	NR_INODE_TYPE,
};

/* for inner inode cache management */
struct inode_management {
	struct radix_tree_root ino_root;	/* ino entry array */
	spinlock_t ino_lock;			/* for ino entry lock */
	struct list_head ino_list;		/* inode list head */
	unsigned long ino_num;			/* number of entries */
};

/* For s_flag in struct f2fs_sb_info */
enum {
	SBI_IS_DIRTY,				/* dirty flag for checkpoint */
	SBI_IS_CLOSE,				/* specify unmounting */
	SBI_NEED_FSCK,				/* need fsck.f2fs to fix */
	SBI_POR_DOING,				/* recovery is doing or not */
	SBI_NEED_SB_WRITE,			/* need to recover superblock */
	SBI_NEED_CP,				/* need to checkpoint */
};

enum {
	CP_TIME,
	REQ_TIME,
	MAX_TIME,
};

enum {
	WHINT_MODE_OFF,		/* not pass down write hints */
	WHINT_MODE_USER,	/* try to pass down hints given by users */
	WHINT_MODE_FS,		/* pass down hints with F2FS policy */
};

enum {
	ALLOC_MODE_DEFAULT,	/* stay default */
	ALLOC_MODE_REUSE,	/* reuse segments as much as possible */
};

enum fsync_mode {
	FSYNC_MODE_POSIX,	/* fsync follows posix semantics */
	FSYNC_MODE_STRICT,	/* fsync behaves in line with ext4 */
	FSYNC_MODE_NOBARRIER,	/* fsync behaves nobarrier based on posix */
};

#ifdef CONFIG_F2FS_FS_ENCRYPTION
#define DUMMY_ENCRYPTION_ENABLED(sbi) \
			(unlikely(F2FS_OPTION(sbi).test_dummy_encryption))
#else
#define DUMMY_ENCRYPTION_ENABLED(sbi) (0)
#endif

struct f2fs_sb_info {
	struct super_block *sb;			/* pointer to VFS super block */
	struct proc_dir_entry *s_proc;		/* proc entry */
	struct f2fs_super_block *raw_super;	/* raw super block pointer */
	struct rw_semaphore sb_lock;		/* lock for raw super block */
	int valid_super_block;			/* valid super block no */
	unsigned long s_flag;				/* flags for sbi */

#ifdef CONFIG_BLK_DEV_ZONED
	unsigned int blocks_per_blkz;		/* F2FS blocks per zone */
	unsigned int log_blocks_per_blkz;	/* log2 F2FS blocks per zone */
#endif

	/* for node-related operations */
	struct f2fs_nm_info *nm_info;		/* node manager */
	struct inode *node_inode;		/* cache node blocks */

	/* for segment-related operations */
	struct f2fs_sm_info *sm_info;		/* segment manager */

	/* for bio operations */
	struct f2fs_bio_info *write_io[NR_PAGE_TYPE];	/* for write bios */
	struct mutex wio_mutex[NR_PAGE_TYPE - 1][NR_TEMP_TYPE];
						/* bio ordering for NODE/DATA */
	mempool_t *write_io_dummy;		/* Dummy pages */

	/* for checkpoint */
	struct f2fs_checkpoint *ckpt;		/* raw checkpoint pointer */
	int cur_cp_pack;			/* remain current cp pack */
	spinlock_t cp_lock;			/* for flag in ckpt */
	struct inode *meta_inode;		/* cache meta blocks */
	struct mutex cp_mutex;			/* checkpoint procedure lock */
	struct rw_semaphore cp_rwsem;		/* blocking FS operations */
	struct rw_semaphore node_write;		/* locking node writes */
	struct rw_semaphore node_change;	/* locking node change */
	wait_queue_head_t cp_wait;
	unsigned long last_time[MAX_TIME];	/* to store time in jiffies */
	long interval_time[MAX_TIME];		/* to store thresholds */

	struct inode_management im[MAX_INO_ENTRY];      /* manage inode cache */

	/* for orphan inode, use 0'th array */
	unsigned int max_orphans;		/* max orphan inodes */

	/* for inode management */
	struct list_head inode_list[NR_INODE_TYPE];	/* dirty inode list */
	spinlock_t inode_lock[NR_INODE_TYPE];	/* for dirty inode list lock */

	/* for extent tree cache */
	struct radix_tree_root extent_tree_root;/* cache extent cache entries */
	struct mutex extent_tree_lock;	/* locking extent radix tree */
	struct list_head extent_list;		/* lru list for shrinker */
	spinlock_t extent_lock;			/* locking extent lru list */
	atomic_t total_ext_tree;		/* extent tree count */
	struct list_head zombie_list;		/* extent zombie tree list */
	atomic_t total_zombie_tree;		/* extent zombie tree count */
	atomic_t total_ext_node;		/* extent info count */

	/* basic filesystem units */
	unsigned int log_sectors_per_block;	/* log2 sectors per block */
	unsigned int log_blocksize;		/* log2 block size */
	unsigned int blocksize;			/* block size */
	unsigned int root_ino_num;		/* root inode number*/
	unsigned int node_ino_num;		/* node inode number*/
	unsigned int meta_ino_num;		/* meta inode number*/
	unsigned int log_blocks_per_seg;	/* log2 blocks per segment */
	unsigned int blocks_per_seg;		/* blocks per segment */
	unsigned int segs_per_sec;		/* segments per section */
	unsigned int secs_per_zone;		/* sections per zone */
	unsigned int total_sections;		/* total section count */
	unsigned int total_node_count;		/* total node block count */
	unsigned int total_valid_node_count;	/* valid node block count */
	loff_t max_file_blocks;			/* max block index of file */
	int dir_level;				/* directory level */
	unsigned int trigger_ssr_threshold;	/* threshold to trigger ssr */
	int readdir_ra;				/* readahead inode in readdir */

	block_t user_block_count;		/* # of user blocks */
	block_t total_valid_block_count;	/* # of valid blocks */
	block_t discard_blks;			/* discard command candidats */
	block_t last_valid_block_count;		/* for recovery */
	block_t reserved_blocks;		/* configurable reserved blocks */
	block_t current_reserved_blocks;	/* current reserved blocks */

	unsigned int nquota_files;		/* # of quota sysfile */

	u32 s_next_generation;			/* for NFS support */

	/* # of pages, see count_type */
	atomic_t nr_pages[NR_COUNT_TYPE];
	/* # of allocated blocks */
	struct percpu_counter alloc_valid_block_count;

	/* writeback control */
	atomic_t wb_sync_req;			/* count # of WB_SYNC threads */

	/* valid inode count */
	struct percpu_counter total_valid_inode_count;

	struct f2fs_mount_info mount_opt;	/* mount options */

	/* for cleaning operations */
	struct mutex gc_mutex;			/* mutex for GC */
	struct f2fs_gc_kthread	*gc_thread;	/* GC thread */
	unsigned int cur_victim_sec;		/* current victim section num */

	/* threshold for converting bg victims for fg */
	u64 fggc_threshold;

	/* threshold for gc trials on pinned files */
	u64 gc_pin_file_threshold;

	/* maximum # of trials to find a victim segment for SSR and GC */
	unsigned int max_victim_search;

	/*
	 * for stat information.
	 * one is for the LFS mode, and the other is for the SSR mode.
	 */
#ifdef CONFIG_F2FS_STAT_FS
	struct f2fs_stat_info *stat_info;	/* FS status information */
	unsigned int segment_count[2];		/* # of allocated segments */
	unsigned int block_count[2];		/* # of allocated blocks */
	atomic_t inplace_count;		/* # of inplace update */
	atomic64_t total_hit_ext;		/* # of lookup extent cache */
	atomic64_t read_hit_rbtree;		/* # of hit rbtree extent node */
	atomic64_t read_hit_largest;		/* # of hit largest extent node */
	atomic64_t read_hit_cached;		/* # of hit cached extent node */
	atomic_t inline_xattr;			/* # of inline_xattr inodes */
	atomic_t inline_inode;			/* # of inline_data inodes */
	atomic_t inline_dir;			/* # of inline_dentry inodes */
	atomic_t aw_cnt;			/* # of atomic writes */
	atomic_t vw_cnt;			/* # of volatile writes */
	atomic_t max_aw_cnt;			/* max # of atomic writes */
	atomic_t max_vw_cnt;			/* max # of volatile writes */
	int bg_gc;				/* background gc calls */
	unsigned int ndirty_inode[NR_INODE_TYPE];	/* # of dirty inodes */
#endif
	spinlock_t stat_lock;			/* lock for stat operations */

	/* For app/fs IO statistics */
	spinlock_t iostat_lock;
	unsigned long long write_iostat[NR_IO_TYPE];
	bool iostat_enable;

	/* For sysfs suppport */
	struct kobject s_kobj;
	struct completion s_kobj_unregister;

	/* For shrinker support */
	struct list_head s_list;
	int s_ndevs;				/* number of devices */
	struct f2fs_dev_info *devs;		/* for device list */
	unsigned int dirty_device;		/* for checkpoint data flush */
	spinlock_t dev_lock;			/* protect dirty_device */
	struct mutex umount_mutex;
	unsigned int shrinker_run_no;

	/* For write statistics */
	u64 sectors_written_start;
	u64 kbytes_written;

	/* Reference to checksum algorithm driver via cryptoapi */
	struct crypto_shash *s_chksum_driver;

	/* Precomputed FS UUID checksum for seeding other checksums */
	__u32 s_chksum_seed;
};

#ifdef CONFIG_F2FS_FAULT_INJECTION
#define f2fs_show_injection_info(type)				\
	printk("%sF2FS-fs : inject %s in %s of %pF\n",		\
		KERN_INFO, fault_name[type],			\
		__func__, __builtin_return_address(0))
static inline bool time_to_inject(struct f2fs_sb_info *sbi, int type)
{
	struct f2fs_fault_info *ffi = &F2FS_OPTION(sbi).fault_info;

	if (!ffi->inject_rate)
		return false;

	if (!IS_FAULT_SET(ffi, type))
		return false;

	atomic_inc(&ffi->inject_ops);
	if (atomic_read(&ffi->inject_ops) >= ffi->inject_rate) {
		atomic_set(&ffi->inject_ops, 0);
		return true;
	}
	return false;
}
#endif

/* For write statistics. Suppose sector size is 512 bytes,
 * and the return value is in kbytes. s is of struct f2fs_sb_info.
 */
#define BD_PART_WRITTEN(s)						 \
(((u64)part_stat_read((s)->sb->s_bdev->bd_part, sectors[1]) -		 \
		(s)->sectors_written_start) >> 1)

static inline void f2fs_update_time(struct f2fs_sb_info *sbi, int type)
{
	sbi->last_time[type] = jiffies;
}

static inline bool f2fs_time_over(struct f2fs_sb_info *sbi, int type)
{
	unsigned long interval = sbi->interval_time[type] * HZ;

	return time_after(jiffies, sbi->last_time[type] + interval);
}

static inline bool is_idle(struct f2fs_sb_info *sbi)
{
	struct block_device *bdev = sbi->sb->s_bdev;
	struct request_queue *q = bdev_get_queue(bdev);
	struct request_list *rl = &q->root_rl;

	if (rl->count[BLK_RW_SYNC] || rl->count[BLK_RW_ASYNC])
		return 0;

	return f2fs_time_over(sbi, REQ_TIME);
}

/*
 * Inline functions
 */
static inline u32 __f2fs_crc32(struct f2fs_sb_info *sbi, u32 crc,
			      const void *address, unsigned int length)
{
	struct {
		struct shash_desc shash;
		char ctx[4];
	} desc;
	int err;

	BUG_ON(crypto_shash_descsize(sbi->s_chksum_driver) != sizeof(desc.ctx));

	desc.shash.tfm = sbi->s_chksum_driver;
	desc.shash.flags = 0;
	*(u32 *)desc.ctx = crc;

	err = crypto_shash_update(&desc.shash, address, length);
	BUG_ON(err);

	return *(u32 *)desc.ctx;
}

static inline u32 f2fs_crc32(struct f2fs_sb_info *sbi, const void *address,
			   unsigned int length)
{
	return __f2fs_crc32(sbi, F2FS_SUPER_MAGIC, address, length);
}

static inline bool f2fs_crc_valid(struct f2fs_sb_info *sbi, __u32 blk_crc,
				  void *buf, size_t buf_size)
{
	return f2fs_crc32(sbi, buf, buf_size) == blk_crc;
}

static inline u32 f2fs_chksum(struct f2fs_sb_info *sbi, u32 crc,
			      const void *address, unsigned int length)
{
	return __f2fs_crc32(sbi, crc, address, length);
}

static inline struct f2fs_inode_info *F2FS_I(struct inode *inode)
{
	return container_of(inode, struct f2fs_inode_info, vfs_inode);
}

static inline struct f2fs_sb_info *F2FS_SB(struct super_block *sb)
{
	return sb->s_fs_info;
}

static inline struct f2fs_sb_info *F2FS_I_SB(struct inode *inode)
{
	return F2FS_SB(inode->i_sb);
}

static inline struct f2fs_sb_info *F2FS_M_SB(struct address_space *mapping)
{
	return F2FS_I_SB(mapping->host);
}

static inline struct f2fs_sb_info *F2FS_P_SB(struct page *page)
{
	return F2FS_M_SB(page->mapping);
}

static inline struct f2fs_super_block *F2FS_RAW_SUPER(struct f2fs_sb_info *sbi)
{
	return (struct f2fs_super_block *)(sbi->raw_super);
}

static inline struct f2fs_checkpoint *F2FS_CKPT(struct f2fs_sb_info *sbi)
{
	return (struct f2fs_checkpoint *)(sbi->ckpt);
}

static inline struct f2fs_node *F2FS_NODE(struct page *page)
{
	return (struct f2fs_node *)page_address(page);
}

static inline struct f2fs_inode *F2FS_INODE(struct page *page)
{
	return &((struct f2fs_node *)page_address(page))->i;
}

static inline struct f2fs_nm_info *NM_I(struct f2fs_sb_info *sbi)
{
	return (struct f2fs_nm_info *)(sbi->nm_info);
}

static inline struct f2fs_sm_info *SM_I(struct f2fs_sb_info *sbi)
{
	return (struct f2fs_sm_info *)(sbi->sm_info);
}

static inline struct sit_info *SIT_I(struct f2fs_sb_info *sbi)
{
	return (struct sit_info *)(SM_I(sbi)->sit_info);
}

static inline struct free_segmap_info *FREE_I(struct f2fs_sb_info *sbi)
{
	return (struct free_segmap_info *)(SM_I(sbi)->free_info);
}

static inline struct dirty_seglist_info *DIRTY_I(struct f2fs_sb_info *sbi)
{
	return (struct dirty_seglist_info *)(SM_I(sbi)->dirty_info);
}

static inline struct address_space *META_MAPPING(struct f2fs_sb_info *sbi)
{
	return sbi->meta_inode->i_mapping;
}

static inline struct address_space *NODE_MAPPING(struct f2fs_sb_info *sbi)
{
	return sbi->node_inode->i_mapping;
}

static inline bool is_sbi_flag_set(struct f2fs_sb_info *sbi, unsigned int type)
{
	return test_bit(type, &sbi->s_flag);
}

static inline void set_sbi_flag(struct f2fs_sb_info *sbi, unsigned int type)
{
	set_bit(type, &sbi->s_flag);
}

static inline void clear_sbi_flag(struct f2fs_sb_info *sbi, unsigned int type)
{
	clear_bit(type, &sbi->s_flag);
}

static inline unsigned long long cur_cp_version(struct f2fs_checkpoint *cp)
{
	return le64_to_cpu(cp->checkpoint_ver);
}

static inline unsigned long f2fs_qf_ino(struct super_block *sb, int type)
{
	if (type < F2FS_MAX_QUOTAS)
		return le32_to_cpu(F2FS_SB(sb)->raw_super->qf_ino[type]);
	return 0;
}

static inline __u64 cur_cp_crc(struct f2fs_checkpoint *cp)
{
	size_t crc_offset = le32_to_cpu(cp->checksum_offset);
	return le32_to_cpu(*((__le32 *)((unsigned char *)cp + crc_offset)));
}

static inline bool __is_set_ckpt_flags(struct f2fs_checkpoint *cp, unsigned int f)
{
	unsigned int ckpt_flags = le32_to_cpu(cp->ckpt_flags);

	return ckpt_flags & f;
}

static inline bool is_set_ckpt_flags(struct f2fs_sb_info *sbi, unsigned int f)
{
	return __is_set_ckpt_flags(F2FS_CKPT(sbi), f);
}

static inline void __set_ckpt_flags(struct f2fs_checkpoint *cp, unsigned int f)
{
	unsigned int ckpt_flags;

	ckpt_flags = le32_to_cpu(cp->ckpt_flags);
	ckpt_flags |= f;
	cp->ckpt_flags = cpu_to_le32(ckpt_flags);
}

static inline void set_ckpt_flags(struct f2fs_sb_info *sbi, unsigned int f)
{
	unsigned long flags;

	spin_lock_irqsave(&sbi->cp_lock, flags);
	__set_ckpt_flags(F2FS_CKPT(sbi), f);
	spin_unlock_irqrestore(&sbi->cp_lock, flags);
}

static inline void __clear_ckpt_flags(struct f2fs_checkpoint *cp, unsigned int f)
{
	unsigned int ckpt_flags;

	ckpt_flags = le32_to_cpu(cp->ckpt_flags);
	ckpt_flags &= (~f);
	cp->ckpt_flags = cpu_to_le32(ckpt_flags);
}

static inline void clear_ckpt_flags(struct f2fs_sb_info *sbi, unsigned int f)
{
	unsigned long flags;

	spin_lock_irqsave(&sbi->cp_lock, flags);
	__clear_ckpt_flags(F2FS_CKPT(sbi), f);
	spin_unlock_irqrestore(&sbi->cp_lock, flags);
}

static inline void disable_nat_bits(struct f2fs_sb_info *sbi, bool lock)
{
	unsigned long flags;

	set_sbi_flag(sbi, SBI_NEED_FSCK);

	if (lock)
		spin_lock_irqsave(&sbi->cp_lock, flags);
	__clear_ckpt_flags(F2FS_CKPT(sbi), CP_NAT_BITS_FLAG);
	kfree(NM_I(sbi)->nat_bits);
	NM_I(sbi)->nat_bits = NULL;
	if (lock)
		spin_unlock_irqrestore(&sbi->cp_lock, flags);
}

static inline bool enabled_nat_bits(struct f2fs_sb_info *sbi,
					struct cp_control *cpc)
{
	bool set = is_set_ckpt_flags(sbi, CP_NAT_BITS_FLAG);

	return (cpc) ? (cpc->reason & CP_UMOUNT) && set : set;
}

static inline void f2fs_lock_op(struct f2fs_sb_info *sbi)
{
	down_read(&sbi->cp_rwsem);
}

static inline int f2fs_trylock_op(struct f2fs_sb_info *sbi)
{
	return down_read_trylock(&sbi->cp_rwsem);
}

static inline void f2fs_unlock_op(struct f2fs_sb_info *sbi)
{
	up_read(&sbi->cp_rwsem);
}

static inline void f2fs_lock_all(struct f2fs_sb_info *sbi)
{
	down_write(&sbi->cp_rwsem);
}

static inline void f2fs_unlock_all(struct f2fs_sb_info *sbi)
{
	up_write(&sbi->cp_rwsem);
}

static inline int __get_cp_reason(struct f2fs_sb_info *sbi)
{
	int reason = CP_SYNC;

	if (test_opt(sbi, FASTBOOT))
		reason = CP_FASTBOOT;
	if (is_sbi_flag_set(sbi, SBI_IS_CLOSE))
		reason = CP_UMOUNT;
	return reason;
}

static inline bool __remain_node_summaries(int reason)
{
	return (reason & (CP_UMOUNT | CP_FASTBOOT));
}

static inline bool __exist_node_summaries(struct f2fs_sb_info *sbi)
{
	return (is_set_ckpt_flags(sbi, CP_UMOUNT_FLAG) ||
			is_set_ckpt_flags(sbi, CP_FASTBOOT_FLAG));
}

/*
 * Check whether the inode has blocks or not
 */
static inline int F2FS_HAS_BLOCKS(struct inode *inode)
{
	block_t xattr_block = F2FS_I(inode)->i_xattr_nid ? 1 : 0;

	return (inode->i_blocks >> F2FS_LOG_SECTORS_PER_BLOCK) > xattr_block;
}

static inline bool f2fs_has_xattr_block(unsigned int ofs)
{
	return ofs == XATTR_NODE_OFFSET;
}

static inline bool __allow_reserved_blocks(struct f2fs_sb_info *sbi,
					struct inode *inode, bool cap)
{
	if (!inode)
		return true;
	if (!test_opt(sbi, RESERVE_ROOT))
		return false;
	if (IS_NOQUOTA(inode))
		return true;
	if (uid_eq(F2FS_OPTION(sbi).s_resuid, current_fsuid()))
		return true;
	if (!gid_eq(F2FS_OPTION(sbi).s_resgid, GLOBAL_ROOT_GID) &&
					in_group_p(F2FS_OPTION(sbi).s_resgid))
		return true;
	if (cap && capable(CAP_SYS_RESOURCE))
		return true;
	return false;
}

static inline void f2fs_i_blocks_write(struct inode *, block_t, bool, bool);
static inline int inc_valid_block_count(struct f2fs_sb_info *sbi,
				 struct inode *inode, blkcnt_t *count)
{
	blkcnt_t diff = 0, release = 0;
	block_t avail_user_block_count;
	int ret;

	ret = dquot_reserve_block(inode, *count);
	if (ret)
		return ret;

#ifdef CONFIG_F2FS_FAULT_INJECTION
	if (time_to_inject(sbi, FAULT_BLOCK)) {
		f2fs_show_injection_info(FAULT_BLOCK);
		release = *count;
		goto enospc;
	}
#endif
	/*
	 * let's increase this in prior to actual block count change in order
	 * for f2fs_sync_file to avoid data races when deciding checkpoint.
	 */
	percpu_counter_add(&sbi->alloc_valid_block_count, (*count));

	spin_lock(&sbi->stat_lock);
	sbi->total_valid_block_count += (block_t)(*count);
	avail_user_block_count = sbi->user_block_count -
					sbi->current_reserved_blocks;

	if (!__allow_reserved_blocks(sbi, inode, true))
		avail_user_block_count -= F2FS_OPTION(sbi).root_reserved_blocks;

	if (unlikely(sbi->total_valid_block_count > avail_user_block_count)) {
		diff = sbi->total_valid_block_count - avail_user_block_count;
		if (diff > *count)
			diff = *count;
		*count -= diff;
		release = diff;
		sbi->total_valid_block_count -= diff;
		if (!*count) {
			spin_unlock(&sbi->stat_lock);
			percpu_counter_sub(&sbi->alloc_valid_block_count, diff);
			goto enospc;
		}
	}
	spin_unlock(&sbi->stat_lock);

	if (unlikely(release))
		dquot_release_reservation_block(inode, release);
	f2fs_i_blocks_write(inode, *count, true, true);
	return 0;

enospc:
	dquot_release_reservation_block(inode, release);
	return -ENOSPC;
}

static inline void dec_valid_block_count(struct f2fs_sb_info *sbi,
						struct inode *inode,
						block_t count)
{
	blkcnt_t sectors = count << F2FS_LOG_SECTORS_PER_BLOCK;

	spin_lock(&sbi->stat_lock);
	f2fs_bug_on(sbi, sbi->total_valid_block_count < (block_t) count);
	f2fs_bug_on(sbi, inode->i_blocks < sectors);
	sbi->total_valid_block_count -= (block_t)count;
	if (sbi->reserved_blocks &&
		sbi->current_reserved_blocks < sbi->reserved_blocks)
		sbi->current_reserved_blocks = min(sbi->reserved_blocks,
					sbi->current_reserved_blocks + count);
	spin_unlock(&sbi->stat_lock);
	f2fs_i_blocks_write(inode, count, false, true);
}

static inline void inc_page_count(struct f2fs_sb_info *sbi, int count_type)
{
	atomic_inc(&sbi->nr_pages[count_type]);

	if (count_type == F2FS_DIRTY_DATA || count_type == F2FS_INMEM_PAGES ||
		count_type == F2FS_WB_CP_DATA || count_type == F2FS_WB_DATA)
		return;

	set_sbi_flag(sbi, SBI_IS_DIRTY);
}

static inline void inode_inc_dirty_pages(struct inode *inode)
{
	atomic_inc(&F2FS_I(inode)->dirty_pages);
	inc_page_count(F2FS_I_SB(inode), S_ISDIR(inode->i_mode) ?
				F2FS_DIRTY_DENTS : F2FS_DIRTY_DATA);
	if (IS_NOQUOTA(inode))
		inc_page_count(F2FS_I_SB(inode), F2FS_DIRTY_QDATA);
}

static inline void dec_page_count(struct f2fs_sb_info *sbi, int count_type)
{
	atomic_dec(&sbi->nr_pages[count_type]);
}

static inline void inode_dec_dirty_pages(struct inode *inode)
{
	if (!S_ISDIR(inode->i_mode) && !S_ISREG(inode->i_mode) &&
			!S_ISLNK(inode->i_mode))
		return;

	atomic_dec(&F2FS_I(inode)->dirty_pages);
	dec_page_count(F2FS_I_SB(inode), S_ISDIR(inode->i_mode) ?
				F2FS_DIRTY_DENTS : F2FS_DIRTY_DATA);
	if (IS_NOQUOTA(inode))
		dec_page_count(F2FS_I_SB(inode), F2FS_DIRTY_QDATA);
}

static inline s64 get_pages(struct f2fs_sb_info *sbi, int count_type)
{
	return atomic_read(&sbi->nr_pages[count_type]);
}

static inline int get_dirty_pages(struct inode *inode)
{
	return atomic_read(&F2FS_I(inode)->dirty_pages);
}

static inline int get_blocktype_secs(struct f2fs_sb_info *sbi, int block_type)
{
	unsigned int pages_per_sec = sbi->segs_per_sec * sbi->blocks_per_seg;
	unsigned int segs = (get_pages(sbi, block_type) + pages_per_sec - 1) >>
						sbi->log_blocks_per_seg;

	return segs / sbi->segs_per_sec;
}

static inline block_t valid_user_blocks(struct f2fs_sb_info *sbi)
{
	return sbi->total_valid_block_count;
}

static inline block_t discard_blocks(struct f2fs_sb_info *sbi)
{
	return sbi->discard_blks;
}

static inline unsigned long __bitmap_size(struct f2fs_sb_info *sbi, int flag)
{
	struct f2fs_checkpoint *ckpt = F2FS_CKPT(sbi);

	/* return NAT or SIT bitmap */
	if (flag == NAT_BITMAP)
		return le32_to_cpu(ckpt->nat_ver_bitmap_bytesize);
	else if (flag == SIT_BITMAP)
		return le32_to_cpu(ckpt->sit_ver_bitmap_bytesize);

	return 0;
}

static inline block_t __cp_payload(struct f2fs_sb_info *sbi)
{
	return le32_to_cpu(F2FS_RAW_SUPER(sbi)->cp_payload);
}

static inline void *__bitmap_ptr(struct f2fs_sb_info *sbi, int flag)
{
	struct f2fs_checkpoint *ckpt = F2FS_CKPT(sbi);
	int offset;

	if (is_set_ckpt_flags(sbi, CP_LARGE_NAT_BITMAP_FLAG)) {
		offset = (flag == SIT_BITMAP) ?
			le32_to_cpu(ckpt->nat_ver_bitmap_bytesize) : 0;
		return &ckpt->sit_nat_version_bitmap + offset;
	}

	if (__cp_payload(sbi) > 0) {
		if (flag == NAT_BITMAP)
			return &ckpt->sit_nat_version_bitmap;
		else
			return (unsigned char *)ckpt + F2FS_BLKSIZE;
	} else {
		offset = (flag == NAT_BITMAP) ?
			le32_to_cpu(ckpt->sit_ver_bitmap_bytesize) : 0;
		return &ckpt->sit_nat_version_bitmap + offset;
	}
}

static inline block_t __start_cp_addr(struct f2fs_sb_info *sbi)
{
	block_t start_addr = le32_to_cpu(F2FS_RAW_SUPER(sbi)->cp_blkaddr);

	if (sbi->cur_cp_pack == 2)
		start_addr += sbi->blocks_per_seg;
	return start_addr;
}

static inline block_t __start_cp_next_addr(struct f2fs_sb_info *sbi)
{
	block_t start_addr = le32_to_cpu(F2FS_RAW_SUPER(sbi)->cp_blkaddr);

	if (sbi->cur_cp_pack == 1)
		start_addr += sbi->blocks_per_seg;
	return start_addr;
}

static inline void __set_cp_next_pack(struct f2fs_sb_info *sbi)
{
	sbi->cur_cp_pack = (sbi->cur_cp_pack == 1) ? 2 : 1;
}

static inline block_t __start_sum_addr(struct f2fs_sb_info *sbi)
{
	return le32_to_cpu(F2FS_CKPT(sbi)->cp_pack_start_sum);
}

static inline int inc_valid_node_count(struct f2fs_sb_info *sbi,
					struct inode *inode, bool is_inode)
{
	block_t	valid_block_count;
	unsigned int valid_node_count;
	bool quota = inode && !is_inode;

	if (quota) {
		int ret = dquot_reserve_block(inode, 1);
		if (ret)
			return ret;
	}

#ifdef CONFIG_F2FS_FAULT_INJECTION
	if (time_to_inject(sbi, FAULT_BLOCK)) {
		f2fs_show_injection_info(FAULT_BLOCK);
		goto enospc;
	}
#endif

	spin_lock(&sbi->stat_lock);

	valid_block_count = sbi->total_valid_block_count +
					sbi->current_reserved_blocks + 1;

	if (!__allow_reserved_blocks(sbi, inode, false))
		valid_block_count += F2FS_OPTION(sbi).root_reserved_blocks;

	if (unlikely(valid_block_count > sbi->user_block_count)) {
		spin_unlock(&sbi->stat_lock);
		goto enospc;
	}

	valid_node_count = sbi->total_valid_node_count + 1;
	if (unlikely(valid_node_count > sbi->total_node_count)) {
		spin_unlock(&sbi->stat_lock);
		goto enospc;
	}

	sbi->total_valid_node_count++;
	sbi->total_valid_block_count++;
	spin_unlock(&sbi->stat_lock);

	if (inode) {
		if (is_inode)
			f2fs_mark_inode_dirty_sync(inode, true);
		else
			f2fs_i_blocks_write(inode, 1, true, true);
	}

	percpu_counter_inc(&sbi->alloc_valid_block_count);
	return 0;

enospc:
	if (quota)
		dquot_release_reservation_block(inode, 1);
	return -ENOSPC;
}

static inline void dec_valid_node_count(struct f2fs_sb_info *sbi,
					struct inode *inode, bool is_inode)
{
	spin_lock(&sbi->stat_lock);

	f2fs_bug_on(sbi, !sbi->total_valid_block_count);
	f2fs_bug_on(sbi, !sbi->total_valid_node_count);
	f2fs_bug_on(sbi, !is_inode && !inode->i_blocks);

	sbi->total_valid_node_count--;
	sbi->total_valid_block_count--;
	if (sbi->reserved_blocks &&
		sbi->current_reserved_blocks < sbi->reserved_blocks)
		sbi->current_reserved_blocks++;

	spin_unlock(&sbi->stat_lock);

	if (!is_inode)
		f2fs_i_blocks_write(inode, 1, false, true);
}

static inline unsigned int valid_node_count(struct f2fs_sb_info *sbi)
{
	return sbi->total_valid_node_count;
}

static inline void inc_valid_inode_count(struct f2fs_sb_info *sbi)
{
	percpu_counter_inc(&sbi->total_valid_inode_count);
}

static inline void dec_valid_inode_count(struct f2fs_sb_info *sbi)
{
	percpu_counter_dec(&sbi->total_valid_inode_count);
}

static inline s64 valid_inode_count(struct f2fs_sb_info *sbi)
{
	return percpu_counter_sum_positive(&sbi->total_valid_inode_count);
}

static inline struct page *f2fs_grab_cache_page(struct address_space *mapping,
						pgoff_t index, bool for_write)
{
#ifdef CONFIG_F2FS_FAULT_INJECTION
	struct page *page = find_lock_page(mapping, index);

	if (page)
		return page;

	if (time_to_inject(F2FS_M_SB(mapping), FAULT_PAGE_ALLOC)) {
		f2fs_show_injection_info(FAULT_PAGE_ALLOC);
		return NULL;
	}
#endif
	if (!for_write)
		return grab_cache_page(mapping, index);
	return grab_cache_page_write_begin(mapping, index, AOP_FLAG_NOFS);
}

static inline struct page *f2fs_pagecache_get_page(
				struct address_space *mapping, pgoff_t index,
				int fgp_flags, gfp_t gfp_mask)
{
#ifdef CONFIG_F2FS_FAULT_INJECTION
	if (time_to_inject(F2FS_M_SB(mapping), FAULT_PAGE_GET)) {
		f2fs_show_injection_info(FAULT_PAGE_GET);
		return NULL;
	}
#endif
	return pagecache_get_page(mapping, index, fgp_flags, gfp_mask);
}

static inline void f2fs_copy_page(struct page *src, struct page *dst)
{
	char *src_kaddr = kmap(src);
	char *dst_kaddr = kmap(dst);

	memcpy(dst_kaddr, src_kaddr, PAGE_SIZE);
	kunmap(dst);
	kunmap(src);
}

static inline void f2fs_put_page(struct page *page, int unlock)
{
	if (!page)
		return;

	if (unlock) {
		f2fs_bug_on(F2FS_P_SB(page), !PageLocked(page));
		unlock_page(page);
	}
	put_page(page);
}

static inline void f2fs_put_dnode(struct dnode_of_data *dn)
{
	if (dn->node_page)
		f2fs_put_page(dn->node_page, 1);
	if (dn->inode_page && dn->node_page != dn->inode_page)
		f2fs_put_page(dn->inode_page, 0);
	dn->node_page = NULL;
	dn->inode_page = NULL;
}

static inline struct kmem_cache *f2fs_kmem_cache_create(const char *name,
					size_t size)
{
	return kmem_cache_create(name, size, 0, SLAB_RECLAIM_ACCOUNT, NULL);
}

static inline void *f2fs_kmem_cache_alloc(struct kmem_cache *cachep,
						gfp_t flags)
{
	void *entry;

	entry = kmem_cache_alloc(cachep, flags);
	if (!entry)
		entry = kmem_cache_alloc(cachep, flags | __GFP_NOFAIL);
	return entry;
}

static inline struct bio *f2fs_bio_alloc(struct f2fs_sb_info *sbi,
						int npages, bool no_fail)
{
	struct bio *bio;

	if (no_fail) {
		/* No failure on bio allocation */
		bio = bio_alloc(GFP_NOIO, npages);
		if (!bio)
			bio = bio_alloc(GFP_NOIO | __GFP_NOFAIL, npages);
		return bio;
	}
#ifdef CONFIG_F2FS_FAULT_INJECTION
	if (time_to_inject(sbi, FAULT_ALLOC_BIO)) {
		f2fs_show_injection_info(FAULT_ALLOC_BIO);
		return NULL;
	}
#endif
	return bio_alloc(GFP_KERNEL, npages);
}

static inline void f2fs_radix_tree_insert(struct radix_tree_root *root,
				unsigned long index, void *item)
{
	while (radix_tree_insert(root, index, item))
		cond_resched();
}

#define RAW_IS_INODE(p)	((p)->footer.nid == (p)->footer.ino)

static inline bool IS_INODE(struct page *page)
{
	struct f2fs_node *p = F2FS_NODE(page);

	return RAW_IS_INODE(p);
}

static inline int offset_in_addr(struct f2fs_inode *i)
{
	return (i->i_inline & F2FS_EXTRA_ATTR) ?
			(le16_to_cpu(i->i_extra_isize) / sizeof(__le32)) : 0;
}

static inline __le32 *blkaddr_in_node(struct f2fs_node *node)
{
	return RAW_IS_INODE(node) ? node->i.i_addr : node->dn.addr;
}

static inline int f2fs_has_extra_attr(struct inode *inode);
static inline block_t datablock_addr(struct inode *inode,
			struct page *node_page, unsigned int offset)
{
	struct f2fs_node *raw_node;
	__le32 *addr_array;
	int base = 0;
	bool is_inode = IS_INODE(node_page);

	raw_node = F2FS_NODE(node_page);

	/* from GC path only */
	if (is_inode) {
		if (!inode)
			base = offset_in_addr(&raw_node->i);
		else if (f2fs_has_extra_attr(inode))
			base = get_extra_isize(inode);
	}

	addr_array = blkaddr_in_node(raw_node);
	return le32_to_cpu(addr_array[base + offset]);
}

static inline int f2fs_test_bit(unsigned int nr, char *addr)
{
	int mask;

	addr += (nr >> 3);
	mask = 1 << (7 - (nr & 0x07));
	return mask & *addr;
}

static inline void f2fs_set_bit(unsigned int nr, char *addr)
{
	int mask;

	addr += (nr >> 3);
	mask = 1 << (7 - (nr & 0x07));
	*addr |= mask;
}

static inline void f2fs_clear_bit(unsigned int nr, char *addr)
{
	int mask;

	addr += (nr >> 3);
	mask = 1 << (7 - (nr & 0x07));
	*addr &= ~mask;
}

static inline int f2fs_test_and_set_bit(unsigned int nr, char *addr)
{
	int mask;
	int ret;

	addr += (nr >> 3);
	mask = 1 << (7 - (nr & 0x07));
	ret = mask & *addr;
	*addr |= mask;
	return ret;
}

static inline int f2fs_test_and_clear_bit(unsigned int nr, char *addr)
{
	int mask;
	int ret;

	addr += (nr >> 3);
	mask = 1 << (7 - (nr & 0x07));
	ret = mask & *addr;
	*addr &= ~mask;
	return ret;
}

static inline void f2fs_change_bit(unsigned int nr, char *addr)
{
	int mask;

	addr += (nr >> 3);
	mask = 1 << (7 - (nr & 0x07));
	*addr ^= mask;
}

#define F2FS_REG_FLMASK		(~(FS_DIRSYNC_FL | FS_TOPDIR_FL))
#define F2FS_OTHER_FLMASK	(FS_NODUMP_FL | FS_NOATIME_FL)
#define F2FS_FL_INHERITED	(FS_PROJINHERIT_FL)

static inline __u32 f2fs_mask_flags(umode_t mode, __u32 flags)
{
	if (S_ISDIR(mode))
		return flags;
	else if (S_ISREG(mode))
		return flags & F2FS_REG_FLMASK;
	else
		return flags & F2FS_OTHER_FLMASK;
}

/* used for f2fs_inode_info->flags */
enum {
	FI_NEW_INODE,		/* indicate newly allocated inode */
	FI_DIRTY_INODE,		/* indicate inode is dirty or not */
	FI_AUTO_RECOVER,	/* indicate inode is recoverable */
	FI_DIRTY_DIR,		/* indicate directory has dirty pages */
	FI_INC_LINK,		/* need to increment i_nlink */
	FI_ACL_MODE,		/* indicate acl mode */
	FI_NO_ALLOC,		/* should not allocate any blocks */
	FI_FREE_NID,		/* free allocated nide */
	FI_NO_EXTENT,		/* not to use the extent cache */
	FI_INLINE_XATTR,	/* used for inline xattr */
	FI_INLINE_DATA,		/* used for inline data*/
	FI_INLINE_DENTRY,	/* used for inline dentry */
	FI_APPEND_WRITE,	/* inode has appended data */
	FI_UPDATE_WRITE,	/* inode has in-place-update data */
	FI_NEED_IPU,		/* used for ipu per file */
	FI_ATOMIC_FILE,		/* indicate atomic file */
	FI_ATOMIC_COMMIT,	/* indicate the state of atomical committing */
	FI_VOLATILE_FILE,	/* indicate volatile file */
	FI_FIRST_BLOCK_WRITTEN,	/* indicate #0 data block was written */
	FI_DROP_CACHE,		/* drop dirty page cache */
	FI_DATA_EXIST,		/* indicate data exists */
	FI_INLINE_DOTS,		/* indicate inline dot dentries */
	FI_DO_DEFRAG,		/* indicate defragment is running */
	FI_DIRTY_FILE,		/* indicate regular/symlink has dirty pages */
	FI_NO_PREALLOC,		/* indicate skipped preallocated blocks */
	FI_HOT_DATA,		/* indicate file is hot */
	FI_EXTRA_ATTR,		/* indicate file has extra attribute */
	FI_PROJ_INHERIT,	/* indicate file inherits projectid */
	FI_PIN_FILE,		/* indicate file should not be gced */
};

static inline void __mark_inode_dirty_flag(struct inode *inode,
						int flag, bool set)
{
	switch (flag) {
	case FI_INLINE_XATTR:
	case FI_INLINE_DATA:
	case FI_INLINE_DENTRY:
	case FI_NEW_INODE:
		if (set)
			return;
	case FI_DATA_EXIST:
	case FI_INLINE_DOTS:
	case FI_PIN_FILE:
		f2fs_mark_inode_dirty_sync(inode, true);
	}
}

static inline void set_inode_flag(struct inode *inode, int flag)
{
	if (!test_bit(flag, &F2FS_I(inode)->flags))
		set_bit(flag, &F2FS_I(inode)->flags);
	__mark_inode_dirty_flag(inode, flag, true);
}

static inline int is_inode_flag_set(struct inode *inode, int flag)
{
	return test_bit(flag, &F2FS_I(inode)->flags);
}

static inline void clear_inode_flag(struct inode *inode, int flag)
{
	if (test_bit(flag, &F2FS_I(inode)->flags))
		clear_bit(flag, &F2FS_I(inode)->flags);
	__mark_inode_dirty_flag(inode, flag, false);
}

static inline void set_acl_inode(struct inode *inode, umode_t mode)
{
	F2FS_I(inode)->i_acl_mode = mode;
	set_inode_flag(inode, FI_ACL_MODE);
	f2fs_mark_inode_dirty_sync(inode, false);
}

static inline void f2fs_i_links_write(struct inode *inode, bool inc)
{
	if (inc)
		inc_nlink(inode);
	else
		drop_nlink(inode);
	f2fs_mark_inode_dirty_sync(inode, true);
}

static inline void f2fs_i_blocks_write(struct inode *inode,
					block_t diff, bool add, bool claim)
{
	bool clean = !is_inode_flag_set(inode, FI_DIRTY_INODE);
	bool recover = is_inode_flag_set(inode, FI_AUTO_RECOVER);

	/* add = 1, claim = 1 should be dquot_reserve_block in pair */
	if (add) {
		if (claim)
			dquot_claim_block(inode, diff);
		else
			dquot_alloc_block_nofail(inode, diff);
	} else {
		dquot_free_block(inode, diff);
	}

	f2fs_mark_inode_dirty_sync(inode, true);
	if (clean || recover)
		set_inode_flag(inode, FI_AUTO_RECOVER);
}

static inline void f2fs_i_size_write(struct inode *inode, loff_t i_size)
{
	bool clean = !is_inode_flag_set(inode, FI_DIRTY_INODE);
	bool recover = is_inode_flag_set(inode, FI_AUTO_RECOVER);

	if (i_size_read(inode) == i_size)
		return;

	i_size_write(inode, i_size);
	f2fs_mark_inode_dirty_sync(inode, true);
	if (clean || recover)
		set_inode_flag(inode, FI_AUTO_RECOVER);
}

static inline void f2fs_i_depth_write(struct inode *inode, unsigned int depth)
{
	F2FS_I(inode)->i_current_depth = depth;
	f2fs_mark_inode_dirty_sync(inode, true);
}

static inline void f2fs_i_gc_failures_write(struct inode *inode,
					unsigned int count)
{
	F2FS_I(inode)->i_gc_failures = count;
	f2fs_mark_inode_dirty_sync(inode, true);
}

static inline void f2fs_i_xnid_write(struct inode *inode, nid_t xnid)
{
	F2FS_I(inode)->i_xattr_nid = xnid;
	f2fs_mark_inode_dirty_sync(inode, true);
}

static inline void f2fs_i_pino_write(struct inode *inode, nid_t pino)
{
	F2FS_I(inode)->i_pino = pino;
	f2fs_mark_inode_dirty_sync(inode, true);
}

static inline void get_inline_info(struct inode *inode, struct f2fs_inode *ri)
{
	struct f2fs_inode_info *fi = F2FS_I(inode);

	if (ri->i_inline & F2FS_INLINE_XATTR)
		set_bit(FI_INLINE_XATTR, &fi->flags);
	if (ri->i_inline & F2FS_INLINE_DATA)
		set_bit(FI_INLINE_DATA, &fi->flags);
	if (ri->i_inline & F2FS_INLINE_DENTRY)
		set_bit(FI_INLINE_DENTRY, &fi->flags);
	if (ri->i_inline & F2FS_DATA_EXIST)
		set_bit(FI_DATA_EXIST, &fi->flags);
	if (ri->i_inline & F2FS_INLINE_DOTS)
		set_bit(FI_INLINE_DOTS, &fi->flags);
	if (ri->i_inline & F2FS_EXTRA_ATTR)
		set_bit(FI_EXTRA_ATTR, &fi->flags);
	if (ri->i_inline & F2FS_PIN_FILE)
		set_bit(FI_PIN_FILE, &fi->flags);
}

static inline void set_raw_inline(struct inode *inode, struct f2fs_inode *ri)
{
	ri->i_inline = 0;

	if (is_inode_flag_set(inode, FI_INLINE_XATTR))
		ri->i_inline |= F2FS_INLINE_XATTR;
	if (is_inode_flag_set(inode, FI_INLINE_DATA))
		ri->i_inline |= F2FS_INLINE_DATA;
	if (is_inode_flag_set(inode, FI_INLINE_DENTRY))
		ri->i_inline |= F2FS_INLINE_DENTRY;
	if (is_inode_flag_set(inode, FI_DATA_EXIST))
		ri->i_inline |= F2FS_DATA_EXIST;
	if (is_inode_flag_set(inode, FI_INLINE_DOTS))
		ri->i_inline |= F2FS_INLINE_DOTS;
	if (is_inode_flag_set(inode, FI_EXTRA_ATTR))
		ri->i_inline |= F2FS_EXTRA_ATTR;
	if (is_inode_flag_set(inode, FI_PIN_FILE))
		ri->i_inline |= F2FS_PIN_FILE;
}

static inline int f2fs_has_extra_attr(struct inode *inode)
{
	return is_inode_flag_set(inode, FI_EXTRA_ATTR);
}

static inline int f2fs_has_inline_xattr(struct inode *inode)
{
	return is_inode_flag_set(inode, FI_INLINE_XATTR);
}

static inline unsigned int addrs_per_inode(struct inode *inode)
{
	return CUR_ADDRS_PER_INODE(inode) - get_inline_xattr_addrs(inode);
}

static inline void *inline_xattr_addr(struct inode *inode, struct page *page)
{
	struct f2fs_inode *ri = F2FS_INODE(page);

	return (void *)&(ri->i_addr[DEF_ADDRS_PER_INODE -
					get_inline_xattr_addrs(inode)]);
}

static inline int inline_xattr_size(struct inode *inode)
{
	return get_inline_xattr_addrs(inode) * sizeof(__le32);
}

static inline int f2fs_has_inline_data(struct inode *inode)
{
	return is_inode_flag_set(inode, FI_INLINE_DATA);
}

static inline int f2fs_exist_data(struct inode *inode)
{
	return is_inode_flag_set(inode, FI_DATA_EXIST);
}

static inline int f2fs_has_inline_dots(struct inode *inode)
{
	return is_inode_flag_set(inode, FI_INLINE_DOTS);
}

static inline bool f2fs_is_pinned_file(struct inode *inode)
{
	return is_inode_flag_set(inode, FI_PIN_FILE);
}

static inline bool f2fs_is_atomic_file(struct inode *inode)
{
	return is_inode_flag_set(inode, FI_ATOMIC_FILE);
}

static inline bool f2fs_is_commit_atomic_write(struct inode *inode)
{
	return is_inode_flag_set(inode, FI_ATOMIC_COMMIT);
}

static inline bool f2fs_is_volatile_file(struct inode *inode)
{
	return is_inode_flag_set(inode, FI_VOLATILE_FILE);
}

static inline bool f2fs_is_first_block_written(struct inode *inode)
{
	return is_inode_flag_set(inode, FI_FIRST_BLOCK_WRITTEN);
}

static inline bool f2fs_is_drop_cache(struct inode *inode)
{
	return is_inode_flag_set(inode, FI_DROP_CACHE);
}

static inline void *inline_data_addr(struct inode *inode, struct page *page)
{
	struct f2fs_inode *ri = F2FS_INODE(page);
	int extra_size = get_extra_isize(inode);

	return (void *)&(ri->i_addr[extra_size + DEF_INLINE_RESERVED_SIZE]);
}

static inline int f2fs_has_inline_dentry(struct inode *inode)
{
	return is_inode_flag_set(inode, FI_INLINE_DENTRY);
}

static inline int is_file(struct inode *inode, int type)
{
	return F2FS_I(inode)->i_advise & type;
}

static inline void set_file(struct inode *inode, int type)
{
	F2FS_I(inode)->i_advise |= type;
	f2fs_mark_inode_dirty_sync(inode, true);
}

static inline void clear_file(struct inode *inode, int type)
{
	F2FS_I(inode)->i_advise &= ~type;
	f2fs_mark_inode_dirty_sync(inode, true);
}

static inline bool f2fs_skip_inode_update(struct inode *inode, int dsync)
{
	bool ret;

	if (dsync) {
		struct f2fs_sb_info *sbi = F2FS_I_SB(inode);

		spin_lock(&sbi->inode_lock[DIRTY_META]);
		ret = list_empty(&F2FS_I(inode)->gdirty_list);
		spin_unlock(&sbi->inode_lock[DIRTY_META]);
		return ret;
	}
	if (!is_inode_flag_set(inode, FI_AUTO_RECOVER) ||
			file_keep_isize(inode) ||
			i_size_read(inode) & ~PAGE_MASK)
		return false;

	if (!timespec_equal(F2FS_I(inode)->i_disk_time, &inode->i_atime))
		return false;
	if (!timespec_equal(F2FS_I(inode)->i_disk_time + 1, &inode->i_ctime))
<<<<<<< HEAD
		return false;
	if (!timespec_equal(F2FS_I(inode)->i_disk_time + 2, &inode->i_mtime))
		return false;
=======
		return false;
	if (!timespec_equal(F2FS_I(inode)->i_disk_time + 2, &inode->i_mtime))
		return false;
>>>>>>> 818299f6
	if (!timespec_equal(F2FS_I(inode)->i_disk_time + 3,
						&F2FS_I(inode)->i_crtime))
		return false;

	down_read(&F2FS_I(inode)->i_sem);
	ret = F2FS_I(inode)->last_disk_size == i_size_read(inode);
	up_read(&F2FS_I(inode)->i_sem);

	return ret;
}

static inline bool f2fs_readonly(struct super_block *sb)
{
	return sb_rdonly(sb);
}

static inline bool f2fs_cp_error(struct f2fs_sb_info *sbi)
{
	return is_set_ckpt_flags(sbi, CP_ERROR_FLAG);
}

static inline bool is_dot_dotdot(const struct qstr *str)
{
	if (str->len == 1 && str->name[0] == '.')
		return true;

	if (str->len == 2 && str->name[0] == '.' && str->name[1] == '.')
		return true;

	return false;
}

static inline bool f2fs_may_extent_tree(struct inode *inode)
{
	if (!test_opt(F2FS_I_SB(inode), EXTENT_CACHE) ||
			is_inode_flag_set(inode, FI_NO_EXTENT))
		return false;

	return S_ISREG(inode->i_mode);
}

static inline void *f2fs_kmalloc(struct f2fs_sb_info *sbi,
					size_t size, gfp_t flags)
{
#ifdef CONFIG_F2FS_FAULT_INJECTION
	if (time_to_inject(sbi, FAULT_KMALLOC)) {
		f2fs_show_injection_info(FAULT_KMALLOC);
		return NULL;
	}
#endif
	return kmalloc(size, flags);
}

static inline void *f2fs_kzalloc(struct f2fs_sb_info *sbi,
					size_t size, gfp_t flags)
{
	return f2fs_kmalloc(sbi, size, flags | __GFP_ZERO);
}

static inline void *f2fs_kvmalloc(struct f2fs_sb_info *sbi,
					size_t size, gfp_t flags)
{
#ifdef CONFIG_F2FS_FAULT_INJECTION
	if (time_to_inject(sbi, FAULT_KVMALLOC)) {
		f2fs_show_injection_info(FAULT_KVMALLOC);
		return NULL;
	}
#endif
	return kvmalloc(size, flags);
}

static inline void *f2fs_kvzalloc(struct f2fs_sb_info *sbi,
					size_t size, gfp_t flags)
{
	return f2fs_kvmalloc(sbi, size, flags | __GFP_ZERO);
}

static inline int get_extra_isize(struct inode *inode)
{
	return F2FS_I(inode)->i_extra_isize / sizeof(__le32);
}

static inline int get_inline_xattr_addrs(struct inode *inode)
{
	return F2FS_I(inode)->i_inline_xattr_size;
}

#define get_inode_mode(i) \
	((is_inode_flag_set(i, FI_ACL_MODE)) ? \
	 (F2FS_I(i)->i_acl_mode) : ((i)->i_mode))

#define F2FS_TOTAL_EXTRA_ATTR_SIZE			\
	(offsetof(struct f2fs_inode, i_extra_end) -	\
	offsetof(struct f2fs_inode, i_extra_isize))	\

#define F2FS_OLD_ATTRIBUTE_SIZE	(offsetof(struct f2fs_inode, i_addr))
#define F2FS_FITS_IN_INODE(f2fs_inode, extra_isize, field)		\
		((offsetof(typeof(*f2fs_inode), field) +	\
		sizeof((f2fs_inode)->field))			\
		<= (F2FS_OLD_ATTRIBUTE_SIZE + extra_isize))	\

static inline void f2fs_reset_iostat(struct f2fs_sb_info *sbi)
{
	int i;

	spin_lock(&sbi->iostat_lock);
	for (i = 0; i < NR_IO_TYPE; i++)
		sbi->write_iostat[i] = 0;
	spin_unlock(&sbi->iostat_lock);
}

static inline void f2fs_update_iostat(struct f2fs_sb_info *sbi,
			enum iostat_type type, unsigned long long io_bytes)
{
	if (!sbi->iostat_enable)
		return;
	spin_lock(&sbi->iostat_lock);
	sbi->write_iostat[type] += io_bytes;

	if (type == APP_WRITE_IO || type == APP_DIRECT_IO)
		sbi->write_iostat[APP_BUFFERED_IO] =
			sbi->write_iostat[APP_WRITE_IO] -
			sbi->write_iostat[APP_DIRECT_IO];
	spin_unlock(&sbi->iostat_lock);
}

/*
 * file.c
 */
int f2fs_sync_file(struct file *file, loff_t start, loff_t end, int datasync);
void truncate_data_blocks(struct dnode_of_data *dn);
int truncate_blocks(struct inode *inode, u64 from, bool lock);
int f2fs_truncate(struct inode *inode);
int f2fs_getattr(const struct path *path, struct kstat *stat,
			u32 request_mask, unsigned int flags);
int f2fs_setattr(struct dentry *dentry, struct iattr *attr);
int truncate_hole(struct inode *inode, pgoff_t pg_start, pgoff_t pg_end);
void truncate_data_blocks_range(struct dnode_of_data *dn, int count);
int f2fs_precache_extents(struct inode *inode);
long f2fs_ioctl(struct file *filp, unsigned int cmd, unsigned long arg);
long f2fs_compat_ioctl(struct file *file, unsigned int cmd, unsigned long arg);
int f2fs_pin_file_control(struct inode *inode, bool inc);

/*
 * inode.c
 */
void f2fs_set_inode_flags(struct inode *inode);
bool f2fs_inode_chksum_verify(struct f2fs_sb_info *sbi, struct page *page);
void f2fs_inode_chksum_set(struct f2fs_sb_info *sbi, struct page *page);
struct inode *f2fs_iget(struct super_block *sb, unsigned long ino);
struct inode *f2fs_iget_retry(struct super_block *sb, unsigned long ino);
int try_to_free_nats(struct f2fs_sb_info *sbi, int nr_shrink);
void update_inode(struct inode *inode, struct page *node_page);
void update_inode_page(struct inode *inode);
int f2fs_write_inode(struct inode *inode, struct writeback_control *wbc);
void f2fs_evict_inode(struct inode *inode);
void handle_failed_inode(struct inode *inode);

/*
 * namei.c
 */
int update_extension_list(struct f2fs_sb_info *sbi, const char *name,
							bool hot, bool set);
struct dentry *f2fs_get_parent(struct dentry *child);

/*
 * dir.c
 */
void set_de_type(struct f2fs_dir_entry *de, umode_t mode);
unsigned char get_de_type(struct f2fs_dir_entry *de);
struct f2fs_dir_entry *find_target_dentry(struct fscrypt_name *fname,
			f2fs_hash_t namehash, int *max_slots,
			struct f2fs_dentry_ptr *d);
int f2fs_fill_dentries(struct dir_context *ctx, struct f2fs_dentry_ptr *d,
			unsigned int start_pos, struct fscrypt_str *fstr);
void do_make_empty_dir(struct inode *inode, struct inode *parent,
			struct f2fs_dentry_ptr *d);
struct page *init_inode_metadata(struct inode *inode, struct inode *dir,
			const struct qstr *new_name,
			const struct qstr *orig_name, struct page *dpage);
void update_parent_metadata(struct inode *dir, struct inode *inode,
			unsigned int current_depth);
int room_for_filename(const void *bitmap, int slots, int max_slots);
void f2fs_drop_nlink(struct inode *dir, struct inode *inode);
struct f2fs_dir_entry *__f2fs_find_entry(struct inode *dir,
			struct fscrypt_name *fname, struct page **res_page);
struct f2fs_dir_entry *f2fs_find_entry(struct inode *dir,
			const struct qstr *child, struct page **res_page);
struct f2fs_dir_entry *f2fs_parent_dir(struct inode *dir, struct page **p);
ino_t f2fs_inode_by_name(struct inode *dir, const struct qstr *qstr,
			struct page **page);
void f2fs_set_link(struct inode *dir, struct f2fs_dir_entry *de,
			struct page *page, struct inode *inode);
void f2fs_update_dentry(nid_t ino, umode_t mode, struct f2fs_dentry_ptr *d,
			const struct qstr *name, f2fs_hash_t name_hash,
			unsigned int bit_pos);
int f2fs_add_regular_entry(struct inode *dir, const struct qstr *new_name,
			const struct qstr *orig_name,
			struct inode *inode, nid_t ino, umode_t mode);
int __f2fs_do_add_link(struct inode *dir, struct fscrypt_name *fname,
			struct inode *inode, nid_t ino, umode_t mode);
int __f2fs_add_link(struct inode *dir, const struct qstr *name,
			struct inode *inode, nid_t ino, umode_t mode);
void f2fs_delete_entry(struct f2fs_dir_entry *dentry, struct page *page,
			struct inode *dir, struct inode *inode);
int f2fs_do_tmpfile(struct inode *inode, struct inode *dir);
bool f2fs_empty_dir(struct inode *dir);

static inline int f2fs_add_link(struct dentry *dentry, struct inode *inode)
{
	return __f2fs_add_link(d_inode(dentry->d_parent), &dentry->d_name,
				inode, inode->i_ino, inode->i_mode);
}

/*
 * super.c
 */
int f2fs_inode_dirtied(struct inode *inode, bool sync);
void f2fs_inode_synced(struct inode *inode);
int f2fs_enable_quota_files(struct f2fs_sb_info *sbi, bool rdonly);
void f2fs_quota_off_umount(struct super_block *sb);
int f2fs_commit_super(struct f2fs_sb_info *sbi, bool recover);
int f2fs_sync_fs(struct super_block *sb, int sync);
extern __printf(3, 4)
void f2fs_msg(struct super_block *sb, const char *level, const char *fmt, ...);
int sanity_check_ckpt(struct f2fs_sb_info *sbi);

/*
 * hash.c
 */
f2fs_hash_t f2fs_dentry_hash(const struct qstr *name_info,
				struct fscrypt_name *fname);

/*
 * node.c
 */
struct dnode_of_data;
struct node_info;

int check_nid_range(struct f2fs_sb_info *sbi, nid_t nid);
bool available_free_memory(struct f2fs_sb_info *sbi, int type);
int need_dentry_mark(struct f2fs_sb_info *sbi, nid_t nid);
bool is_checkpointed_node(struct f2fs_sb_info *sbi, nid_t nid);
bool need_inode_block_update(struct f2fs_sb_info *sbi, nid_t ino);
void get_node_info(struct f2fs_sb_info *sbi, nid_t nid, struct node_info *ni);
pgoff_t get_next_page_offset(struct dnode_of_data *dn, pgoff_t pgofs);
int get_dnode_of_data(struct dnode_of_data *dn, pgoff_t index, int mode);
int truncate_inode_blocks(struct inode *inode, pgoff_t from);
int truncate_xattr_node(struct inode *inode);
int wait_on_node_pages_writeback(struct f2fs_sb_info *sbi, nid_t ino);
int remove_inode_page(struct inode *inode);
struct page *new_inode_page(struct inode *inode);
struct page *new_node_page(struct dnode_of_data *dn, unsigned int ofs);
void ra_node_page(struct f2fs_sb_info *sbi, nid_t nid);
struct page *get_node_page(struct f2fs_sb_info *sbi, pgoff_t nid);
struct page *get_node_page_ra(struct page *parent, int start);
void move_node_page(struct page *node_page, int gc_type);
int fsync_node_pages(struct f2fs_sb_info *sbi, struct inode *inode,
			struct writeback_control *wbc, bool atomic);
int sync_node_pages(struct f2fs_sb_info *sbi, struct writeback_control *wbc,
			bool do_balance, enum iostat_type io_type);
void build_free_nids(struct f2fs_sb_info *sbi, bool sync, bool mount);
bool alloc_nid(struct f2fs_sb_info *sbi, nid_t *nid);
void alloc_nid_done(struct f2fs_sb_info *sbi, nid_t nid);
void alloc_nid_failed(struct f2fs_sb_info *sbi, nid_t nid);
int try_to_free_nids(struct f2fs_sb_info *sbi, int nr_shrink);
void recover_inline_xattr(struct inode *inode, struct page *page);
int recover_xattr_data(struct inode *inode, struct page *page);
int recover_inode_page(struct f2fs_sb_info *sbi, struct page *page);
void restore_node_summary(struct f2fs_sb_info *sbi,
			unsigned int segno, struct f2fs_summary_block *sum);
void flush_nat_entries(struct f2fs_sb_info *sbi, struct cp_control *cpc);
int build_node_manager(struct f2fs_sb_info *sbi);
void destroy_node_manager(struct f2fs_sb_info *sbi);
int __init create_node_manager_caches(void);
void destroy_node_manager_caches(void);

/*
 * segment.c
 */
bool need_SSR(struct f2fs_sb_info *sbi);
void register_inmem_page(struct inode *inode, struct page *page);
void drop_inmem_pages_all(struct f2fs_sb_info *sbi);
void drop_inmem_pages(struct inode *inode);
void drop_inmem_page(struct inode *inode, struct page *page);
int commit_inmem_pages(struct inode *inode);
void f2fs_balance_fs(struct f2fs_sb_info *sbi, bool need);
void f2fs_balance_fs_bg(struct f2fs_sb_info *sbi);
int f2fs_issue_flush(struct f2fs_sb_info *sbi, nid_t ino);
int create_flush_cmd_control(struct f2fs_sb_info *sbi);
int f2fs_flush_device_cache(struct f2fs_sb_info *sbi);
void destroy_flush_cmd_control(struct f2fs_sb_info *sbi, bool free);
void invalidate_blocks(struct f2fs_sb_info *sbi, block_t addr);
bool is_checkpointed_data(struct f2fs_sb_info *sbi, block_t blkaddr);
void drop_discard_cmd(struct f2fs_sb_info *sbi);
void stop_discard_thread(struct f2fs_sb_info *sbi);
bool f2fs_wait_discard_bios(struct f2fs_sb_info *sbi);
void clear_prefree_segments(struct f2fs_sb_info *sbi, struct cp_control *cpc);
void release_discard_addrs(struct f2fs_sb_info *sbi);
int npages_for_summary_flush(struct f2fs_sb_info *sbi, bool for_ra);
void allocate_new_segments(struct f2fs_sb_info *sbi);
int f2fs_trim_fs(struct f2fs_sb_info *sbi, struct fstrim_range *range);
bool exist_trim_candidates(struct f2fs_sb_info *sbi, struct cp_control *cpc);
struct page *get_sum_page(struct f2fs_sb_info *sbi, unsigned int segno);
void update_meta_page(struct f2fs_sb_info *sbi, void *src, block_t blk_addr);
void write_meta_page(struct f2fs_sb_info *sbi, struct page *page,
						enum iostat_type io_type);
void write_node_page(unsigned int nid, struct f2fs_io_info *fio);
void write_data_page(struct dnode_of_data *dn, struct f2fs_io_info *fio);
int rewrite_data_page(struct f2fs_io_info *fio);
void __f2fs_replace_block(struct f2fs_sb_info *sbi, struct f2fs_summary *sum,
			block_t old_blkaddr, block_t new_blkaddr,
			bool recover_curseg, bool recover_newaddr);
void f2fs_replace_block(struct f2fs_sb_info *sbi, struct dnode_of_data *dn,
			block_t old_addr, block_t new_addr,
			unsigned char version, bool recover_curseg,
			bool recover_newaddr);
void allocate_data_block(struct f2fs_sb_info *sbi, struct page *page,
			block_t old_blkaddr, block_t *new_blkaddr,
			struct f2fs_summary *sum, int type,
			struct f2fs_io_info *fio, bool add_list);
void f2fs_wait_on_page_writeback(struct page *page,
			enum page_type type, bool ordered);
void f2fs_wait_on_block_writeback(struct f2fs_sb_info *sbi, block_t blkaddr);
void write_data_summaries(struct f2fs_sb_info *sbi, block_t start_blk);
void write_node_summaries(struct f2fs_sb_info *sbi, block_t start_blk);
int lookup_journal_in_cursum(struct f2fs_journal *journal, int type,
			unsigned int val, int alloc);
void flush_sit_entries(struct f2fs_sb_info *sbi, struct cp_control *cpc);
int build_segment_manager(struct f2fs_sb_info *sbi);
void destroy_segment_manager(struct f2fs_sb_info *sbi);
int __init create_segment_manager_caches(void);
void destroy_segment_manager_caches(void);
int rw_hint_to_seg_type(enum rw_hint hint);
enum rw_hint io_type_to_rw_hint(struct f2fs_sb_info *sbi, enum page_type type,
				enum temp_type temp);

/*
 * checkpoint.c
 */
void f2fs_stop_checkpoint(struct f2fs_sb_info *sbi, bool end_io);
struct page *grab_meta_page(struct f2fs_sb_info *sbi, pgoff_t index);
struct page *get_meta_page(struct f2fs_sb_info *sbi, pgoff_t index);
struct page *get_tmp_page(struct f2fs_sb_info *sbi, pgoff_t index);
bool is_valid_blkaddr(struct f2fs_sb_info *sbi, block_t blkaddr, int type);
int ra_meta_pages(struct f2fs_sb_info *sbi, block_t start, int nrpages,
			int type, bool sync);
void ra_meta_pages_cond(struct f2fs_sb_info *sbi, pgoff_t index);
long sync_meta_pages(struct f2fs_sb_info *sbi, enum page_type type,
			long nr_to_write, enum iostat_type io_type);
void add_ino_entry(struct f2fs_sb_info *sbi, nid_t ino, int type);
void remove_ino_entry(struct f2fs_sb_info *sbi, nid_t ino, int type);
void release_ino_entry(struct f2fs_sb_info *sbi, bool all);
bool exist_written_data(struct f2fs_sb_info *sbi, nid_t ino, int mode);
void set_dirty_device(struct f2fs_sb_info *sbi, nid_t ino,
					unsigned int devidx, int type);
bool is_dirty_device(struct f2fs_sb_info *sbi, nid_t ino,
					unsigned int devidx, int type);
int f2fs_sync_inode_meta(struct f2fs_sb_info *sbi);
int acquire_orphan_inode(struct f2fs_sb_info *sbi);
void release_orphan_inode(struct f2fs_sb_info *sbi);
void add_orphan_inode(struct inode *inode);
void remove_orphan_inode(struct f2fs_sb_info *sbi, nid_t ino);
int recover_orphan_inodes(struct f2fs_sb_info *sbi);
int get_valid_checkpoint(struct f2fs_sb_info *sbi);
void update_dirty_page(struct inode *inode, struct page *page);
void remove_dirty_inode(struct inode *inode);
int sync_dirty_inodes(struct f2fs_sb_info *sbi, enum inode_type type);
int write_checkpoint(struct f2fs_sb_info *sbi, struct cp_control *cpc);
void init_ino_entry_info(struct f2fs_sb_info *sbi);
int __init create_checkpoint_caches(void);
void destroy_checkpoint_caches(void);

/*
 * data.c
 */
int f2fs_init_post_read_processing(void);
void f2fs_destroy_post_read_processing(void);
void f2fs_submit_merged_write(struct f2fs_sb_info *sbi, enum page_type type);
void f2fs_submit_merged_write_cond(struct f2fs_sb_info *sbi,
				struct inode *inode, nid_t ino, pgoff_t idx,
				enum page_type type);
void f2fs_flush_merged_writes(struct f2fs_sb_info *sbi);
int f2fs_submit_page_bio(struct f2fs_io_info *fio);
int f2fs_submit_page_write(struct f2fs_io_info *fio);
struct block_device *f2fs_target_device(struct f2fs_sb_info *sbi,
			block_t blk_addr, struct bio *bio);
int f2fs_target_device_index(struct f2fs_sb_info *sbi, block_t blkaddr);
void set_data_blkaddr(struct dnode_of_data *dn);
void f2fs_update_data_blkaddr(struct dnode_of_data *dn, block_t blkaddr);
int reserve_new_blocks(struct dnode_of_data *dn, blkcnt_t count);
int reserve_new_block(struct dnode_of_data *dn);
int f2fs_get_block(struct dnode_of_data *dn, pgoff_t index);
int f2fs_preallocate_blocks(struct kiocb *iocb, struct iov_iter *from);
int f2fs_reserve_block(struct dnode_of_data *dn, pgoff_t index);
struct page *get_read_data_page(struct inode *inode, pgoff_t index,
			int op_flags, bool for_write);
struct page *find_data_page(struct inode *inode, pgoff_t index);
struct page *get_lock_data_page(struct inode *inode, pgoff_t index,
			bool for_write);
struct page *get_new_data_page(struct inode *inode,
			struct page *ipage, pgoff_t index, bool new_i_size);
int do_write_data_page(struct f2fs_io_info *fio);
int f2fs_map_blocks(struct inode *inode, struct f2fs_map_blocks *map,
			int create, int flag);
int f2fs_fiemap(struct inode *inode, struct fiemap_extent_info *fieinfo,
			u64 start, u64 len);
bool should_update_inplace(struct inode *inode, struct f2fs_io_info *fio);
bool should_update_outplace(struct inode *inode, struct f2fs_io_info *fio);
int __f2fs_write_data_pages(struct address_space *mapping,
						struct writeback_control *wbc,
						enum iostat_type io_type);
void f2fs_invalidate_page(struct page *page, unsigned int offset,
			unsigned int length);
int f2fs_release_page(struct page *page, gfp_t wait);
#ifdef CONFIG_MIGRATION
int f2fs_migrate_page(struct address_space *mapping, struct page *newpage,
			struct page *page, enum migrate_mode mode);
#endif
bool f2fs_overwrite_io(struct inode *inode, loff_t pos, size_t len);

/*
 * gc.c
 */
int start_gc_thread(struct f2fs_sb_info *sbi);
void stop_gc_thread(struct f2fs_sb_info *sbi);
block_t start_bidx_of_node(unsigned int node_ofs, struct inode *inode);
int f2fs_gc(struct f2fs_sb_info *sbi, bool sync, bool background,
			unsigned int segno);
void build_gc_manager(struct f2fs_sb_info *sbi);

/*
 * recovery.c
 */
int recover_fsync_data(struct f2fs_sb_info *sbi, bool check_only);
bool space_for_roll_forward(struct f2fs_sb_info *sbi);

/*
 * debug.c
 */
#ifdef CONFIG_F2FS_STAT_FS
struct f2fs_stat_info {
	struct list_head stat_list;
	struct f2fs_sb_info *sbi;
	int all_area_segs, sit_area_segs, nat_area_segs, ssa_area_segs;
	int main_area_segs, main_area_sections, main_area_zones;
	unsigned long long hit_largest, hit_cached, hit_rbtree;
	unsigned long long hit_total, total_ext;
	int ext_tree, zombie_tree, ext_node;
	int ndirty_node, ndirty_dent, ndirty_meta, ndirty_imeta;
	int ndirty_data, ndirty_qdata;
	int inmem_pages;
	unsigned int ndirty_dirs, ndirty_files, nquota_files, ndirty_all;
	int nats, dirty_nats, sits, dirty_sits;
	int free_nids, avail_nids, alloc_nids;
	int total_count, utilization;
	int bg_gc, nr_wb_cp_data, nr_wb_data;
	int nr_flushing, nr_flushed, flush_list_empty;
	int nr_discarding, nr_discarded;
	int nr_discard_cmd;
	unsigned int undiscard_blks;
	int inline_xattr, inline_inode, inline_dir, append, update, orphans;
	int aw_cnt, max_aw_cnt, vw_cnt, max_vw_cnt;
	unsigned int valid_count, valid_node_count, valid_inode_count, discard_blks;
	unsigned int bimodal, avg_vblocks;
	int util_free, util_valid, util_invalid;
	int rsvd_segs, overp_segs;
	int dirty_count, node_pages, meta_pages;
	int prefree_count, call_count, cp_count, bg_cp_count;
	int tot_segs, node_segs, data_segs, free_segs, free_secs;
	int bg_node_segs, bg_data_segs;
	int tot_blks, data_blks, node_blks;
	int bg_data_blks, bg_node_blks;
	int curseg[NR_CURSEG_TYPE];
	int cursec[NR_CURSEG_TYPE];
	int curzone[NR_CURSEG_TYPE];

	unsigned int segment_count[2];
	unsigned int block_count[2];
	unsigned int inplace_count;
	unsigned long long base_mem, cache_mem, page_mem;
};

static inline struct f2fs_stat_info *F2FS_STAT(struct f2fs_sb_info *sbi)
{
	return (struct f2fs_stat_info *)sbi->stat_info;
}

#define stat_inc_cp_count(si)		((si)->cp_count++)
#define stat_inc_bg_cp_count(si)	((si)->bg_cp_count++)
#define stat_inc_call_count(si)		((si)->call_count++)
#define stat_inc_bggc_count(sbi)	((sbi)->bg_gc++)
#define stat_inc_dirty_inode(sbi, type)	((sbi)->ndirty_inode[type]++)
#define stat_dec_dirty_inode(sbi, type)	((sbi)->ndirty_inode[type]--)
#define stat_inc_total_hit(sbi)		(atomic64_inc(&(sbi)->total_hit_ext))
#define stat_inc_rbtree_node_hit(sbi)	(atomic64_inc(&(sbi)->read_hit_rbtree))
#define stat_inc_largest_node_hit(sbi)	(atomic64_inc(&(sbi)->read_hit_largest))
#define stat_inc_cached_node_hit(sbi)	(atomic64_inc(&(sbi)->read_hit_cached))
#define stat_inc_inline_xattr(inode)					\
	do {								\
		if (f2fs_has_inline_xattr(inode))			\
			(atomic_inc(&F2FS_I_SB(inode)->inline_xattr));	\
	} while (0)
#define stat_dec_inline_xattr(inode)					\
	do {								\
		if (f2fs_has_inline_xattr(inode))			\
			(atomic_dec(&F2FS_I_SB(inode)->inline_xattr));	\
	} while (0)
#define stat_inc_inline_inode(inode)					\
	do {								\
		if (f2fs_has_inline_data(inode))			\
			(atomic_inc(&F2FS_I_SB(inode)->inline_inode));	\
	} while (0)
#define stat_dec_inline_inode(inode)					\
	do {								\
		if (f2fs_has_inline_data(inode))			\
			(atomic_dec(&F2FS_I_SB(inode)->inline_inode));	\
	} while (0)
#define stat_inc_inline_dir(inode)					\
	do {								\
		if (f2fs_has_inline_dentry(inode))			\
			(atomic_inc(&F2FS_I_SB(inode)->inline_dir));	\
	} while (0)
#define stat_dec_inline_dir(inode)					\
	do {								\
		if (f2fs_has_inline_dentry(inode))			\
			(atomic_dec(&F2FS_I_SB(inode)->inline_dir));	\
	} while (0)
#define stat_inc_seg_type(sbi, curseg)					\
		((sbi)->segment_count[(curseg)->alloc_type]++)
#define stat_inc_block_count(sbi, curseg)				\
		((sbi)->block_count[(curseg)->alloc_type]++)
#define stat_inc_inplace_blocks(sbi)					\
		(atomic_inc(&(sbi)->inplace_count))
#define stat_inc_atomic_write(inode)					\
		(atomic_inc(&F2FS_I_SB(inode)->aw_cnt))
#define stat_dec_atomic_write(inode)					\
		(atomic_dec(&F2FS_I_SB(inode)->aw_cnt))
#define stat_update_max_atomic_write(inode)				\
	do {								\
		int cur = atomic_read(&F2FS_I_SB(inode)->aw_cnt);	\
		int max = atomic_read(&F2FS_I_SB(inode)->max_aw_cnt);	\
		if (cur > max)						\
			atomic_set(&F2FS_I_SB(inode)->max_aw_cnt, cur);	\
	} while (0)
#define stat_inc_volatile_write(inode)					\
		(atomic_inc(&F2FS_I_SB(inode)->vw_cnt))
#define stat_dec_volatile_write(inode)					\
		(atomic_dec(&F2FS_I_SB(inode)->vw_cnt))
#define stat_update_max_volatile_write(inode)				\
	do {								\
		int cur = atomic_read(&F2FS_I_SB(inode)->vw_cnt);	\
		int max = atomic_read(&F2FS_I_SB(inode)->max_vw_cnt);	\
		if (cur > max)						\
			atomic_set(&F2FS_I_SB(inode)->max_vw_cnt, cur);	\
	} while (0)
#define stat_inc_seg_count(sbi, type, gc_type)				\
	do {								\
		struct f2fs_stat_info *si = F2FS_STAT(sbi);		\
		si->tot_segs++;						\
		if ((type) == SUM_TYPE_DATA) {				\
			si->data_segs++;				\
			si->bg_data_segs += (gc_type == BG_GC) ? 1 : 0;	\
		} else {						\
			si->node_segs++;				\
			si->bg_node_segs += (gc_type == BG_GC) ? 1 : 0;	\
		}							\
	} while (0)

#define stat_inc_tot_blk_count(si, blks)				\
	((si)->tot_blks += (blks))

#define stat_inc_data_blk_count(sbi, blks, gc_type)			\
	do {								\
		struct f2fs_stat_info *si = F2FS_STAT(sbi);		\
		stat_inc_tot_blk_count(si, blks);			\
		si->data_blks += (blks);				\
		si->bg_data_blks += ((gc_type) == BG_GC) ? (blks) : 0;	\
	} while (0)

#define stat_inc_node_blk_count(sbi, blks, gc_type)			\
	do {								\
		struct f2fs_stat_info *si = F2FS_STAT(sbi);		\
		stat_inc_tot_blk_count(si, blks);			\
		si->node_blks += (blks);				\
		si->bg_node_blks += ((gc_type) == BG_GC) ? (blks) : 0;	\
	} while (0)

int f2fs_build_stats(struct f2fs_sb_info *sbi);
void f2fs_destroy_stats(struct f2fs_sb_info *sbi);
int __init f2fs_create_root_stats(void);
void f2fs_destroy_root_stats(void);
#else
#define stat_inc_cp_count(si)				do { } while (0)
#define stat_inc_bg_cp_count(si)			do { } while (0)
#define stat_inc_call_count(si)				do { } while (0)
#define stat_inc_bggc_count(si)				do { } while (0)
#define stat_inc_dirty_inode(sbi, type)			do { } while (0)
#define stat_dec_dirty_inode(sbi, type)			do { } while (0)
#define stat_inc_total_hit(sb)				do { } while (0)
#define stat_inc_rbtree_node_hit(sb)			do { } while (0)
#define stat_inc_largest_node_hit(sbi)			do { } while (0)
#define stat_inc_cached_node_hit(sbi)			do { } while (0)
#define stat_inc_inline_xattr(inode)			do { } while (0)
#define stat_dec_inline_xattr(inode)			do { } while (0)
#define stat_inc_inline_inode(inode)			do { } while (0)
#define stat_dec_inline_inode(inode)			do { } while (0)
#define stat_inc_inline_dir(inode)			do { } while (0)
#define stat_dec_inline_dir(inode)			do { } while (0)
#define stat_inc_atomic_write(inode)			do { } while (0)
#define stat_dec_atomic_write(inode)			do { } while (0)
#define stat_update_max_atomic_write(inode)		do { } while (0)
#define stat_inc_volatile_write(inode)			do { } while (0)
#define stat_dec_volatile_write(inode)			do { } while (0)
#define stat_update_max_volatile_write(inode)		do { } while (0)
#define stat_inc_seg_type(sbi, curseg)			do { } while (0)
#define stat_inc_block_count(sbi, curseg)		do { } while (0)
#define stat_inc_inplace_blocks(sbi)			do { } while (0)
#define stat_inc_seg_count(sbi, type, gc_type)		do { } while (0)
#define stat_inc_tot_blk_count(si, blks)		do { } while (0)
#define stat_inc_data_blk_count(sbi, blks, gc_type)	do { } while (0)
#define stat_inc_node_blk_count(sbi, blks, gc_type)	do { } while (0)

static inline int f2fs_build_stats(struct f2fs_sb_info *sbi) { return 0; }
static inline void f2fs_destroy_stats(struct f2fs_sb_info *sbi) { }
static inline int __init f2fs_create_root_stats(void) { return 0; }
static inline void f2fs_destroy_root_stats(void) { }
#endif

extern const struct file_operations f2fs_dir_operations;
extern const struct file_operations f2fs_file_operations;
extern const struct inode_operations f2fs_file_inode_operations;
extern const struct address_space_operations f2fs_dblock_aops;
extern const struct address_space_operations f2fs_node_aops;
extern const struct address_space_operations f2fs_meta_aops;
extern const struct inode_operations f2fs_dir_inode_operations;
extern const struct inode_operations f2fs_symlink_inode_operations;
extern const struct inode_operations f2fs_encrypted_symlink_inode_operations;
extern const struct inode_operations f2fs_special_inode_operations;
extern struct kmem_cache *inode_entry_slab;

/*
 * inline.c
 */
bool f2fs_may_inline_data(struct inode *inode);
bool f2fs_may_inline_dentry(struct inode *inode);
void read_inline_data(struct page *page, struct page *ipage);
void truncate_inline_inode(struct inode *inode, struct page *ipage, u64 from);
int f2fs_read_inline_data(struct inode *inode, struct page *page);
int f2fs_convert_inline_page(struct dnode_of_data *dn, struct page *page);
int f2fs_convert_inline_inode(struct inode *inode);
int f2fs_write_inline_data(struct inode *inode, struct page *page);
bool recover_inline_data(struct inode *inode, struct page *npage);
struct f2fs_dir_entry *find_in_inline_dir(struct inode *dir,
			struct fscrypt_name *fname, struct page **res_page);
int make_empty_inline_dir(struct inode *inode, struct inode *parent,
			struct page *ipage);
int f2fs_add_inline_entry(struct inode *dir, const struct qstr *new_name,
			const struct qstr *orig_name,
			struct inode *inode, nid_t ino, umode_t mode);
void f2fs_delete_inline_entry(struct f2fs_dir_entry *dentry, struct page *page,
			struct inode *dir, struct inode *inode);
bool f2fs_empty_inline_dir(struct inode *dir);
int f2fs_read_inline_dir(struct file *file, struct dir_context *ctx,
			struct fscrypt_str *fstr);
int f2fs_inline_data_fiemap(struct inode *inode,
			struct fiemap_extent_info *fieinfo,
			__u64 start, __u64 len);

/*
 * shrinker.c
 */
unsigned long f2fs_shrink_count(struct shrinker *shrink,
			struct shrink_control *sc);
unsigned long f2fs_shrink_scan(struct shrinker *shrink,
			struct shrink_control *sc);
void f2fs_join_shrinker(struct f2fs_sb_info *sbi);
void f2fs_leave_shrinker(struct f2fs_sb_info *sbi);

/*
 * extent_cache.c
 */
struct rb_entry *__lookup_rb_tree(struct rb_root *root,
				struct rb_entry *cached_re, unsigned int ofs);
struct rb_node **__lookup_rb_tree_for_insert(struct f2fs_sb_info *sbi,
				struct rb_root *root, struct rb_node **parent,
				unsigned int ofs);
struct rb_entry *__lookup_rb_tree_ret(struct rb_root *root,
		struct rb_entry *cached_re, unsigned int ofs,
		struct rb_entry **prev_entry, struct rb_entry **next_entry,
		struct rb_node ***insert_p, struct rb_node **insert_parent,
		bool force);
bool __check_rb_tree_consistence(struct f2fs_sb_info *sbi,
						struct rb_root *root);
unsigned int f2fs_shrink_extent_tree(struct f2fs_sb_info *sbi, int nr_shrink);
bool f2fs_init_extent_tree(struct inode *inode, struct f2fs_extent *i_ext);
void f2fs_drop_extent_tree(struct inode *inode);
unsigned int f2fs_destroy_extent_node(struct inode *inode);
void f2fs_destroy_extent_tree(struct inode *inode);
bool f2fs_lookup_extent_cache(struct inode *inode, pgoff_t pgofs,
			struct extent_info *ei);
void f2fs_update_extent_cache(struct dnode_of_data *dn);
void f2fs_update_extent_cache_range(struct dnode_of_data *dn,
			pgoff_t fofs, block_t blkaddr, unsigned int len);
void init_extent_cache_info(struct f2fs_sb_info *sbi);
int __init create_extent_cache(void);
void destroy_extent_cache(void);

/*
 * sysfs.c
 */
int __init f2fs_init_sysfs(void);
void f2fs_exit_sysfs(void);
int f2fs_register_sysfs(struct f2fs_sb_info *sbi);
void f2fs_unregister_sysfs(struct f2fs_sb_info *sbi);

/*
 * crypto support
 */
static inline bool f2fs_encrypted_inode(struct inode *inode)
{
	return file_is_encrypt(inode);
}

static inline bool f2fs_encrypted_file(struct inode *inode)
{
	return f2fs_encrypted_inode(inode) && S_ISREG(inode->i_mode);
}

static inline void f2fs_set_encrypted_inode(struct inode *inode)
{
#ifdef CONFIG_F2FS_FS_ENCRYPTION
	file_set_encrypt(inode);
	inode->i_flags |= S_ENCRYPTED;
#endif
}

/*
 * Returns true if the reads of the inode's data need to undergo some
 * postprocessing step, like decryption or authenticity verification.
 */
static inline bool f2fs_post_read_required(struct inode *inode)
{
	return f2fs_encrypted_file(inode);
}

#define F2FS_FEATURE_FUNCS(name, flagname) \
static inline int f2fs_sb_has_##name(struct super_block *sb) \
{ \
	return F2FS_HAS_FEATURE(sb, F2FS_FEATURE_##flagname); \
}

F2FS_FEATURE_FUNCS(encrypt, ENCRYPT);
F2FS_FEATURE_FUNCS(blkzoned, BLKZONED);
F2FS_FEATURE_FUNCS(extra_attr, EXTRA_ATTR);
F2FS_FEATURE_FUNCS(project_quota, PRJQUOTA);
F2FS_FEATURE_FUNCS(inode_chksum, INODE_CHKSUM);
F2FS_FEATURE_FUNCS(flexible_inline_xattr, FLEXIBLE_INLINE_XATTR);
F2FS_FEATURE_FUNCS(quota_ino, QUOTA_INO);
F2FS_FEATURE_FUNCS(inode_crtime, INODE_CRTIME);
F2FS_FEATURE_FUNCS(lost_found, LOST_FOUND);

#ifdef CONFIG_BLK_DEV_ZONED
static inline int get_blkz_type(struct f2fs_sb_info *sbi,
			struct block_device *bdev, block_t blkaddr)
{
	unsigned int zno = blkaddr >> sbi->log_blocks_per_blkz;
	int i;

	for (i = 0; i < sbi->s_ndevs; i++)
		if (FDEV(i).bdev == bdev)
			return FDEV(i).blkz_type[zno];
	return -EINVAL;
}
#endif

static inline bool f2fs_discard_en(struct f2fs_sb_info *sbi)
{
	struct request_queue *q = bdev_get_queue(sbi->sb->s_bdev);

	return blk_queue_discard(q) || f2fs_sb_has_blkzoned(sbi->sb);
}

static inline void set_opt_mode(struct f2fs_sb_info *sbi, unsigned int mt)
{
	clear_opt(sbi, ADAPTIVE);
	clear_opt(sbi, LFS);

	switch (mt) {
	case F2FS_MOUNT_ADAPTIVE:
		set_opt(sbi, ADAPTIVE);
		break;
	case F2FS_MOUNT_LFS:
		set_opt(sbi, LFS);
		break;
	}
}

static inline bool f2fs_may_encrypt(struct inode *inode)
{
#ifdef CONFIG_F2FS_FS_ENCRYPTION
	umode_t mode = inode->i_mode;

	return (S_ISREG(mode) || S_ISDIR(mode) || S_ISLNK(mode));
#else
	return 0;
#endif
}

static inline bool f2fs_force_buffered_io(struct inode *inode, int rw)
{
	return (f2fs_post_read_required(inode) ||
			(rw == WRITE && test_opt(F2FS_I_SB(inode), LFS)) ||
			F2FS_I_SB(inode)->s_ndevs);
}

#endif<|MERGE_RESOLUTION|>--- conflicted
+++ resolved
@@ -2465,15 +2465,9 @@
 	if (!timespec_equal(F2FS_I(inode)->i_disk_time, &inode->i_atime))
 		return false;
 	if (!timespec_equal(F2FS_I(inode)->i_disk_time + 1, &inode->i_ctime))
-<<<<<<< HEAD
 		return false;
 	if (!timespec_equal(F2FS_I(inode)->i_disk_time + 2, &inode->i_mtime))
 		return false;
-=======
-		return false;
-	if (!timespec_equal(F2FS_I(inode)->i_disk_time + 2, &inode->i_mtime))
-		return false;
->>>>>>> 818299f6
 	if (!timespec_equal(F2FS_I(inode)->i_disk_time + 3,
 						&F2FS_I(inode)->i_crtime))
 		return false;
