--- conflicted
+++ resolved
@@ -1265,14 +1265,6 @@
 }
 #endif
 
-#ifdef CONFIG_MTK_F2FS_DEBUG
-static inline bool z_erofs_need_async_work(void)
-{
-	int rcu_check = rcu_preempt_depth() || !preemptible();
-
-	return !in_task() || irqs_disabled() || rcu_check;
-}
-#endif /* #ifdef CONFIG_MTK_F2FS_DEBUG */
 static void z_erofs_decompress_kickoff(struct z_erofs_decompressqueue *io,
 				       bool sync, int bios)
 {
@@ -1288,15 +1280,7 @@
 	if (atomic_add_return(bios, &io->pending_bios))
 		return;
 	/* Use (kthread_)work and sync decompression for atomic contexts only */
-<<<<<<< HEAD
-#ifdef CONFIG_MTK_F2FS_DEBUG
-	if (z_erofs_need_async_work()) {
-#else
-	if (in_atomic() || irqs_disabled()) {
-#endif
-=======
 	if (!in_task() || irqs_disabled() || rcu_read_lock_any_held()) {
->>>>>>> 0904da54
 #ifdef CONFIG_EROFS_FS_PCPU_KTHREAD
 		struct kthread_worker *worker;
 
