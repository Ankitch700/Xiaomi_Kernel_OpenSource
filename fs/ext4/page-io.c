// SPDX-License-Identifier: GPL-2.0
/*
 * linux/fs/ext4/page-io.c
 *
 * This contains the new page_io functions for ext4
 *
 * Written by Theodore Ts'o, 2010.
 */

#include <linux/fs.h>
#include <linux/time.h>
#include <linux/highuid.h>
#include <linux/pagemap.h>
#include <linux/quotaops.h>
#include <linux/string.h>
#include <linux/buffer_head.h>
#include <linux/writeback.h>
#include <linux/pagevec.h>
#include <linux/mpage.h>
#include <linux/namei.h>
#include <linux/uio.h>
#include <linux/bio.h>
#include <linux/workqueue.h>
#include <linux/kernel.h>
#include <linux/slab.h>
#include <linux/mm.h>
#include <linux/backing-dev.h>

#include "ext4_jbd2.h"
#include "xattr.h"
#include "acl.h"

static struct kmem_cache *io_end_cachep;

int __init ext4_init_pageio(void)
{
	io_end_cachep = KMEM_CACHE(ext4_io_end, SLAB_RECLAIM_ACCOUNT);
	if (io_end_cachep == NULL)
		return -ENOMEM;
	return 0;
}

void ext4_exit_pageio(void)
{
	kmem_cache_destroy(io_end_cachep);
}

/*
 * Print an buffer I/O error compatible with the fs/buffer.c.  This
 * provides compatibility with dmesg scrapers that look for a specific
 * buffer I/O error message.  We really need a unified error reporting
 * structure to userspace ala Digital Unix's uerf system, but it's
 * probably not going to happen in my lifetime, due to LKML politics...
 */
static void buffer_io_error(struct buffer_head *bh)
{
	printk_ratelimited(KERN_ERR "Buffer I/O error on device %pg, logical block %llu\n",
		       bh->b_bdev,
			(unsigned long long)bh->b_blocknr);
}

static void ext4_finish_bio(struct bio *bio)
{
	int i;
	struct bio_vec *bvec;

	bio_for_each_segment_all(bvec, bio, i) {
		struct page *page = bvec->bv_page;
		struct page *bounce_page = NULL;
		struct buffer_head *bh, *head;
		unsigned bio_start = bvec->bv_offset;
		unsigned bio_end = bio_start + bvec->bv_len;
		unsigned under_io = 0;
		unsigned long flags;

		if (!page)
			continue;

		if (fscrypt_is_bounce_page(page)) {
			bounce_page = page;
			page = fscrypt_pagecache_page(bounce_page);
		}

		if (bio->bi_status) {
			SetPageError(page);
			mapping_set_error(page->mapping, -EIO);
		}
		bh = head = page_buffers(page);
		/*
		 * We check all buffers in the page under BH_Uptodate_Lock
		 * to avoid races with other end io clearing async_write flags
		 */
		local_irq_save(flags);
		bit_spin_lock(BH_Uptodate_Lock, &head->b_state);
		do {
			if (bh_offset(bh) < bio_start ||
			    bh_offset(bh) + bh->b_size > bio_end) {
				if (buffer_async_write(bh))
					under_io++;
				continue;
			}
			clear_buffer_async_write(bh);
			if (bio->bi_status)
				buffer_io_error(bh);
		} while ((bh = bh->b_this_page) != head);
		bit_spin_unlock(BH_Uptodate_Lock, &head->b_state);
		local_irq_restore(flags);
		if (!under_io) {
			fscrypt_free_bounce_page(bounce_page);
			end_page_writeback(page);
		}
	}
}

static void ext4_release_io_end(ext4_io_end_t *io_end)
{
	struct bio *bio, *next_bio;

	BUG_ON(!list_empty(&io_end->list));
	BUG_ON(io_end->flag & EXT4_IO_END_UNWRITTEN);
	WARN_ON(io_end->handle);

	for (bio = io_end->bio; bio; bio = next_bio) {
		next_bio = bio->bi_private;
		ext4_finish_bio(bio);
		bio_put(bio);
	}
	kmem_cache_free(io_end_cachep, io_end);
}

/*
 * Check a range of space and convert unwritten extents to written. Note that
 * we are protected from truncate touching same part of extent tree by the
 * fact that truncate code waits for all DIO to finish (thus exclusion from
 * direct IO is achieved) and also waits for PageWriteback bits. Thus we
 * cannot get to ext4_ext_truncate() before all IOs overlapping that range are
 * completed (happens from ext4_free_ioend()).
 */
static int ext4_end_io(ext4_io_end_t *io)
{
	struct inode *inode = io->inode;
	loff_t offset = io->offset;
	ssize_t size = io->size;
	handle_t *handle = io->handle;
	int ret = 0;

	ext4_debug("ext4_end_io_nolock: io 0x%p from inode %lu,list->next 0x%p,"
		   "list->prev 0x%p\n",
		   io, inode->i_ino, io->list.next, io->list.prev);

	io->handle = NULL;	/* Following call will use up the handle */
	ret = ext4_convert_unwritten_extents(handle, inode, offset, size);
	if (ret < 0 && !ext4_forced_shutdown(EXT4_SB(inode->i_sb))) {
		ext4_msg(inode->i_sb, KERN_EMERG,
			 "failed to convert unwritten extents to written "
			 "extents -- potential data loss!  "
			 "(inode %lu, offset %llu, size %zd, error %d)",
			 inode->i_ino, offset, size, ret);
	}
	ext4_clear_io_unwritten_flag(io);
	ext4_release_io_end(io);
	return ret;
}

static void dump_completed_IO(struct inode *inode, struct list_head *head)
{
#ifdef	EXT4FS_DEBUG
	struct list_head *cur, *before, *after;
	ext4_io_end_t *io, *io0, *io1;

	if (list_empty(head))
		return;

	ext4_debug("Dump inode %lu completed io list\n", inode->i_ino);
	list_for_each_entry(io, head, list) {
		cur = &io->list;
		before = cur->prev;
		io0 = container_of(before, ext4_io_end_t, list);
		after = cur->next;
		io1 = container_of(after, ext4_io_end_t, list);

		ext4_debug("io 0x%p from inode %lu,prev 0x%p,next 0x%p\n",
			    io, inode->i_ino, io0, io1);
	}
#endif
}

/* Add the io_end to per-inode completed end_io list. */
static void ext4_add_complete_io(ext4_io_end_t *io_end)
{
	struct ext4_inode_info *ei = EXT4_I(io_end->inode);
	struct ext4_sb_info *sbi = EXT4_SB(io_end->inode->i_sb);
	struct workqueue_struct *wq;
	unsigned long flags;

	/* Only reserved conversions from writeback should enter here */
	WARN_ON(!(io_end->flag & EXT4_IO_END_UNWRITTEN));
	WARN_ON(!io_end->handle && sbi->s_journal);
	spin_lock_irqsave(&ei->i_completed_io_lock, flags);
	wq = sbi->rsv_conversion_wq;
	if (list_empty(&ei->i_rsv_conversion_list))
		queue_work(wq, &ei->i_rsv_conversion_work);
	list_add_tail(&io_end->list, &ei->i_rsv_conversion_list);
	spin_unlock_irqrestore(&ei->i_completed_io_lock, flags);
}

static int ext4_do_flush_completed_IO(struct inode *inode,
				      struct list_head *head)
{
	ext4_io_end_t *io;
	struct list_head unwritten;
	unsigned long flags;
	struct ext4_inode_info *ei = EXT4_I(inode);
	int err, ret = 0;

	spin_lock_irqsave(&ei->i_completed_io_lock, flags);
	dump_completed_IO(inode, head);
	list_replace_init(head, &unwritten);
	spin_unlock_irqrestore(&ei->i_completed_io_lock, flags);

	while (!list_empty(&unwritten)) {
		io = list_entry(unwritten.next, ext4_io_end_t, list);
		BUG_ON(!(io->flag & EXT4_IO_END_UNWRITTEN));
		list_del_init(&io->list);

		err = ext4_end_io(io);
		if (unlikely(!ret && err))
			ret = err;
	}
	return ret;
}

/*
 * work on completed IO, to convert unwritten extents to extents
 */
void ext4_end_io_rsv_work(struct work_struct *work)
{
	struct ext4_inode_info *ei = container_of(work, struct ext4_inode_info,
						  i_rsv_conversion_work);
	ext4_do_flush_completed_IO(&ei->vfs_inode, &ei->i_rsv_conversion_list);
}

ext4_io_end_t *ext4_init_io_end(struct inode *inode, gfp_t flags)
{
	ext4_io_end_t *io = kmem_cache_zalloc(io_end_cachep, flags);
	if (io) {
		io->inode = inode;
		INIT_LIST_HEAD(&io->list);
		atomic_set(&io->count, 1);
	}
	return io;
}

void ext4_put_io_end_defer(ext4_io_end_t *io_end)
{
	if (atomic_dec_and_test(&io_end->count)) {
		if (!(io_end->flag & EXT4_IO_END_UNWRITTEN) || !io_end->size) {
			ext4_release_io_end(io_end);
			return;
		}
		ext4_add_complete_io(io_end);
	}
}

int ext4_put_io_end(ext4_io_end_t *io_end)
{
	int err = 0;

	if (atomic_dec_and_test(&io_end->count)) {
		if (io_end->flag & EXT4_IO_END_UNWRITTEN) {
			err = ext4_convert_unwritten_extents(io_end->handle,
						io_end->inode, io_end->offset,
						io_end->size);
			io_end->handle = NULL;
			ext4_clear_io_unwritten_flag(io_end);
		}
		ext4_release_io_end(io_end);
	}
	return err;
}

ext4_io_end_t *ext4_get_io_end(ext4_io_end_t *io_end)
{
	atomic_inc(&io_end->count);
	return io_end;
}

/* BIO completion function for page writeback */
static void ext4_end_bio(struct bio *bio)
{
	ext4_io_end_t *io_end = bio->bi_private;
	sector_t bi_sector = bio->bi_iter.bi_sector;
	char b[BDEVNAME_SIZE];

	if (WARN_ONCE(!io_end, "io_end is NULL: %s: sector %Lu len %u err %d\n",
		      bio_devname(bio, b),
		      (long long) bio->bi_iter.bi_sector,
		      (unsigned) bio_sectors(bio),
		      bio->bi_status)) {
		ext4_finish_bio(bio);
		bio_put(bio);
		return;
	}
	bio->bi_end_io = NULL;

	if (bio->bi_status) {
		struct inode *inode = io_end->inode;

		ext4_warning(inode->i_sb, "I/O error %d writing to inode %lu "
			     "(offset %llu size %ld starting block %llu)",
			     bio->bi_status, inode->i_ino,
			     (unsigned long long) io_end->offset,
			     (long) io_end->size,
			     (unsigned long long)
			     bi_sector >> (inode->i_blkbits - 9));
		mapping_set_error(inode->i_mapping,
				blk_status_to_errno(bio->bi_status));
	}

	if (io_end->flag & EXT4_IO_END_UNWRITTEN) {
		/*
		 * Link bio into list hanging from io_end. We have to do it
		 * atomically as bio completions can be racing against each
		 * other.
		 */
		bio->bi_private = xchg(&io_end->bio, bio);
		ext4_put_io_end_defer(io_end);
	} else {
		/*
		 * Drop io_end reference early. Inode can get freed once
		 * we finish the bio.
		 */
		ext4_put_io_end_defer(io_end);
		ext4_finish_bio(bio);
		bio_put(bio);
	}
}

void ext4_io_submit(struct ext4_io_submit *io)
{
	struct bio *bio = io->io_bio;

	if (bio) {
		int io_op_flags = io->io_wbc->sync_mode == WB_SYNC_ALL ?
				  REQ_SYNC : 0;
		io->io_bio->bi_write_hint = io->io_end->inode->i_write_hint;
		bio_set_op_attrs(io->io_bio, REQ_OP_WRITE, io_op_flags);
		submit_bio(io->io_bio);
	}
	io->io_bio = NULL;
}

void ext4_io_submit_init(struct ext4_io_submit *io,
			 struct writeback_control *wbc)
{
	io->io_wbc = wbc;
	io->io_bio = NULL;
	io->io_end = NULL;
}

static int io_submit_init_bio(struct ext4_io_submit *io,
			      struct buffer_head *bh)
{
	struct bio *bio;

	bio = bio_alloc(GFP_NOIO, BIO_MAX_PAGES);
	if (!bio)
		return -ENOMEM;
	fscrypt_set_bio_crypt_ctx_bh(bio, bh, GFP_NOIO);
	wbc_init_bio(io->io_wbc, bio);
	bio->bi_iter.bi_sector = bh->b_blocknr * (bh->b_size >> 9);
	bio_set_dev(bio, bh->b_bdev);
	bio->bi_end_io = ext4_end_bio;
	bio->bi_private = ext4_get_io_end(io->io_end);
	io->io_bio = bio;
	io->io_next_block = bh->b_blocknr;
	return 0;
}

static int io_submit_add_bh(struct ext4_io_submit *io,
			    struct inode *inode,
			    struct page *page,
			    struct buffer_head *bh)
{
	int ret;

	if (io->io_bio && (bh->b_blocknr != io->io_next_block ||
			   !fscrypt_mergeable_bio_bh(io->io_bio, bh))) {
submit_and_retry:
		ext4_io_submit(io);
	}
	if (io->io_bio == NULL) {
		ret = io_submit_init_bio(io, bh);
		if (ret)
			return ret;
		io->io_bio->bi_write_hint = inode->i_write_hint;
	}
	ret = bio_add_page(io->io_bio, page, bh->b_size, bh_offset(bh));
	if (ret != bh->b_size)
		goto submit_and_retry;
	wbc_account_io(io->io_wbc, page, bh->b_size);
	io->io_next_block++;
	return 0;
}

int ext4_bio_write_page(struct ext4_io_submit *io,
			struct page *page,
			int len,
			struct writeback_control *wbc,
			bool keep_towrite)
{
	struct page *bounce_page = NULL;
	struct inode *inode = page->mapping->host;
	unsigned block_start;
	struct buffer_head *bh, *head;
	int ret = 0;
	int nr_submitted = 0;
	int nr_to_submit = 0;

	BUG_ON(!PageLocked(page));
	BUG_ON(PageWriteback(page));

	if (keep_towrite)
		set_page_writeback_keepwrite(page);
	else
		set_page_writeback(page);
	ClearPageError(page);

	/*
	 * Comments copied from block_write_full_page:
	 *
	 * The page straddles i_size.  It must be zeroed out on each and every
	 * writepage invocation because it may be mmapped.  "A file is mapped
	 * in multiples of the page size.  For a file that is not a multiple of
	 * the page size, the remaining memory is zeroed when mapped, and
	 * writes to that region are not written out to the file."
	 */
	if (len < PAGE_SIZE)
		zero_user_segment(page, len, PAGE_SIZE);
	/*
	 * In the first loop we prepare and mark buffers to submit. We have to
	 * mark all buffers in the page before submitting so that
	 * end_page_writeback() cannot be called from ext4_bio_end_io() when IO
	 * on the first buffer finishes and we are still working on submitting
	 * the second buffer.
	 */
	bh = head = page_buffers(page);
	do {
		block_start = bh_offset(bh);
		if (block_start >= len) {
			clear_buffer_dirty(bh);
			set_buffer_uptodate(bh);
			continue;
		}
		if (!buffer_dirty(bh) || buffer_delay(bh) ||
		    !buffer_mapped(bh) || buffer_unwritten(bh)) {
			/* A hole? We can safely clear the dirty bit */
			if (!buffer_mapped(bh))
				clear_buffer_dirty(bh);
			if (io->io_bio)
				ext4_io_submit(io);
			continue;
		}
		if (buffer_new(bh)) {
			clear_buffer_new(bh);
			clean_bdev_bh_alias(bh);
		}
		set_buffer_async_write(bh);
		nr_to_submit++;
	} while ((bh = bh->b_this_page) != head);

	bh = head = page_buffers(page);

	if (fscrypt_inode_uses_fs_layer_crypto(inode) && nr_to_submit) {
		gfp_t gfp_flags = GFP_NOFS;

		/*
		 * Since bounce page allocation uses a mempool, we can only use
		 * a waiting mask (i.e. request guaranteed allocation) on the
		 * first page of the bio.  Otherwise it can deadlock.
		 */
		if (io->io_bio)
			gfp_flags = GFP_NOWAIT | __GFP_NOWARN;
	retry_encrypt:
<<<<<<< HEAD
		bounce_page = fscrypt_encrypt_pagecache_blocks(page, PAGE_SIZE,
							       0, gfp_flags);
		if (IS_ERR(bounce_page)) {
			ret = PTR_ERR(bounce_page);
			if (ret == -ENOMEM && wbc->sync_mode == WB_SYNC_ALL) {
				if (io->io_bio) {
=======
		data_page = fscrypt_encrypt_page(inode, page, PAGE_SIZE, 0,
						page->index, gfp_flags);
		if (IS_ERR(data_page)) {
			ret = PTR_ERR(data_page);
			if (ret == -ENOMEM &&
			    (io->io_bio || wbc->sync_mode == WB_SYNC_ALL)) {
				gfp_flags = GFP_NOFS;
				if (io->io_bio)
>>>>>>> 98db2bf2
					ext4_io_submit(io);
				else
					gfp_flags |= __GFP_NOFAIL;
				congestion_wait(BLK_RW_ASYNC, HZ/50);
				goto retry_encrypt;
			}
			bounce_page = NULL;
			goto out;
		}
	}

	/* Now submit buffers to write */
	do {
		if (!buffer_async_write(bh))
			continue;
		ret = io_submit_add_bh(io, inode, bounce_page ?: page, bh);
		if (ret) {
			/*
			 * We only get here on ENOMEM.  Not much else
			 * we can do but mark the page as dirty, and
			 * better luck next time.
			 */
			break;
		}
		nr_submitted++;
		clear_buffer_dirty(bh);
	} while ((bh = bh->b_this_page) != head);

	/* Error stopped previous loop? Clean up buffers... */
	if (ret) {
	out:
		fscrypt_free_bounce_page(bounce_page);
		printk_ratelimited(KERN_ERR "%s: ret = %d\n", __func__, ret);
		redirty_page_for_writepage(wbc, page);
		do {
			clear_buffer_async_write(bh);
			bh = bh->b_this_page;
		} while (bh != head);
	}
	unlock_page(page);
	/* Nothing submitted - we have to end page writeback */
	if (!nr_submitted)
		end_page_writeback(page);
	return ret;
}<|MERGE_RESOLUTION|>--- conflicted
+++ resolved
@@ -482,23 +482,14 @@
 		if (io->io_bio)
 			gfp_flags = GFP_NOWAIT | __GFP_NOWARN;
 	retry_encrypt:
-<<<<<<< HEAD
 		bounce_page = fscrypt_encrypt_pagecache_blocks(page, PAGE_SIZE,
 							       0, gfp_flags);
 		if (IS_ERR(bounce_page)) {
 			ret = PTR_ERR(bounce_page);
-			if (ret == -ENOMEM && wbc->sync_mode == WB_SYNC_ALL) {
-				if (io->io_bio) {
-=======
-		data_page = fscrypt_encrypt_page(inode, page, PAGE_SIZE, 0,
-						page->index, gfp_flags);
-		if (IS_ERR(data_page)) {
-			ret = PTR_ERR(data_page);
 			if (ret == -ENOMEM &&
 			    (io->io_bio || wbc->sync_mode == WB_SYNC_ALL)) {
 				gfp_flags = GFP_NOFS;
 				if (io->io_bio)
->>>>>>> 98db2bf2
 					ext4_io_submit(io);
 				else
 					gfp_flags |= __GFP_NOFAIL;
