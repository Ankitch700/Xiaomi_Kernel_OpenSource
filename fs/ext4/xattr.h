--- conflicted
+++ resolved
@@ -99,9 +99,8 @@
 extern const struct xattr_handler ext4_xattr_trusted_handler;
 extern const struct xattr_handler ext4_xattr_security_handler;
 
-<<<<<<< HEAD
 #define EXT4_XATTR_NAME_ENCRYPTION_CONTEXT "c"
-=======
+
 /*
  * The EXT4_STATE_NO_EXPAND is overloaded and used for two purposes.
  * The first is to signal that there the inline xattrs and data are
@@ -133,7 +132,6 @@
 		ext4_clear_inode_state(inode, EXT4_STATE_NO_EXPAND);
 	up_write(&EXT4_I(inode)->xattr_sem);
 }
->>>>>>> 754ca08e
 
 extern ssize_t ext4_listxattr(struct dentry *, char *, size_t);
 
