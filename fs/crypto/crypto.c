--- conflicted
+++ resolved
@@ -159,15 +159,11 @@
 	struct crypto_skcipher *tfm = ci->ci_ctfm;
 	int res = 0;
 
-<<<<<<< HEAD
-	BUG_ON(len == 0);
 	BUG_ON(fscrypt_is_hw_encrypt(inode));
-=======
 	if (WARN_ON_ONCE(len <= 0))
 		return -EINVAL;
 	if (WARN_ON_ONCE(len % FS_CRYPTO_BLOCK_SIZE != 0))
 		return -EINVAL;
->>>>>>> 4a805699
 
 	fscrypt_generate_iv(&iv, lblk_num, ci);
 
