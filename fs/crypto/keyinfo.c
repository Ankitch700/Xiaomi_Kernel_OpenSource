// SPDX-License-Identifier: GPL-2.0
/*
 * key management facility for FS encryption support.
 *
 * Copyright (C) 2015, Google, Inc.
 *
 * This contains encryption key functions.
 *
 * Written by Michael Halcrow, Ildar Muslukhov, and Uday Savagaonkar, 2015.
 */

#include <keys/user-type.h>
#include <linux/scatterlist.h>
#include <linux/ratelimit.h>
#include <crypto/aes.h>
#include <crypto/sha.h>
#include <crypto/skcipher.h>
#include "fscrypt_private.h"

static struct crypto_shash *essiv_hash_tfm;

<<<<<<< HEAD
/**
 * derive_key_aes() - Derive a key using AES-128-ECB
 * @deriving_key: Encryption key used for derivation.
 * @source_key:   Source key to which to apply derivation.
 * @derived_raw_key:  Derived raw key.
=======
/*
 * Key derivation function.  This generates the derived key by encrypting the
 * master key with AES-128-ECB using the inode's nonce as the AES key.
>>>>>>> ba451d32
 *
 * The master key must be at least as long as the derived key.  If the master
 * key is longer, then only the first 'derived_keysize' bytes are used.
 */
static int derive_key_aes(const u8 *master_key,
			  const struct fscrypt_context *ctx,
			  u8 *derived_key, unsigned int derived_keysize)
{
	int res = 0;
	struct skcipher_request *req = NULL;
	DECLARE_CRYPTO_WAIT(wait);
	struct scatterlist src_sg, dst_sg;
	struct crypto_skcipher *tfm = crypto_alloc_skcipher("ecb(aes)", 0, 0);

	if (IS_ERR(tfm)) {
		res = PTR_ERR(tfm);
		tfm = NULL;
		goto out;
	}
	crypto_skcipher_set_flags(tfm, CRYPTO_TFM_REQ_WEAK_KEY);
	req = skcipher_request_alloc(tfm, GFP_NOFS);
	if (!req) {
		res = -ENOMEM;
		goto out;
	}
	skcipher_request_set_callback(req,
			CRYPTO_TFM_REQ_MAY_BACKLOG | CRYPTO_TFM_REQ_MAY_SLEEP,
			crypto_req_done, &wait);
<<<<<<< HEAD
	res = crypto_skcipher_setkey(tfm, deriving_key,
					FS_AES_128_ECB_KEY_SIZE);
=======
	res = crypto_skcipher_setkey(tfm, ctx->nonce, sizeof(ctx->nonce));
>>>>>>> ba451d32
	if (res < 0)
		goto out;

	sg_init_one(&src_sg, master_key, derived_keysize);
	sg_init_one(&dst_sg, derived_key, derived_keysize);
	skcipher_request_set_crypt(req, &src_sg, &dst_sg, derived_keysize,
				   NULL);
	res = crypto_wait_req(crypto_skcipher_encrypt(req), &wait);
out:
	skcipher_request_free(req);
	crypto_free_skcipher(tfm);
	return res;
}

/*
 * Search the current task's subscribed keyrings for a "logon" key with
 * description prefix:descriptor, and if found acquire a read lock on it and
 * return a pointer to its validated payload in *payload_ret.
 */
static struct key *
find_and_lock_process_key(const char *prefix,
			  const u8 descriptor[FS_KEY_DESCRIPTOR_SIZE],
			  unsigned int min_keysize,
			  const struct fscrypt_key **payload_ret)
{
	char *description;
	struct key *key;
	const struct user_key_payload *ukp;
	const struct fscrypt_key *payload;

	description = kasprintf(GFP_NOFS, "%s%*phN", prefix,
				FS_KEY_DESCRIPTOR_SIZE, descriptor);
	if (!description)
		return ERR_PTR(-ENOMEM);

	key = request_key(&key_type_logon, description, NULL);
	kfree(description);
	if (IS_ERR(key))
		return key;

	down_read(&key->sem);
	ukp = user_key_payload_locked(key);

	if (!ukp) /* was the key revoked before we acquired its semaphore? */
		goto invalid;

	payload = (const struct fscrypt_key *)ukp->data;

	if (ukp->datalen != sizeof(struct fscrypt_key) ||
	    payload->size < 1 || payload->size > FS_MAX_KEY_SIZE) {
		fscrypt_warn(NULL,
			     "key with description '%s' has invalid payload",
			     key->description);
		goto invalid;
	}

	if (payload->size < min_keysize) {
		fscrypt_warn(NULL,
			     "key with description '%s' is too short (got %u bytes, need %u+ bytes)",
			     key->description, payload->size, min_keysize);
		goto invalid;
	}

	*payload_ret = payload;
	return key;

invalid:
	up_read(&key->sem);
	key_put(key);
	return ERR_PTR(-ENOKEY);
}

/* Find the master key, then derive the inode's actual encryption key */
static int find_and_derive_key(const struct inode *inode,
			       const struct fscrypt_context *ctx,
			       u8 *derived_key, unsigned int derived_keysize)
{
	struct key *key;
	const struct fscrypt_key *payload;
	int err;

	key = find_and_lock_process_key(FS_KEY_DESC_PREFIX,
					ctx->master_key_descriptor,
					derived_keysize, &payload);
	if (key == ERR_PTR(-ENOKEY) && inode->i_sb->s_cop->key_prefix) {
		key = find_and_lock_process_key(inode->i_sb->s_cop->key_prefix,
						ctx->master_key_descriptor,
						derived_keysize, &payload);
	}
	if (IS_ERR(key))
		return PTR_ERR(key);
	err = derive_key_aes(payload->raw, ctx, derived_key, derived_keysize);
	up_read(&key->sem);
	key_put(key);
	return err;
}

static struct fscrypt_mode {
	const char *friendly_name;
	const char *cipher_str;
	int keysize;
	bool logged_impl_name;
} available_modes[] = {
<<<<<<< HEAD
	[FS_ENCRYPTION_MODE_AES_256_XTS] = { "xts(aes)",
					     FS_AES_256_XTS_KEY_SIZE },
	[FS_ENCRYPTION_MODE_AES_256_CTS] = { "cts(cbc(aes))",
					     FS_AES_256_CTS_KEY_SIZE },
	[FS_ENCRYPTION_MODE_AES_128_CBC] = { "cbc(aes)",
					     FS_AES_128_CBC_KEY_SIZE },
	[FS_ENCRYPTION_MODE_AES_128_CTS] = { "cts(cbc(aes))",
					     FS_AES_128_CTS_KEY_SIZE },
	[FS_ENCRYPTION_MODE_SPECK128_256_XTS] = { "xts(speck128)",	64 },
	[FS_ENCRYPTION_MODE_SPECK128_256_CTS] = { "cts(cbc(speck128))",	32 },
=======
	[FS_ENCRYPTION_MODE_AES_256_XTS] = {
		.friendly_name = "AES-256-XTS",
		.cipher_str = "xts(aes)",
		.keysize = 64,
	},
	[FS_ENCRYPTION_MODE_AES_256_CTS] = {
		.friendly_name = "AES-256-CTS-CBC",
		.cipher_str = "cts(cbc(aes))",
		.keysize = 32,
	},
	[FS_ENCRYPTION_MODE_AES_128_CBC] = {
		.friendly_name = "AES-128-CBC",
		.cipher_str = "cbc(aes)",
		.keysize = 16,
	},
	[FS_ENCRYPTION_MODE_AES_128_CTS] = {
		.friendly_name = "AES-128-CTS-CBC",
		.cipher_str = "cts(cbc(aes))",
		.keysize = 16,
	},
	[FS_ENCRYPTION_MODE_SPECK128_256_XTS] = {
		.friendly_name = "Speck128/256-XTS",
		.cipher_str = "xts(speck128)",
		.keysize = 64,
	},
	[FS_ENCRYPTION_MODE_SPECK128_256_CTS] = {
		.friendly_name = "Speck128/256-CTS-CBC",
		.cipher_str = "cts(cbc(speck128))",
		.keysize = 32,
	},
>>>>>>> ba451d32
};

static struct fscrypt_mode *
select_encryption_mode(const struct fscrypt_info *ci, const struct inode *inode)
{
	if (!fscrypt_valid_enc_modes(ci->ci_data_mode, ci->ci_filename_mode)) {
		fscrypt_warn(inode->i_sb,
			     "inode %lu uses unsupported encryption modes (contents mode %d, filenames mode %d)",
			     inode->i_ino, ci->ci_data_mode,
			     ci->ci_filename_mode);
		return ERR_PTR(-EINVAL);
	}

	if (S_ISREG(inode->i_mode))
		return &available_modes[ci->ci_data_mode];

	if (S_ISDIR(inode->i_mode) || S_ISLNK(inode->i_mode))
		return &available_modes[ci->ci_filename_mode];

	WARN_ONCE(1, "fscrypt: filesystem tried to load encryption info for inode %lu, which is not encryptable (file type %d)\n",
		  inode->i_ino, (inode->i_mode & S_IFMT));
	return ERR_PTR(-EINVAL);
}

static void put_crypt_info(struct fscrypt_info *ci)
{
	if (!ci)
		return;

	crypto_free_skcipher(ci->ci_ctfm);
	crypto_free_cipher(ci->ci_essiv_tfm);
	kmem_cache_free(fscrypt_info_cachep, ci);
}

static int derive_essiv_salt(const u8 *key, int keysize, u8 *salt)
{
	struct crypto_shash *tfm = READ_ONCE(essiv_hash_tfm);

	/* init hash transform on demand */
	if (unlikely(!tfm)) {
		struct crypto_shash *prev_tfm;

		tfm = crypto_alloc_shash("sha256", 0, 0);
		if (IS_ERR(tfm)) {
			fscrypt_warn(NULL,
				     "error allocating SHA-256 transform: %ld",
				     PTR_ERR(tfm));
			return PTR_ERR(tfm);
		}
		prev_tfm = cmpxchg(&essiv_hash_tfm, NULL, tfm);
		if (prev_tfm) {
			crypto_free_shash(tfm);
			tfm = prev_tfm;
		}
	}

	{
		SHASH_DESC_ON_STACK(desc, tfm);
		desc->tfm = tfm;
		desc->flags = 0;

		return crypto_shash_digest(desc, key, keysize, salt);
	}
}

static int init_essiv_generator(struct fscrypt_info *ci, const u8 *raw_key,
				int keysize)
{
	int err;
	struct crypto_cipher *essiv_tfm;
	u8 salt[SHA256_DIGEST_SIZE];

	essiv_tfm = crypto_alloc_cipher("aes", 0, 0);
	if (IS_ERR(essiv_tfm))
		return PTR_ERR(essiv_tfm);

	ci->ci_essiv_tfm = essiv_tfm;

	err = derive_essiv_salt(raw_key, keysize, salt);
	if (err)
		goto out;

	/*
	 * Using SHA256 to derive the salt/key will result in AES-256 being
	 * used for IV generation. File contents encryption will still use the
	 * configured keysize (AES-128) nevertheless.
	 */
	err = crypto_cipher_setkey(essiv_tfm, salt, sizeof(salt));
	if (err)
		goto out;

out:
	memzero_explicit(salt, sizeof(salt));
	return err;
}

void __exit fscrypt_essiv_cleanup(void)
{
	crypto_free_shash(essiv_hash_tfm);
}

int fscrypt_get_encryption_info(struct inode *inode)
{
	struct fscrypt_info *crypt_info;
	struct fscrypt_context ctx;
	struct crypto_skcipher *ctfm;
	struct fscrypt_mode *mode;
	u8 *raw_key = NULL;
	int res;

	if (inode->i_crypt_info)
		return 0;

	res = fscrypt_initialize(inode->i_sb->s_cop->flags);
	if (res)
		return res;

	res = inode->i_sb->s_cop->get_context(inode, &ctx, sizeof(ctx));
	if (res < 0) {
		if (!fscrypt_dummy_context_enabled(inode) ||
		    IS_ENCRYPTED(inode))
			return res;
		/* Fake up a context for an unencrypted directory */
		memset(&ctx, 0, sizeof(ctx));
		ctx.format = FS_ENCRYPTION_CONTEXT_FORMAT_V1;
		ctx.contents_encryption_mode = FS_ENCRYPTION_MODE_AES_256_XTS;
		ctx.filenames_encryption_mode = FS_ENCRYPTION_MODE_AES_256_CTS;
		memset(ctx.master_key_descriptor, 0x42, FS_KEY_DESCRIPTOR_SIZE);
	} else if (res != sizeof(ctx)) {
		return -EINVAL;
	}

	if (ctx.format != FS_ENCRYPTION_CONTEXT_FORMAT_V1)
		return -EINVAL;

	if (ctx.flags & ~FS_POLICY_FLAGS_VALID)
		return -EINVAL;

	crypt_info = kmem_cache_alloc(fscrypt_info_cachep, GFP_NOFS);
	if (!crypt_info)
		return -ENOMEM;

	crypt_info->ci_flags = ctx.flags;
	crypt_info->ci_data_mode = ctx.contents_encryption_mode;
	crypt_info->ci_filename_mode = ctx.filenames_encryption_mode;
	crypt_info->ci_ctfm = NULL;
	crypt_info->ci_essiv_tfm = NULL;
	memcpy(crypt_info->ci_master_key, ctx.master_key_descriptor,
				sizeof(crypt_info->ci_master_key));

	mode = select_encryption_mode(crypt_info, inode);
	if (IS_ERR(mode)) {
		res = PTR_ERR(mode);
		goto out;
	}

	/*
	 * This cannot be a stack buffer because it is passed to the scatterlist
	 * crypto API as part of key derivation.
	 */
	res = -ENOMEM;
	raw_key = kmalloc(mode->keysize, GFP_NOFS);
	if (!raw_key)
		goto out;

	res = find_and_derive_key(inode, &ctx, raw_key, mode->keysize);
	if (res)
		goto out;

	ctfm = crypto_alloc_skcipher(mode->cipher_str, 0, 0);
	if (IS_ERR(ctfm)) {
		res = PTR_ERR(ctfm);
		fscrypt_warn(inode->i_sb,
			     "error allocating '%s' transform for inode %lu: %d",
			     mode->cipher_str, inode->i_ino, res);
		goto out;
	}
	if (unlikely(!mode->logged_impl_name)) {
		/*
		 * fscrypt performance can vary greatly depending on which
		 * crypto algorithm implementation is used.  Help people debug
		 * performance problems by logging the ->cra_driver_name the
		 * first time a mode is used.  Note that multiple threads can
		 * race here, but it doesn't really matter.
		 */
		mode->logged_impl_name = true;
		pr_info("fscrypt: %s using implementation \"%s\"\n",
			mode->friendly_name,
			crypto_skcipher_alg(ctfm)->base.cra_driver_name);
	}
	crypt_info->ci_ctfm = ctfm;
	crypto_skcipher_set_flags(ctfm, CRYPTO_TFM_REQ_WEAK_KEY);
	res = crypto_skcipher_setkey(ctfm, raw_key, mode->keysize);
	if (res)
		goto out;

	if (S_ISREG(inode->i_mode) &&
	    crypt_info->ci_data_mode == FS_ENCRYPTION_MODE_AES_128_CBC) {
		res = init_essiv_generator(crypt_info, raw_key, mode->keysize);
		if (res) {
			fscrypt_warn(inode->i_sb,
				     "error initializing ESSIV generator for inode %lu: %d",
				     inode->i_ino, res);
			goto out;
		}
	}
	if (cmpxchg(&inode->i_crypt_info, NULL, crypt_info) == NULL)
		crypt_info = NULL;
out:
	if (res == -ENOKEY)
		res = 0;
	put_crypt_info(crypt_info);
	kzfree(raw_key);
	return res;
}
EXPORT_SYMBOL(fscrypt_get_encryption_info);

void fscrypt_put_encryption_info(struct inode *inode)
{
	put_crypt_info(inode->i_crypt_info);
	inode->i_crypt_info = NULL;
}
EXPORT_SYMBOL(fscrypt_put_encryption_info);<|MERGE_RESOLUTION|>--- conflicted
+++ resolved
@@ -19,17 +19,9 @@
 
 static struct crypto_shash *essiv_hash_tfm;
 
-<<<<<<< HEAD
-/**
- * derive_key_aes() - Derive a key using AES-128-ECB
- * @deriving_key: Encryption key used for derivation.
- * @source_key:   Source key to which to apply derivation.
- * @derived_raw_key:  Derived raw key.
-=======
 /*
  * Key derivation function.  This generates the derived key by encrypting the
  * master key with AES-128-ECB using the inode's nonce as the AES key.
->>>>>>> ba451d32
  *
  * The master key must be at least as long as the derived key.  If the master
  * key is longer, then only the first 'derived_keysize' bytes are used.
@@ -58,12 +50,7 @@
 	skcipher_request_set_callback(req,
 			CRYPTO_TFM_REQ_MAY_BACKLOG | CRYPTO_TFM_REQ_MAY_SLEEP,
 			crypto_req_done, &wait);
-<<<<<<< HEAD
-	res = crypto_skcipher_setkey(tfm, deriving_key,
-					FS_AES_128_ECB_KEY_SIZE);
-=======
 	res = crypto_skcipher_setkey(tfm, ctx->nonce, sizeof(ctx->nonce));
->>>>>>> ba451d32
 	if (res < 0)
 		goto out;
 
@@ -167,18 +154,6 @@
 	int keysize;
 	bool logged_impl_name;
 } available_modes[] = {
-<<<<<<< HEAD
-	[FS_ENCRYPTION_MODE_AES_256_XTS] = { "xts(aes)",
-					     FS_AES_256_XTS_KEY_SIZE },
-	[FS_ENCRYPTION_MODE_AES_256_CTS] = { "cts(cbc(aes))",
-					     FS_AES_256_CTS_KEY_SIZE },
-	[FS_ENCRYPTION_MODE_AES_128_CBC] = { "cbc(aes)",
-					     FS_AES_128_CBC_KEY_SIZE },
-	[FS_ENCRYPTION_MODE_AES_128_CTS] = { "cts(cbc(aes))",
-					     FS_AES_128_CTS_KEY_SIZE },
-	[FS_ENCRYPTION_MODE_SPECK128_256_XTS] = { "xts(speck128)",	64 },
-	[FS_ENCRYPTION_MODE_SPECK128_256_CTS] = { "cts(cbc(speck128))",	32 },
-=======
 	[FS_ENCRYPTION_MODE_AES_256_XTS] = {
 		.friendly_name = "AES-256-XTS",
 		.cipher_str = "xts(aes)",
@@ -209,7 +184,6 @@
 		.cipher_str = "cts(cbc(speck128))",
 		.keysize = 32,
 	},
->>>>>>> ba451d32
 };
 
 static struct fscrypt_mode *
