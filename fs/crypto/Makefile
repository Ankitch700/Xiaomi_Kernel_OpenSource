--- conflicted
+++ resolved
@@ -1,8 +1,5 @@
 obj-$(CONFIG_FS_ENCRYPTION)	+= fscrypto.o
 
-<<<<<<< HEAD
-fscrypto-y := crypto.o fname.o hooks.o keyinfo.o policy.o
-=======
 fscrypto-y := crypto.o \
 	      fname.o \
 	      hkdf.o \
@@ -12,5 +9,4 @@
 	      keysetup_v1.o \
 	      policy.o
 
->>>>>>> 234de928
 fscrypto-$(CONFIG_BLOCK) += bio.o