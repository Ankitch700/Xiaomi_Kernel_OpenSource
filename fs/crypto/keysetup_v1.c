--- conflicted
+++ resolved
@@ -270,29 +270,22 @@
 	int err;
 
 	if (ci->ci_policy.version == FSCRYPT_POLICY_V1) {
-		err = fscrypt_set_derived_key(ci, raw_master_key);
+		err = fscrypt_set_per_file_enc_key(ci, raw_master_key);
 	} else {
 	/*
 	 * This cannot be a stack buffer because it will be passed to the
 	 * scatterlist crypto API during derive_key_aes().
 	 */
-
 		derived_key = kmalloc(ci->ci_mode->keysize, GFP_NOFS);
 		if (!derived_key)
 			return -ENOMEM;
-
 		err = derive_key_aes(raw_master_key, ci->ci_nonce,
 				     derived_key, ci->ci_mode->keysize);
 		if (err)
 			goto out;
-
-		err = fscrypt_set_derived_key(ci, derived_key);
-	}
-
-<<<<<<< HEAD
-=======
-	err = fscrypt_set_per_file_enc_key(ci, derived_key);
->>>>>>> 95bff4cd
+		err = fscrypt_set_per_file_enc_key(ci, derived_key);
+	}
+
 out:
 	if (derived_key)
 		kzfree(derived_key);
