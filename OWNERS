set noparent

<<<<<<< HEAD
# The following OWNERS are defined at the top level to improve the OWNERS
# suggestions through any user interface. Consider those people the ones that
# can help with finding the best person to review.
yangjianlong@xiaomi.com
=======
# GKI Dr. No Enforcement is active on this branch. Approval of one of the Dr.
# No reviewers is required following a regular CodeReview+2 vote of a code
# reviewer.
#
# See the GKI release documentation (go/gki-dr-no) for further details.
#
# The expanded list of reviewers can be found at:
# https://android.googlesource.com/kernel/common/+/android-mainline/OWNERS_DrNo

include kernel/common:android-mainline:/OWNERS_DrNo
>>>>>>> 78bb0633
<|MERGE_RESOLUTION|>--- conflicted
+++ resolved
@@ -1,11 +1,5 @@
 set noparent
 
-<<<<<<< HEAD
-# The following OWNERS are defined at the top level to improve the OWNERS
-# suggestions through any user interface. Consider those people the ones that
-# can help with finding the best person to review.
-yangjianlong@xiaomi.com
-=======
 # GKI Dr. No Enforcement is active on this branch. Approval of one of the Dr.
 # No reviewers is required following a regular CodeReview+2 vote of a code
 # reviewer.
@@ -16,4 +10,4 @@
 # https://android.googlesource.com/kernel/common/+/android-mainline/OWNERS_DrNo
 
 include kernel/common:android-mainline:/OWNERS_DrNo
->>>>>>> 78bb0633
+yangjianlong@xiaomi.com