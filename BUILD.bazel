# SPDX-License-Identifier: GPL-2.0
# Copyright (C) 2021 The Android Open Source Project

load("@bazel_skylib//rules:copy_file.bzl", "copy_file")
load("@bazel_skylib//rules:write_file.bzl", "write_file")
load(
    "@rules_pkg//pkg:mappings.bzl",
    "pkg_files",
    "strip_prefix",
)
load("@rules_pkg//pkg:pkg.bzl", "pkg_zip")
load("//build/bazel_common_rules/dist:dist.bzl", "copy_to_dist_dir")
load("//build/kernel/kleaf:common_kernels.bzl", "define_common_kernels")
load("//build/kernel/kleaf:constants.bzl", "X86_64_OUTS")
load(
    "//build/kernel/kleaf:kernel.bzl",
    "android_filegroup",
    "checkpatch",
    "ddk_headers",
    "kernel_abi",
    "kernel_build",
    "kernel_images",
    "kernel_modules_install",
    "merged_kernel_uapi_headers",
)
load(":abi.bzl", "cc_binary_with_abi")
load(":modules.bzl", "get_gki_modules_list")

package(
    default_visibility = [
        "//visibility:public",
    ],
)

_GKI_AARCH64_MAKE_GOALS = [
    "Image",
    "Image.lz4",
    "Image.gz",
    "modules",
]

_GKI_RISCV64_MAKE_GOALS = [
    "Image",
    "Image.lz4",
    "Image.gz",
    "modules",
]

_GKI_X86_64_MAKE_GOALS = [
    "bzImage",
    "modules",
]

checkpatch(
    name = "checkpatch",
    checkpatch_pl = "scripts/checkpatch.pl",
)

# Deprecated - Use arch specific files from below.
alias(
    name = "gki_system_dlkm_modules",
    actual = "gki_system_dlkm_modules_arm64",
    deprecation = """
    Common list for all architectures is deprecated.
    Instead use the file corresponding to the architecture used:
    i.e. `gki_system_dlkm_modules_{arch}`
    """,
)

alias(
    name = "android/gki_system_dlkm_modules",
    actual = "android/gki_system_dlkm_modules_arm64",
    deprecation = """
    Common list for all architectures is deprecated.
    Instead use the file corresponding to the architecture used:
    i.e. `gki_system_dlkm_modules_{arch}`
    """,
)

write_file(
    name = "gki_system_dlkm_modules_arm64",
    out = "android/gki_system_dlkm_modules_arm64",
    content = get_gki_modules_list("arm64") + [
        # Ensure new line at the end.
        "",
    ],
)

write_file(
    name = "gki_system_dlkm_modules_x86_64",
    out = "android/gki_system_dlkm_modules_x86_64",
    content = get_gki_modules_list("x86_64") + [
        # Ensure new line at the end.
        "",
    ],
)

write_file(
    name = "gki_system_dlkm_modules_risc64",
    out = "android/gki_system_dlkm_modules_riscv64",
    content = get_gki_modules_list("riscv64") + [
        # Ensure new line at the end.
        "",
    ],
)

filegroup(
    name = "aarch64_additional_kmi_symbol_lists",
    srcs = [
        # keep sorted
        "android/abi_gki_aarch64_amlogic",
        "android/abi_gki_aarch64_db845c",
        "android/abi_gki_aarch64_exynos",
        "android/abi_gki_aarch64_exynosauto",
        "android/abi_gki_aarch64_galaxy",
        "android/abi_gki_aarch64_honor",
        "android/abi_gki_aarch64_imx",
        "android/abi_gki_aarch64_mtk",
        "android/abi_gki_aarch64_oplus",
        "android/abi_gki_aarch64_pixel",
        "android/abi_gki_aarch64_qcom",
        "android/abi_gki_aarch64_unisoc",
        "android/abi_gki_aarch64_virtual_device",
        "android/abi_gki_aarch64_vivo",
        "android/abi_gki_aarch64_xiaomi",
    ],
    visibility = ["//visibility:public"],
)

define_common_kernels(target_configs = {
    "kernel_aarch64": {
        "kmi_symbol_list_strict_mode": True,
        "kmi_symbol_list": "android/abi_gki_aarch64",
        "additional_kmi_symbol_lists": [":aarch64_additional_kmi_symbol_lists"],
        "trim_nonlisted_kmi": True,
        "protected_exports_list": "android/abi_gki_protected_exports_aarch64",
        "protected_modules_list": "android/gki_aarch64_protected_modules",
        "module_implicit_outs": get_gki_modules_list("arm64"),
        "make_goals": _GKI_AARCH64_MAKE_GOALS,
        "extra_dist": [":test_mappings_zip"],
    },
    "kernel_aarch64_16k": {
        "kmi_symbol_list_strict_mode": False,
        "module_implicit_outs": get_gki_modules_list("arm64"),
        "make_goals": _GKI_AARCH64_MAKE_GOALS,
        "extra_dist": [":test_mappings_zip"],
    },
    "kernel_riscv64": {
        "module_implicit_outs": get_gki_modules_list("riscv64"),
        "make_goals": _GKI_RISCV64_MAKE_GOALS,
        "extra_dist": [":test_mappings_zip"],
    },
    "kernel_x86_64": {
        "kmi_symbol_list_strict_mode": False,
        "module_implicit_outs": get_gki_modules_list("x86_64"),
        "make_goals": _GKI_X86_64_MAKE_GOALS,
        "extra_dist": [":test_mappings_zip"],
    },
})

# Microdroid is not a real device. The kernel image is built with special
#  configs to reduce the size. Hence, not using mixed build.
kernel_build(
    name = "kernel_aarch64_microdroid",
    srcs = ["//common:kernel_aarch64_sources"],
    outs = [
        "Image",
        "System.map",
        "modules.builtin",
        "modules.builtin.modinfo",
        "vmlinux",
        "vmlinux.symvers",
    ],
    build_config = "build.config.microdroid.aarch64",
    make_goals = [
        "Image",
    ],
)

copy_to_dist_dir(
    name = "kernel_aarch64_microdroid_dist",
    data = [
        ":kernel_aarch64_microdroid",
    ],
    dist_dir = "out/kernel_aarch64_microdroid/dist",
    flat = True,
    log = "info",
)

# Microdroid is not a real device. The kernel image is built with special
#  configs to reduce the size. Hence, not using mixed build.
kernel_build(
    name = "kernel_x86_64_microdroid",
    srcs = ["//common:kernel_x86_64_sources"],
    outs = X86_64_OUTS,
    arch = "x86_64",
    build_config = "build.config.microdroid.x86_64",
    make_goals = [
        "bzImage",
    ],
)

copy_to_dist_dir(
    name = "kernel_x86_64_microdroid_dist",
    data = [
        ":kernel_x86_64_microdroid",
    ],
    dist_dir = "out/kernel_x86_64_microdroid/dist",
    flat = True,
    log = "info",
)

kernel_build(
    name = "kernel_aarch64_crashdump",
    srcs = ["//common:kernel_aarch64_sources"],
    outs = [
        "Image",
    ],
    build_config = "build.config.crashdump.aarch64",
    make_goals = [
        "Image",
    ],
)

copy_to_dist_dir(
    name = "kernel_aarch64_crashdump_dist",
    data = [
        ":kernel_aarch64_crashdump",
    ],
    dist_dir = "out/kernel_aarch64_crashdump/dist",
    flat = True,
    log = "info",
)

kernel_build(
    name = "kernel_x86_64_crashdump",
    srcs = ["//common:kernel_x86_64_sources"],
    outs = X86_64_OUTS,
    arch = "x86_64",
    build_config = "build.config.crashdump.x86_64",
    make_goals = [
        "bzImage",
    ],
)

copy_to_dist_dir(
    name = "kernel_x86_64_crashdump_dist",
    data = [
        ":kernel_x86_64_crashdump",
    ],
    dist_dir = "out/kernel_x86_64_crashdump/dist",
    flat = True,
    log = "info",
)

_DB845C_MODULE_OUTS = [
    # keep sorted
    "crypto/michael_mic.ko",
    "drivers/base/regmap/regmap-sdw.ko",
    "drivers/base/regmap/regmap-slimbus.ko",
    "drivers/bus/mhi/host/mhi.ko",
    "drivers/clk/qcom/clk-qcom.ko",
    "drivers/clk/qcom/clk-rpmh.ko",
    "drivers/clk/qcom/clk-spmi-pmic-div.ko",
    "drivers/clk/qcom/dispcc-sdm845.ko",
    "drivers/clk/qcom/dispcc-sm8250.ko",
    "drivers/clk/qcom/gcc-sdm845.ko",
    "drivers/clk/qcom/gcc-sm8250.ko",
    "drivers/clk/qcom/gcc-sm8450.ko",
    "drivers/clk/qcom/gpucc-sdm845.ko",
    "drivers/clk/qcom/gpucc-sm8250.ko",
    "drivers/clk/qcom/lpass-gfm-sm8250.ko",
    "drivers/clk/qcom/videocc-sdm845.ko",
    "drivers/clk/qcom/videocc-sm8250.ko",
    "drivers/cpufreq/qcom-cpufreq-hw.ko",
    "drivers/dma-buf/heaps/system_heap.ko",
    "drivers/dma/qcom/bam_dma.ko",
    "drivers/dma/qcom/gpi.ko",
    "drivers/extcon/extcon-usb-gpio.ko",
    "drivers/firmware/qcom-scm.ko",
    "drivers/gpio/gpio-wcd934x.ko",
    "drivers/gpu/drm/bridge/display-connector.ko",
    "drivers/gpu/drm/bridge/lontium-lt9611.ko",
    "drivers/gpu/drm/bridge/lontium-lt9611uxc.ko",
    "drivers/gpu/drm/display/drm_display_helper.ko",
    "drivers/gpu/drm/display/drm_dp_aux_bus.ko",
    "drivers/gpu/drm/msm/msm.ko",
    "drivers/gpu/drm/scheduler/gpu-sched.ko",
    "drivers/hwspinlock/qcom_hwspinlock.ko",
    "drivers/i2c/busses/i2c-designware-core.ko",
    "drivers/i2c/busses/i2c-designware-platform.ko",
    "drivers/i2c/busses/i2c-qcom-geni.ko",
    "drivers/i2c/busses/i2c-qup.ko",
    "drivers/i2c/busses/i2c-rk3x.ko",
    "drivers/i2c/i2c-dev.ko",
    "drivers/i2c/i2c-mux.ko",
    "drivers/i2c/muxes/i2c-mux-pca954x.ko",
    "drivers/iio/adc/qcom-spmi-adc5.ko",
    "drivers/iio/adc/qcom-vadc-common.ko",
    "drivers/input/misc/pm8941-pwrkey.ko",
    "drivers/interconnect/qcom/icc-bcm-voter.ko",
    "drivers/interconnect/qcom/icc-osm-l3.ko",
    "drivers/interconnect/qcom/icc-rpmh.ko",
    "drivers/interconnect/qcom/qnoc-sdm845.ko",
    "drivers/interconnect/qcom/qnoc-sm8250.ko",
    "drivers/interconnect/qcom/qnoc-sm8450.ko",
    "drivers/iommu/arm/arm-smmu/arm_smmu.ko",
    "drivers/irqchip/qcom-pdc.ko",
    "drivers/leds/rgb/leds-qcom-lpg.ko",
    "drivers/mailbox/qcom-apcs-ipc-mailbox.ko",
    "drivers/mailbox/qcom-ipcc.ko",
    "drivers/media/platform/qcom/venus/venus-core.ko",
    "drivers/media/platform/qcom/venus/venus-dec.ko",
    "drivers/media/platform/qcom/venus/venus-enc.ko",
    "drivers/mfd/qcom-spmi-pmic.ko",
    "drivers/mfd/wcd934x.ko",
    "drivers/misc/fastrpc.ko",
    "drivers/mmc/host/cqhci.ko",
    "drivers/mmc/host/sdhci-msm.ko",
    "drivers/net/can/spi/mcp251xfd/mcp251xfd.ko",
    "drivers/net/wireless/ath/ath.ko",
    "drivers/net/wireless/ath/ath10k/ath10k_core.ko",
    "drivers/net/wireless/ath/ath10k/ath10k_pci.ko",
    "drivers/net/wireless/ath/ath10k/ath10k_snoc.ko",
    "drivers/net/wireless/ath/ath11k/ath11k.ko",
    "drivers/net/wireless/ath/ath11k/ath11k_ahb.ko",
    "drivers/net/wireless/ath/ath11k/ath11k_pci.ko",
    "drivers/nvmem/nvmem_qfprom.ko",
    "drivers/phy/qualcomm/phy-qcom-qmp-combo.ko",
    "drivers/phy/qualcomm/phy-qcom-qmp-pcie.ko",
    "drivers/phy/qualcomm/phy-qcom-qmp-pcie-msm8996.ko",
    "drivers/phy/qualcomm/phy-qcom-qmp-ufs.ko",
    "drivers/phy/qualcomm/phy-qcom-qmp-usb.ko",
    "drivers/phy/qualcomm/phy-qcom-qusb2.ko",
    "drivers/phy/qualcomm/phy-qcom-snps-femto-v2.ko",
    "drivers/phy/qualcomm/phy-qcom-usb-hs.ko",
    "drivers/pinctrl/qcom/pinctrl-lpass-lpi.ko",
    "drivers/pinctrl/qcom/pinctrl-msm.ko",
    "drivers/pinctrl/qcom/pinctrl-sdm845.ko",
    "drivers/pinctrl/qcom/pinctrl-sm8250.ko",
    "drivers/pinctrl/qcom/pinctrl-sm8250-lpass-lpi.ko",
    "drivers/pinctrl/qcom/pinctrl-sm8450.ko",
    "drivers/pinctrl/qcom/pinctrl-spmi-gpio.ko",
    "drivers/pinctrl/qcom/pinctrl-spmi-mpp.ko",
    "drivers/pmdomain/qcom/cpr.ko",
    "drivers/pmdomain/qcom/rpmhpd.ko",
    "drivers/power/reset/qcom-pon.ko",
    "drivers/power/reset/reboot-mode.ko",
    "drivers/power/reset/syscon-reboot-mode.ko",
    "drivers/regulator/gpio-regulator.ko",
    "drivers/regulator/qcom-rpmh-regulator.ko",
    "drivers/regulator/qcom_spmi-regulator.ko",
    "drivers/regulator/qcom_usb_vbus-regulator.ko",
    "drivers/remoteproc/qcom_common.ko",
    "drivers/remoteproc/qcom_pil_info.ko",
    "drivers/remoteproc/qcom_q6v5.ko",
    "drivers/remoteproc/qcom_q6v5_adsp.ko",
    "drivers/remoteproc/qcom_q6v5_mss.ko",
    "drivers/remoteproc/qcom_q6v5_pas.ko",
    "drivers/remoteproc/qcom_q6v5_wcss.ko",
    "drivers/remoteproc/qcom_sysmon.ko",
    "drivers/reset/reset-qcom-aoss.ko",
    "drivers/reset/reset-qcom-pdc.ko",
    "drivers/rpmsg/qcom_glink.ko",
    "drivers/rpmsg/qcom_glink_rpm.ko",
    "drivers/rpmsg/qcom_glink_smem.ko",
    "drivers/rpmsg/qcom_smd.ko",
    "drivers/rpmsg/rpmsg_ns.ko",
    "drivers/rtc/rtc-pm8xxx.ko",
    "drivers/slimbus/slim-qcom-ngd-ctrl.ko",
    "drivers/slimbus/slimbus.ko",
    "drivers/soc/qcom/apr.ko",
    "drivers/soc/qcom/cmd-db.ko",
    "drivers/soc/qcom/llcc-qcom.ko",
    "drivers/soc/qcom/mdt_loader.ko",
    "drivers/soc/qcom/pdr_interface.ko",
    "drivers/soc/qcom/qcom_aoss.ko",
    "drivers/soc/qcom/qcom_ice.ko",
    "drivers/soc/qcom/qcom_rpmh.ko",
    "drivers/soc/qcom/qmi_helpers.ko",
    "drivers/soc/qcom/rmtfs_mem.ko",
    "drivers/soc/qcom/smem.ko",
    "drivers/soc/qcom/smp2p.ko",
    "drivers/soc/qcom/smsm.ko",
    "drivers/soc/qcom/socinfo.ko",
    "drivers/soc/qcom/spm.ko",
    "drivers/soundwire/soundwire-bus.ko",
    "drivers/soundwire/soundwire-qcom.ko",
    "drivers/spi/spi-geni-qcom.ko",
    "drivers/spi/spi-pl022.ko",
    "drivers/spi/spi-qcom-qspi.ko",
    "drivers/spi/spi-qup.ko",
    "drivers/spmi/spmi-pmic-arb.ko",
    "drivers/thermal/qcom/lmh.ko",
    "drivers/thermal/qcom/qcom-spmi-adc-tm5.ko",
    "drivers/thermal/qcom/qcom-spmi-temp-alarm.ko",
    "drivers/thermal/qcom/qcom_tsens.ko",
    "drivers/tty/serial/msm_serial.ko",
    "drivers/ufs/host/ufs-qcom.ko",
    "drivers/usb/common/ulpi.ko",
    "drivers/usb/host/ohci-hcd.ko",
    "drivers/usb/host/ohci-pci.ko",
    "drivers/usb/host/ohci-platform.ko",
    "drivers/usb/typec/tcpm/qcom/qcom_pmic_tcpm.ko",
    "net/mac80211/mac80211.ko",
    "net/qrtr/qrtr.ko",
    "net/qrtr/qrtr-mhi.ko",
    "net/qrtr/qrtr-smd.ko",
    "net/qrtr/qrtr-tun.ko",
    "net/wireless/cfg80211.ko",
    "sound/soc/codecs/snd-soc-dmic.ko",
    "sound/soc/codecs/snd-soc-hdmi-codec.ko",
    "sound/soc/codecs/snd-soc-lpass-macro-common.ko",
    "sound/soc/codecs/snd-soc-lpass-va-macro.ko",
    "sound/soc/codecs/snd-soc-lpass-wsa-macro.ko",
    "sound/soc/codecs/snd-soc-max98927.ko",
    "sound/soc/codecs/snd-soc-rl6231.ko",
    "sound/soc/codecs/snd-soc-rt5663.ko",
    "sound/soc/codecs/snd-soc-wcd-classh.ko",
    "sound/soc/codecs/snd-soc-wcd-mbhc.ko",
    "sound/soc/codecs/snd-soc-wcd9335.ko",
    "sound/soc/codecs/snd-soc-wcd934x.ko",
    "sound/soc/codecs/snd-soc-wsa881x.ko",
    "sound/soc/qcom/qdsp6/q6adm.ko",
    "sound/soc/qcom/qdsp6/q6afe.ko",
    "sound/soc/qcom/qdsp6/q6afe-clocks.ko",
    "sound/soc/qcom/qdsp6/q6afe-dai.ko",
    "sound/soc/qcom/qdsp6/q6apm-dai.ko",
    "sound/soc/qcom/qdsp6/q6apm-lpass-dais.ko",
    "sound/soc/qcom/qdsp6/q6asm.ko",
    "sound/soc/qcom/qdsp6/q6asm-dai.ko",
    "sound/soc/qcom/qdsp6/q6core.ko",
    "sound/soc/qcom/qdsp6/q6prm.ko",
    "sound/soc/qcom/qdsp6/q6prm-clocks.ko",
    "sound/soc/qcom/qdsp6/q6routing.ko",
    "sound/soc/qcom/qdsp6/snd-q6apm.ko",
    "sound/soc/qcom/qdsp6/snd-q6dsp-common.ko",
    "sound/soc/qcom/snd-soc-qcom-common.ko",
    "sound/soc/qcom/snd-soc-qcom-sdw.ko",
    "sound/soc/qcom/snd-soc-sdm845.ko",
    "sound/soc/qcom/snd-soc-sm8250.ko",
]

_DB845C_WATCHDOG_MODULE_OUTS = [
    "drivers/watchdog/pm8916_wdt.ko",
    "drivers/watchdog/qcom-wdt.ko",
]

kernel_build(
    name = "db845c_no_kgdb",
    srcs = [":kernel_aarch64_sources"],
    outs = [
        "arch/arm64/boot/dts/qcom/qrb5165-rb5.dtb",
        "arch/arm64/boot/dts/qcom/sdm845-db845c.dtb",
        "arch/arm64/boot/dts/qcom/sm8450-qrd.dtb",
    ],
    # Enable mixed build.
    base_kernel = ":kernel_aarch64",
    build_config = "build.config.db845c",
    collect_unstripped_modules = True,
    kmi_symbol_list = "android/abi_gki_aarch64_db845c",
    make_goals = [
        "modules",
        "qcom/sdm845-db845c.dtb",
        "qcom/qrb5165-rb5.dtb",
        "qcom/sm8450-qrd.dtb",
    ],
    module_outs = _DB845C_MODULE_OUTS + _DB845C_WATCHDOG_MODULE_OUTS,
    strip_modules = True,
)

kernel_build(
    name = "db845c_with_kgdb",
    srcs = [":kernel_aarch64_sources"],
    outs = [
        "arch/arm64/boot/dts/qcom/qrb5165-rb5.dtb",
        "arch/arm64/boot/dts/qcom/sdm845-db845c.dtb",
        "arch/arm64/boot/dts/qcom/sm8450-qrd.dtb",
    ],
    # Enable mixed build.
    base_kernel = ":kernel_aarch64",
    build_config = "build.config.db845c",
    make_goals = [
        "modules",
        "qcom/sdm845-db845c.dtb",
        "qcom/qrb5165-rb5.dtb",
        "qcom/sm8450-qrd.dtb",
    ],
    module_outs = _DB845C_MODULE_OUTS,
    strip_modules = True,
)

alias(
    name = "db845c",
    actual = select({
        "//build/kernel/kleaf:kgdb_is_true": "db845c_with_kgdb",
        "//conditions:default": "db845c_no_kgdb",
    }),
)

kernel_abi(
    name = "db845c_abi",
    kernel_build = ":db845c",
)

kernel_modules_install(
    name = "db845c_modules_install",
    kernel_build = ":db845c",
)

merged_kernel_uapi_headers(
    name = "db845c_merged_kernel_uapi_headers",
    kernel_build = ":db845c",
)

kernel_images(
    name = "db845c_images",
    build_initramfs = True,
    kernel_build = ":db845c",
    kernel_modules_install = ":db845c_modules_install",
)

copy_to_dist_dir(
    name = "db845c_dist",
    data = [
        ":db845c",
        ":db845c_images",
        ":db845c_modules_install",
        ":db845c_merged_kernel_uapi_headers",
        # Mixed build: Additional GKI artifacts.
        ":kernel_aarch64",
        ":kernel_aarch64_modules",
        ":kernel_aarch64_additional_artifacts",
    ],
    dist_dir = "out/db845/dist",
    flat = True,
    log = "info",
)

load(":consolidate.bzl", "define_consolidate")

define_consolidate()

load(":msm_platforms.bzl", "define_msm_platforms")

define_msm_platforms()

_ROCKPI4_MODULE_OUTS = [
    # keep sorted
    "drivers/block/virtio_blk.ko",
    "drivers/char/hw_random/virtio-rng.ko",
    "drivers/clk/clk-rk808.ko",
    "drivers/cpufreq/cpufreq-dt.ko",
    "drivers/cpufreq/cpufreq-dt-platdev.ko",
    "drivers/dma/pl330.ko",
    "drivers/gpu/drm/bridge/analogix/analogix_dp.ko",
    "drivers/gpu/drm/bridge/synopsys/dw-hdmi.ko",
    "drivers/gpu/drm/bridge/synopsys/dw-mipi-dsi.ko",
    "drivers/gpu/drm/display/drm_display_helper.ko",
    "drivers/gpu/drm/drm_dma_helper.ko",
    "drivers/gpu/drm/rockchip/rockchipdrm.ko",
    "drivers/i2c/busses/i2c-rk3x.ko",
    "drivers/iio/adc/rockchip_saradc.ko",
    "drivers/iio/buffer/industrialio-triggered-buffer.ko",
    "drivers/iio/buffer/kfifo_buf.ko",
    "drivers/mfd/rk8xx-core.ko",
    "drivers/mfd/rk8xx-i2c.ko",
    "drivers/mfd/rk8xx-spi.ko",
    "drivers/mmc/core/pwrseq_simple.ko",
    "drivers/mmc/host/cqhci.ko",
    "drivers/mmc/host/dw_mmc.ko",
    "drivers/mmc/host/dw_mmc-pltfm.ko",
    "drivers/mmc/host/dw_mmc-rockchip.ko",
    "drivers/mmc/host/sdhci-of-arasan.ko",
    "drivers/net/ethernet/stmicro/stmmac/dwmac-rk.ko",
    "drivers/net/ethernet/stmicro/stmmac/stmmac.ko",
    "drivers/net/ethernet/stmicro/stmmac/stmmac-platform.ko",
    "drivers/net/net_failover.ko",
    "drivers/net/pcs/pcs_xpcs.ko",
    "drivers/net/virtio_net.ko",
    "drivers/pci/controller/pcie-rockchip-host.ko",
    "drivers/phy/rockchip/phy-rockchip-emmc.ko",
    "drivers/phy/rockchip/phy-rockchip-inno-usb2.ko",
    "drivers/phy/rockchip/phy-rockchip-pcie.ko",
    "drivers/phy/rockchip/phy-rockchip-typec.ko",
    "drivers/pwm/pwm-rockchip.ko",
    "drivers/regulator/fan53555.ko",
    "drivers/regulator/pwm-regulator.ko",
    "drivers/regulator/rk808-regulator.ko",
    "drivers/rtc/rtc-rk808.ko",
    "drivers/soc/rockchip/io-domain.ko",
    "drivers/thermal/rockchip_thermal.ko",
    "drivers/usb/host/ohci-hcd.ko",
    "drivers/usb/host/ohci-platform.ko",
    "drivers/virtio/virtio_pci.ko",
    "drivers/virtio/virtio_pci_legacy_dev.ko",
    "drivers/virtio/virtio_pci_modern_dev.ko",
    "net/core/failover.ko",
]

_ROCKPI4_WATCHDOG_MODULE_OUTS = [
    # keep sorted
    "drivers/watchdog/dw_wdt.ko",
]

# TODO(b/258259749): Convert rockpi4 to mixed build
kernel_build(
    name = "rockpi4_no_kgdb",
    srcs = [":kernel_aarch64_sources"],
    outs = [
        "Image",
        "System.map",
        "modules.builtin",
        "modules.builtin.modinfo",
        "rk3399-rock-pi-4b.dtb",
        "vmlinux",
        "vmlinux.symvers",
    ],
    build_config = "build.config.rockpi4",
    dtstree = "//common-modules/virtual-device:rockpi4_dts",
    make_goals = [
        "Image",
        "modules",
        "rk3399-rock-pi-4b.dtb",
    ],
    module_outs = get_gki_modules_list("arm64") + _ROCKPI4_MODULE_OUTS + _ROCKPI4_WATCHDOG_MODULE_OUTS,
    visibility = ["//visibility:private"],
)

# TODO(b/258259749): Convert rockpi4 to mixed build
kernel_build(
    name = "rockpi4_with_kgdb",
    srcs = [":kernel_aarch64_sources"],
    outs = [
        "Image",
        "System.map",
        "modules.builtin",
        "modules.builtin.modinfo",
        "rk3399-rock-pi-4b.dtb",
        "vmlinux",
        "vmlinux.symvers",
    ],
    build_config = "build.config.rockpi4",
    dtstree = "//common-modules/virtual-device:rockpi4_dts",
    make_goals = [
        "Image",
        "modules",
        "rk3399-rock-pi-4b.dtb",
    ],
    module_outs = get_gki_modules_list("arm64") + _ROCKPI4_MODULE_OUTS,
    visibility = ["//visibility:private"],
)

alias(
    name = "rockpi4",
    actual = select({
        "//build/kernel/kleaf:kgdb_is_true": "rockpi4_with_kgdb",
        "//conditions:default": "rockpi4_no_kgdb",
    }),
)

kernel_modules_install(
    name = "rockpi4_modules_install",
    kernel_build = ":rockpi4",
)

kernel_images(
    name = "rockpi4_images",
    build_initramfs = True,
    kernel_build = ":rockpi4",
    kernel_modules_install = ":rockpi4_modules_install",
)

copy_to_dist_dir(
    name = "rockpi4_dist",
    data = [
        ":rockpi4",
        ":rockpi4_images",
        ":rockpi4_modules_install",
    ],
    dist_dir = "out/rockpi4/dist",
    flat = True,
)

# allmodconfig build tests.
# These are build tests only, so:
# - outs are intentionally set to empty to not copy anything to DIST_DIR
# - --allow-undeclared-modules must be used so modules are not declared or copied.
# - No dist target because these are build tests. We don't care about the artifacts.

# tools/bazel build --allow_undeclared_modules //common:kernel_aarch64_allmodconfig
kernel_build(
    name = "kernel_aarch64_allmodconfig",
    srcs = [":kernel_aarch64_sources"],
    # Hack to actually check the build.
    # Otherwise, Bazel thinks that there are no output files, and skip building.
    outs = [".config"],
    build_config = "build.config.allmodconfig.aarch64",
    make_goals = [
        "Image",
        "modules",
    ],
    visibility = ["//visibility:private"],
)

# tools/bazel build --allow_undeclared_modules //common:kernel_x86_64_allmodconfig
kernel_build(
    name = "kernel_x86_64_allmodconfig",
    srcs = [":kernel_x86_64_sources"],
    # Hack to actually check the build.
    # Otherwise, Bazel thinks that there are no output files, and skip building.
    outs = [".config"],
    arch = "x86_64",
    build_config = "build.config.allmodconfig.x86_64",
    make_goals = [
        "bzImage",
        "modules",
    ],
    visibility = ["//visibility:private"],
)

# tools/bazel build --allow_undeclared_modules //common:kernel_arm_allmodconfig
kernel_build(
    name = "kernel_arm_allmodconfig",
    # We don't have an arm-specific source list, so use the common one.
    srcs = [":common_kernel_sources"],
    # Hack to actually check the build.
    # Otherwise, Bazel thinks that there are no output files, and skip building.
    outs = [".config"],
    arch = "arm",
    build_config = "build.config.allmodconfig.arm",
    make_goals = [
        "zImage",
        "modules",
    ],
    visibility = ["//visibility:private"],
)

# KUnit test targets

# Modules defined by tools/testing/kunit/configs/android/kunit_defconfig
_KUNIT_COMMON_MODULES = [
    # keep sorted
    "drivers/base/regmap/regmap-kunit.ko",
    "drivers/base/regmap/regmap-ram.ko",
    "drivers/base/regmap/regmap-raw-ram.ko",
    "drivers/hid/hid-uclogic-test.ko",
    "drivers/iio/test/iio-test-format.ko",
    "drivers/input/tests/input_test.ko",
    "drivers/rtc/lib_test.ko",
    "fs/ext4/ext4-inode-test.ko",
    "fs/fat/fat_test.ko",
    "kernel/time/time_test.ko",
    "lib/kunit/kunit-example-test.ko",
    "lib/kunit/kunit-test.ko",
    "mm/kfence/kfence_test.ko",
    "net/core/dev_addr_lists_test.ko",
    "sound/soc/soc-topology-test.ko",
    "sound/soc/soc-utils-test.ko",
]

_KUNIT_CLK_MODULES = [
    "drivers/clk/clk-gate_test.ko",
    "drivers/clk/clk_test.ko",
]

kernel_build(
    name = "kunit_aarch64",
    srcs = [":kernel_aarch64_sources"],
    outs = [],
    arch = "arm64",
    base_kernel = ":kernel_aarch64",
    build_config = "build.config.kunit.aarch64",
    defconfig_fragments = [
        "tools/testing/kunit/configs/android/kunit_defconfig",
        "tools/testing/kunit/configs/android/kunit_clk_defconfig",
    ],
    make_goals = ["modules"],
    module_outs = _KUNIT_COMMON_MODULES + _KUNIT_CLK_MODULES,
)

copy_to_dist_dir(
    name = "kunit_aarch64_dist",
    data = [":kunit_aarch64"],
    dist_dir = "out/kunit_aarch64/dist",
    flat = True,
    log = "info",
)

kernel_build(
    name = "kunit_x86_64",
    srcs = [":kernel_x86_64_sources"],
    outs = [],
    arch = "x86_64",
    base_kernel = ":kernel_x86_64",
    build_config = "build.config.kunit.x86_64",
    defconfig_fragments = [
        "tools/testing/kunit/configs/android/kunit_defconfig",
        # x86_64 does not set CONFIG_COMMON_CLK
    ],
    make_goals = ["modules"],
    module_outs = _KUNIT_COMMON_MODULES,
)

copy_to_dist_dir(
    name = "kunit_x86_64_dist",
    data = [":kunit_x86_64"],
    dist_dir = "out/kunit_x86_64/dist",
    flat = True,
    log = "info",
)

kernel_build(
    name = "kunit_riscv64",
    srcs = [":kernel_riscv64_sources"],
    outs = [],
    arch = "riscv64",
    base_kernel = ":kernel_riscv64",
    build_config = "build.config.kunit.riscv64",
    defconfig_fragments = [
        "tools/testing/kunit/configs/android/kunit_defconfig",
        "tools/testing/kunit/configs/android/kunit_clk_defconfig",
    ],
    make_goals = ["modules"],
    module_outs = _KUNIT_COMMON_MODULES + _KUNIT_CLK_MODULES,
)

copy_to_dist_dir(
    name = "kunit_riscv64_dist",
    data = [":kunit_riscv64"],
    dist_dir = "out/kunit_riscv64/dist",
    flat = True,
    log = "info",
)

# DDK Headers
# All headers. These are the public targets for DDK modules to use.
alias(
    name = "all_headers",
    actual = "all_headers_aarch64",
    visibility = ["//visibility:public"],
)

ddk_headers(
    name = "all_headers_aarch64",
    hdrs = [":all_headers_allowlist_aarch64"] + select({
        "//build/kernel/kleaf:allow_ddk_unsafe_headers_set": [":all_headers_unsafe"],
        "//conditions:default": [],
    }),
    visibility = ["//visibility:public"],
)

ddk_headers(
    name = "all_headers_arm",
    hdrs = [":all_headers_allowlist_arm"] + select({
        "//build/kernel/kleaf:allow_ddk_unsafe_headers_set": [":all_headers_unsafe"],
        "//conditions:default": [],
    }),
    visibility = ["//visibility:public"],
)

ddk_headers(
    name = "all_headers_riscv64",
    hdrs = [":all_headers_allowlist_riscv64"] + select({
        "//build/kernel/kleaf:allow_ddk_unsafe_headers_set": [":all_headers_unsafe"],
        "//conditions:default": [],
    }),
    visibility = ["//visibility:public"],
)

ddk_headers(
    name = "all_headers_x86_64",
    hdrs = [":all_headers_allowlist_x86_64"] + select({
        "//build/kernel/kleaf:allow_ddk_unsafe_headers_set": [":all_headers_unsafe"],
        "//conditions:default": [],
    }),
    visibility = ["//visibility:public"],
)

# Implementation details for DDK headers. The targets below cannot be directly
# depended on by DDK modules.

# DDK headers allowlist. This is the list of all headers and include
# directories that are safe to use in DDK modules.
ddk_headers(
    name = "all_headers_allowlist_aarch64",
    hdrs = [
        ":all_headers_allowlist_aarch64_globs",
        ":all_headers_allowlist_common_globs",
    ],
    # The list of include directories where source files can #include headers
    # from. In other words, these are the `-I` option to the C compiler.
    # These are prepended to LINUXINCLUDE.
    linux_includes = [
        "arch/arm64/include",
        "arch/arm64/include/uapi",
        "include",
        "include/uapi",
    ],
    visibility = ["//visibility:private"],
)

ddk_headers(
    name = "all_headers_allowlist_arm",
    hdrs = [
        ":all_headers_allowlist_arm_globs",
        ":all_headers_allowlist_common_globs",
    ],
    # The list of include directories where source files can #include headers
    # from. In other words, these are the `-I` option to the C compiler.
    # These are prepended to LINUXINCLUDE.
    linux_includes = [
        "arch/arm/include",
        "arch/arm/include/uapi",
        "include",
        "include/uapi",
    ],
    visibility = ["//visibility:private"],
)

ddk_headers(
    name = "all_headers_allowlist_riscv64",
    hdrs = [
        ":all_headers_allowlist_common_globs",
        ":all_headers_allowlist_riscv64_globs",
    ],
    # The list of include directories where source files can #include headers
    # from. In other words, these are the `-I` option to the C compiler.
    # These are prepended to LINUXINCLUDE.
    linux_includes = [
        "arch/riscv/include",
        "arch/riscv/include/uapi",
        "include",
        "include/uapi",
    ],
    visibility = ["//visibility:private"],
)

ddk_headers(
    name = "all_headers_allowlist_x86_64",
    hdrs = [
        ":all_headers_allowlist_common_globs",
        ":all_headers_allowlist_x86_64_globs",
    ],
    # The list of include directories where source files can #include headers
    # from. In other words, these are the `-I` option to the C compiler.
    # These are prepended to LINUXINCLUDE.
    linux_includes = [
        "arch/x86/include",
        "arch/x86/include/uapi",
        "include",
        "include/uapi",
    ],
    visibility = ["//visibility:private"],
)

# List of DDK headers allowlist that are glob()-ed to avoid changes of BUILD
# file when the list of files changes. All headers in these directories
# are safe to use.
# These are separate filegroup targets so the all_headers_allowlist_* are
# more friendly to batch BUILD file update tools like buildozer.

# globs() for arm64 only
filegroup(
    name = "all_headers_allowlist_aarch64_globs",
    srcs = glob(["arch/arm64/include/**/*.h"]),
    visibility = ["//visibility:private"],
)

# globs() for arm only
filegroup(
    name = "all_headers_allowlist_arm_globs",
    srcs = glob(["arch/arm/include/**/*.h"]),
    visibility = ["//visibility:private"],
)

# globs() for riscv64 only
filegroup(
    name = "all_headers_allowlist_riscv64_globs",
    srcs = glob(["arch/riscv/include/**/*.h"]),
    visibility = ["//visibility:private"],
)

# globs() for x86 only
filegroup(
    name = "all_headers_allowlist_x86_64_globs",
    srcs = glob(["arch/x86/include/**/*.h"]),
    visibility = ["//visibility:private"],
)

# globs() for all architectures
filegroup(
    name = "all_headers_allowlist_common_globs",
    srcs = glob(["include/**/*.h"]),
    visibility = ["//visibility:private"],
)

# DDK headers unsafe list. This is the list of all headers and include
# directories that may be used during migration from kernel_module's, but
# should be avoided in general.
# Use with caution; items may:
# - be removed without notice
# - be moved into all_headers
ddk_headers(
    name = "all_headers_unsafe",
    hdrs = [
        "drivers/devfreq/governor.h",
        "drivers/gpu/drm/virtio/virtgpu_trace.h",
        "mm/slab.h",
    ],
    # The list of include directories where source files can #include headers
    # from. In other words, these are the `-I` option to the C compiler.
    # Unsafe include directories are appended to ccflags-y.
    includes = [
        "drivers/devfreq",
    ],
    visibility = ["//visibility:private"],
)

_KSELFTEST_DIR = "testcases/selftests"

config_setting(
    name = "x86_64",
    values = {"platforms": "//build/kernel/kleaf/impl:android_x86_64"},
    visibility = ["//visibility:private"],
)

config_setting(
    name = "i386",
    values = {"platforms": "//build/kernel/kleaf/impl:android_i386"},
    visibility = ["//visibility:private"],
)

config_setting(
    name = "arm64",
    values = {"platforms": "//build/kernel/kleaf/impl:android_arm64"},
    visibility = ["//visibility:private"],
)

config_setting(
    name = "arm",
    values = {"platforms": "//build/kernel/kleaf/impl:android_arm"},
    visibility = ["//visibility:private"],
)

cc_library(
    name = "kselftest_headers_lib",
    hdrs = glob(["tools/testing/selftests/*.h"]),
    visibility = ["//visibility:private"],
)

cc_binary_with_abi(
    name = "kselftest_binderfs_binderfs_test",
    srcs = ["tools/testing/selftests/filesystems/binderfs/binderfs_test.c"],
    path_prefix = _KSELFTEST_DIR,
    target_compatible_with = ["@platforms//os:android"],
    visibility = ["//visibility:private"],
    deps = [":kselftest_headers_lib"],
)

cc_binary_with_abi(
    name = "kselftest_breakpoints_breakpoint_test",
    srcs = select({
        ":x86_64": ["tools/testing/selftests/breakpoints/breakpoint_test.c"],
        ":i386": ["tools/testing/selftests/breakpoints/breakpoint_test.c"],
        ":arm64": ["tools/testing/selftests/breakpoints/breakpoint_test_arm64.c"],
        "//conditions:default": [],
    }),
    path_prefix = _KSELFTEST_DIR,
    target_compatible_with = ["@platforms//os:android"],
    visibility = ["//visibility:private"],
    deps = [":kselftest_headers_lib"],
)

cc_binary_with_abi(
    name = "kselftest_kcmp_kcmp_test",
    srcs = ["tools/testing/selftests/kcmp/kcmp_test.c"],
    path_prefix = _KSELFTEST_DIR,
    target_compatible_with = ["@platforms//os:android"],
    visibility = ["//visibility:private"],
    deps = [":kselftest_headers_lib"],
)

cc_binary_with_abi(
    name = "kselftest_ptrace_peeksiginfo",
    srcs = ["tools/testing/selftests/ptrace/peeksiginfo.c"],
    path_prefix = _KSELFTEST_DIR,
    target_compatible_with = ["@platforms//os:android"],
    visibility = ["//visibility:private"],
    deps = [":kselftest_headers_lib"],
)

cc_binary_with_abi(
    name = "kselftest_rtc_rtctest",
    srcs = ["tools/testing/selftests/rtc/rtctest.c"],
    path_prefix = _KSELFTEST_DIR,
    target_compatible_with = ["@platforms//os:android"],
    visibility = ["//visibility:private"],
    deps = [":kselftest_headers_lib"],
)

cc_library(
    name = "kselftest_vdso",
    srcs = ["tools/testing/selftests/vDSO/parse_vdso.c"],
    hdrs = [
        "tools/testing/selftests/vDSO/parse_vdso.h",
        "tools/testing/selftests/vDSO/vdso_config.h",
    ],
    visibility = ["//visibility:private"],
)

cc_binary_with_abi(
    name = "kselftest_vdso_vdso_test_abi",
    srcs = ["tools/testing/selftests/vDSO/vdso_test_abi.c"],
    path_prefix = _KSELFTEST_DIR,
    target_compatible_with = ["@platforms//os:android"],
    visibility = ["//visibility:private"],
    deps = [
        ":kselftest_headers_lib",
        ":kselftest_vdso",
    ],
)

cc_binary_with_abi(
    name = "kselftest_vdso_vdso_test_clock_getres",
    srcs = ["tools/testing/selftests/vDSO/vdso_test_clock_getres.c"],
    path_prefix = _KSELFTEST_DIR,
    target_compatible_with = ["@platforms//os:android"],
    visibility = ["//visibility:private"],
    deps = [
        ":kselftest_headers_lib",
        ":kselftest_vdso",
    ],
)

cc_binary_with_abi(
    name = "kselftest_vdso_vdso_test_getcpu",
    srcs = ["tools/testing/selftests/vDSO/vdso_test_getcpu.c"],
    path_prefix = _KSELFTEST_DIR,
    target_compatible_with = ["@platforms//os:android"],
    visibility = ["//visibility:private"],
    deps = [
        ":kselftest_headers_lib",
        ":kselftest_vdso",
    ],
)

cc_binary_with_abi(
    name = "kselftest_vdso_vdso_test_gettimeofday",
    srcs = ["tools/testing/selftests/vDSO/vdso_test_gettimeofday.c"],
    path_prefix = _KSELFTEST_DIR,
    target_compatible_with = ["@platforms//os:android"],
    visibility = ["//visibility:private"],
    deps = [
        ":kselftest_headers_lib",
        ":kselftest_vdso",
    ],
)

cc_library(
    name = "kselftest_futex_headers_lib",
    hdrs = glob(["tools/testing/selftests/futex/include/*.h"]),
    visibility = ["//visibility:private"],
)

cc_binary_with_abi(
    name = "kselftest_futex_futex_requeue_pi_mismatched_ops",
    srcs = ["tools/testing/selftests/futex/functional/futex_requeue_pi_mismatched_ops.c"],
    out = "futex_requeue_pi_mismatched_ops",
    copts = [
        "-D_GNU_SOURCE",
        "-pthread",
    ],
    includes = [
        "tools/testing/selftests",
        "tools/testing/selftests/futex/include",
    ],
    path_prefix = _KSELFTEST_DIR,
    target_compatible_with = ["@platforms//os:android"],
    visibility = ["//visibility:private"],
    deps = [
        ":kselftest_futex_headers_lib",
        ":kselftest_headers_lib",
    ],
)

cc_binary_with_abi(
    name = "kselftest_futex_futex_requeue_pi_signal_restart",
    srcs = ["tools/testing/selftests/futex/functional/futex_requeue_pi_signal_restart.c"],
    out = "futex_requeue_pi_signal_restart",
    copts = [
        "-D_GNU_SOURCE",
        "-pthread",
    ],
    includes = [
        "tools/testing/selftests",
        "tools/testing/selftests/futex/include",
    ],
    path_prefix = _KSELFTEST_DIR,
    target_compatible_with = ["@platforms//os:android"],
    visibility = ["//visibility:private"],
    deps = [
        ":kselftest_futex_headers_lib",
        ":kselftest_headers_lib",
    ],
)

cc_binary_with_abi(
    name = "kselftest_futex_futex_requeue_pi",
    srcs = ["tools/testing/selftests/futex/functional/futex_requeue_pi.c"],
    out = "futex_requeue_pi",
    copts = [
        "-D_GNU_SOURCE",
        "-pthread",
    ],
    includes = [
        "tools/testing/selftests",
        "tools/testing/selftests/futex/include",
    ],
    path_prefix = _KSELFTEST_DIR,
    target_compatible_with = ["@platforms//os:android"],
    visibility = ["//visibility:private"],
    deps = [
        ":kselftest_futex_headers_lib",
        ":kselftest_headers_lib",
    ],
)

cc_binary_with_abi(
    name = "kselftest_futex_futex_requeue",
    srcs = ["tools/testing/selftests/futex/functional/futex_requeue.c"],
    out = "futex_requeue",
    copts = [
        "-D_GNU_SOURCE",
        "-pthread",
    ],
    includes = [
        "tools/testing/selftests",
        "tools/testing/selftests/futex/include",
    ],
    path_prefix = _KSELFTEST_DIR,
    target_compatible_with = ["@platforms//os:android"],
    visibility = ["//visibility:private"],
    deps = [
        ":kselftest_futex_headers_lib",
        ":kselftest_headers_lib",
    ],
)

cc_binary_with_abi(
    name = "kselftest_futex_futex_wait_private_mapped_file",
    srcs = ["tools/testing/selftests/futex/functional/futex_wait_private_mapped_file.c"],
    out = "futex_wait_private_mapped_file",
    copts = [
        "-D_GNU_SOURCE",
        "-pthread",
    ],
    includes = [
        "tools/testing/selftests",
        "tools/testing/selftests/futex/include",
    ],
    path_prefix = _KSELFTEST_DIR,
    target_compatible_with = ["@platforms//os:android"],
    visibility = ["//visibility:private"],
    deps = [
        ":kselftest_futex_headers_lib",
        ":kselftest_headers_lib",
    ],
)

cc_binary_with_abi(
    name = "kselftest_futex_futex_wait_timeout",
    srcs = ["tools/testing/selftests/futex/functional/futex_wait_timeout.c"],
    out = "futex_wait_timeout",
    copts = [
        "-D_GNU_SOURCE",
        "-pthread",
    ],
    includes = [
        "tools/testing/selftests",
        "tools/testing/selftests/futex/include",
    ],
    path_prefix = _KSELFTEST_DIR,
    target_compatible_with = ["@platforms//os:android"],
    visibility = ["//visibility:private"],
    deps = [
        ":kselftest_futex_headers_lib",
        ":kselftest_headers_lib",
    ],
)

cc_binary_with_abi(
    name = "kselftest_futex_futex_wait_uninitialized_heap",
    srcs = ["tools/testing/selftests/futex/functional/futex_wait_uninitialized_heap.c"],
    out = "futex_wait_uninitialized_heap",
    copts = [
        "-D_GNU_SOURCE",
        "-pthread",
    ],
    includes = [
        "tools/testing/selftests",
        "tools/testing/selftests/futex/include",
    ],
    path_prefix = _KSELFTEST_DIR,
    target_compatible_with = ["@platforms//os:android"],
    visibility = ["//visibility:private"],
    deps = [
        ":kselftest_futex_headers_lib",
        ":kselftest_headers_lib",
    ],
)

cc_binary_with_abi(
    name = "kselftest_futex_futex_wait_wouldblock",
    srcs = ["tools/testing/selftests/futex/functional/futex_wait_wouldblock.c"],
    out = "futex_wait_wouldblock",
    copts = [
        "-D_GNU_SOURCE",
        "-pthread",
    ],
    includes = [
        "tools/testing/selftests",
        "tools/testing/selftests/futex/include",
    ],
    path_prefix = _KSELFTEST_DIR,
    target_compatible_with = ["@platforms//os:android"],
    visibility = ["//visibility:private"],
    deps = [
        ":kselftest_futex_headers_lib",
        ":kselftest_headers_lib",
    ],
)

cc_binary_with_abi(
    name = "kselftest_futex_futex_wait",
    srcs = ["tools/testing/selftests/futex/functional/futex_wait.c"],
    out = "futex_wait",
    copts = [
        "-D_GNU_SOURCE",
        "-pthread",
    ],
    includes = [
        "tools/testing/selftests",
        "tools/testing/selftests/futex/include",
    ],
    path_prefix = _KSELFTEST_DIR,
    target_compatible_with = ["@platforms//os:android"],
    visibility = ["//visibility:private"],
    deps = [
        ":kselftest_futex_headers_lib",
        ":kselftest_headers_lib",
    ],
)

cc_binary_with_abi(
    name = "kselftest_mm_compaction_test",
    srcs = ["tools/testing/selftests/mm/compaction_test.c"],
    includes = ["tools/testing/selftests"],
    path_prefix = _KSELFTEST_DIR,
    target_compatible_with = ["@platforms//os:android"],
    visibility = ["//visibility:private"],
    deps = [
        ":kselftest_headers_lib",
        "@libcap",
    ],
)

cc_binary_with_abi(
    name = "kselftest_mm_hugepage_mmap",
    srcs = ["tools/testing/selftests/mm/hugepage-mmap.c"],
    includes = ["tools/testing/selftests"],
    path_prefix = _KSELFTEST_DIR,
    target_compatible_with = ["@platforms//os:android"],
    visibility = ["//visibility:private"],
    deps = [
        ":kselftest_headers_lib",
        "@libcap",
    ],
)

cc_binary_with_abi(
    name = "kselftest_mm_hugepage_shm",
    srcs = ["tools/testing/selftests/mm/hugepage-shm.c"],
    includes = ["tools/testing/selftests"],
    path_prefix = _KSELFTEST_DIR,
    target_compatible_with = ["@platforms//os:android"],
    visibility = ["//visibility:private"],
    deps = [
        ":kselftest_headers_lib",
        "@libcap",
    ],
)

cc_binary_with_abi(
    name = "kselftest_mm_map_hugetlb",
    srcs = ["tools/testing/selftests/mm/map_hugetlb.c"],
    includes = ["tools/testing/selftests"],
    path_prefix = _KSELFTEST_DIR,
    target_compatible_with = ["@platforms//os:android"],
    visibility = ["//visibility:private"],
    deps = [
        ":kselftest_headers_lib",
        "@libcap",
    ],
)

cc_binary_with_abi(
    name = "kselftest_mm_mlock_random_test",
    srcs = [
        "tools/testing/selftests/mm/mlock-random-test.c",
        "tools/testing/selftests/mm/mlock2.h",
    ],
    includes = [
        "tools/testing/selftests",
        "tools/testing/selftests/mm",
    ],
    path_prefix = _KSELFTEST_DIR,
    target_compatible_with = ["@platforms//os:android"],
    visibility = ["//visibility:private"],
    deps = [
        ":kselftest_headers_lib",
        "@libcap",
    ],
)

cc_binary_with_abi(
    name = "kselftest_mm_mlock2_tests",
    srcs = [
        "tools/testing/selftests/mm/mlock2.h",
        "tools/testing/selftests/mm/mlock2-tests.c",
    ],
    includes = [
        "tools/testing/selftests",
        "tools/testing/selftests/mm",
    ],
    path_prefix = _KSELFTEST_DIR,
    target_compatible_with = ["@platforms//os:android"],
    visibility = ["//visibility:private"],
    deps = [
        ":kselftest_headers_lib",
        "@libcap",
    ],
)

cc_binary_with_abi(
    name = "kselftest_mm_on_fault_limit",
    srcs = ["tools/testing/selftests/mm/on-fault-limit.c"],
    includes = ["tools/testing/selftests"],
    path_prefix = _KSELFTEST_DIR,
    target_compatible_with = ["@platforms//os:android"],
    visibility = ["//visibility:private"],
    deps = [
        ":kselftest_headers_lib",
        "@libcap",
    ],
)

cc_binary_with_abi(
    name = "kselftest_mm_mremap_dontunmap",
    srcs = ["tools/testing/selftests/mm/mremap_dontunmap.c"],
    includes = ["tools/testing/selftests"],
    path_prefix = _KSELFTEST_DIR,
    target_compatible_with = ["@platforms//os:android"],
    visibility = ["//visibility:private"],
    deps = [
        ":kselftest_headers_lib",
        "@libcap",
    ],
)

cc_binary_with_abi(
    name = "kselftest_mm_mremap_test",
    srcs = ["tools/testing/selftests/mm/mremap_test.c"],
    includes = ["tools/testing/selftests"],
    path_prefix = _KSELFTEST_DIR,
    target_compatible_with = ["@platforms//os:android"],
    visibility = ["//visibility:private"],
    deps = [
        ":kselftest_headers_lib",
        "@libcap",
    ],
)

cc_library(
    name = "kselftest_mm_vm_util",
    srcs = ["tools/testing/selftests/mm/vm_util.c"],
    hdrs = ["tools/testing/selftests/mm/vm_util.h"],
    copts = [
        "-D_GNU_SOURCE",
    ],
    visibility = ["//visibility:private"],
    deps = [
        ":kselftest_headers_lib",
    ],
)

cc_binary_with_abi(
    name = "kselftest_mm_thuge_gen",
    srcs = [
        "tools/testing/selftests/mm/mlock2.h",
        "tools/testing/selftests/mm/thuge-gen.c",
    ],
    copts = [
        "-D_GNU_SOURCE",
    ],
    includes = ["tools/testing/selftests"],
    path_prefix = _KSELFTEST_DIR,
    target_compatible_with = ["@platforms//os:android"],
    visibility = ["//visibility:private"],
    deps = [
        ":kselftest_headers_lib",
        ":kselftest_mm_vm_util",
        "@libcap",
    ],
)

cc_binary_with_abi(
    name = "kselftest_mm_transhuge_stress",
    srcs = [
        "tools/testing/selftests/mm/mlock2.h",
        "tools/testing/selftests/mm/transhuge-stress.c",
    ],
    copts = [
        "-D_GNU_SOURCE",
    ],
    includes = [
        "tools/testing/selftests",
        "tools/testing/selftests/mm/",
    ],
    path_prefix = _KSELFTEST_DIR,
    target_compatible_with = ["@platforms//os:android"],
    visibility = ["//visibility:private"],
    deps = [
        ":kselftest_headers_lib",
        ":kselftest_mm_vm_util",
        "@libcap",
    ],
)

cc_library(
    name = "kselftest_mm_uffd_common",
    srcs = ["tools/testing/selftests/mm/uffd-common.c"],
    hdrs = [
        "include/uapi/linux/userfaultfd.h",
        "mm/gup_test.h",
        "tools/testing/selftests/kselftest.h",
        "tools/testing/selftests/mm/uffd-common.h",
    ],
    includes = [
        "include/uapi/",
        "tools/testing/selftests/mm/",
    ],
    visibility = ["//visibility:private"],
    deps = [
        ":kselftest_headers_lib",
        ":kselftest_mm_vm_util",
    ],
)

cc_binary_with_abi(
    name = "kselftest_mm_uffd_unit_tests",
    srcs = [
        "tools/testing/selftests/mm/uffd-unit-tests.c",
    ],
    includes = [
        "tools/testing/selftests",
        "tools/testing/selftests/mm/",
    ],
    path_prefix = _KSELFTEST_DIR,
    target_compatible_with = ["@platforms//os:android"],
    visibility = ["//visibility:private"],
    deps = [
        ":kselftest_headers_lib",
        ":kselftest_mm_uffd_common",
        ":kselftest_mm_vm_util",
        "@libcap",
    ],
)

cc_binary_with_abi(
    name = "kselftest_size_test_get_size",
    srcs = ["tools/testing/selftests/size/get_size.c"],
    copts = select({
        ":x86_64": ["-mstackrealign"],
        "//conditions:default": [],
    }),
    includes = [
        "tools/testing/selftests",
    ],
    linkopts = ["-nostartfiles"],
    path_prefix = _KSELFTEST_DIR,
    target_compatible_with = ["@platforms//os:android"],
    visibility = ["//visibility:private"],
    deps = [":kselftest_headers_lib"],
)

cc_binary_with_abi(
    name = "kselftest_timers_adjtick",
    srcs = ["tools/testing/selftests/timers/adjtick.c"],
    copts = [
        "-O3",
        "-DKTEST",
    ],
    path_prefix = _KSELFTEST_DIR,
    target_compatible_with = ["@platforms//os:android"],
    visibility = ["//visibility:private"],
    deps = [":kselftest_headers_lib"],
)

cc_binary_with_abi(
    name = "kselftest_timers_alarmtimer_suspend",
    srcs = ["tools/testing/selftests/timers/alarmtimer-suspend.c"],
    copts = [
        "-O3",
        "-DKTEST",
    ],
    path_prefix = _KSELFTEST_DIR,
    target_compatible_with = ["@platforms//os:android"],
    visibility = ["//visibility:private"],
    deps = [":kselftest_headers_lib"],
)

cc_binary_with_abi(
    name = "kselftest_timers_change_skew",
    srcs = ["tools/testing/selftests/timers/change_skew.c"],
    copts = [
        "-O3",
        "-DKTEST",
    ],
    path_prefix = _KSELFTEST_DIR,
    target_compatible_with = ["@platforms//os:android"],
    visibility = ["//visibility:private"],
    deps = [
        ":kselftest_headers_lib",
        ":kselftest_timers_inconsistency_check",
        ":kselftest_timers_nanosleep",
        ":kselftest_timers_tests_raw_skew",
    ],
)

cc_binary_with_abi(
    name = "kselftest_timers_clocksource_switch",
    srcs = ["tools/testing/selftests/timers/clocksource-switch.c"],
    copts = [
        "-O3",
        "-DKTEST",
    ],
    path_prefix = _KSELFTEST_DIR,
    target_compatible_with = ["@platforms//os:android"],
    visibility = ["//visibility:private"],
    deps = [
        ":kselftest_headers_lib",
        ":kselftest_timers_inconsistency_check",
        ":kselftest_timers_nanosleep",
    ],
)

cc_binary_with_abi(
    name = "kselftest_timers_freq_step",
    srcs = ["tools/testing/selftests/timers/freq-step.c"],
    copts = [
        "-O3",
        "-DKTEST",
    ],
    path_prefix = _KSELFTEST_DIR,
    target_compatible_with = ["@platforms//os:android"],
    visibility = ["//visibility:private"],
    deps = [":kselftest_headers_lib"],
)

cc_binary_with_abi(
    name = "kselftest_timers_inconsistency_check",
    srcs = ["tools/testing/selftests/timers/inconsistency-check.c"],
    out = "inconsistency-check",
    copts = [
        "-O3",
        "-DKTEST",
    ],
    path_prefix = _KSELFTEST_DIR,
    target_compatible_with = ["@platforms//os:android"],
    visibility = ["//visibility:private"],
    deps = [":kselftest_headers_lib"],
)

cc_binary_with_abi(
    name = "kselftest_timers_leap_a_day",
    srcs = ["tools/testing/selftests/timers/leap-a-day.c"],
    copts = [
        "-O3",
        "-DKTEST",
    ],
    path_prefix = _KSELFTEST_DIR,
    target_compatible_with = ["@platforms//os:android"],
    visibility = ["//visibility:private"],
    deps = [":kselftest_headers_lib"],
)

cc_binary_with_abi(
    name = "kselftest_timers_leapcrash",
    srcs = ["tools/testing/selftests/timers/leapcrash.c"],
    copts = [
        "-O3",
        "-DKTEST",
    ],
    path_prefix = _KSELFTEST_DIR,
    target_compatible_with = ["@platforms//os:android"],
    visibility = ["//visibility:private"],
    deps = [":kselftest_headers_lib"],
)

cc_binary_with_abi(
    name = "kselftest_timers_nanosleep",
    srcs = ["tools/testing/selftests/timers/nanosleep.c"],
    out = "nanosleep",
    copts = [
        "-O3",
        "-DKTEST",
    ],
    path_prefix = _KSELFTEST_DIR,
    target_compatible_with = ["@platforms//os:android"],
    visibility = ["//visibility:private"],
    deps = [":kselftest_headers_lib"],
)

cc_binary_with_abi(
    name = "kselftest_timers_nsleep_lat",
    srcs = ["tools/testing/selftests/timers/nsleep-lat.c"],
    out = "nsleep-lat",
    copts = [
        "-O3",
        "-DKTEST",
    ],
    path_prefix = _KSELFTEST_DIR,
    target_compatible_with = ["@platforms//os:android"],
    visibility = ["//visibility:private"],
    deps = [":kselftest_headers_lib"],
)

cc_binary_with_abi(
    name = "kselftest_timers_posix_timers",
    srcs = ["tools/testing/selftests/timers/posix_timers.c"],
    copts = [
        "-O3",
        "-DKTEST",
    ],
    path_prefix = _KSELFTEST_DIR,
    target_compatible_with = ["@platforms//os:android"],
    visibility = ["//visibility:private"],
    deps = [":kselftest_headers_lib"],
)

cc_binary_with_abi(
    name = "kselftest_timers_tests_raw_skew",
    srcs = ["tools/testing/selftests/timers/raw_skew.c"],
    out = "raw_skew",
    copts = [
        "-O3",
        "-DKTEST",
    ],
    path_prefix = _KSELFTEST_DIR,
    target_compatible_with = ["@platforms//os:android"],
    visibility = ["//visibility:private"],
    deps = [":kselftest_headers_lib"],
)

cc_binary_with_abi(
    name = "kselftest_timers_set_2038",
    srcs = ["tools/testing/selftests/timers/set-2038.c"],
    copts = [
        "-O3",
        "-DKTEST",
    ],
    path_prefix = _KSELFTEST_DIR,
    target_compatible_with = ["@platforms//os:android"],
    visibility = ["//visibility:private"],
    deps = [
        ":kselftest_headers_lib",
        ":kselftest_timers_inconsistency_check",
        ":kselftest_timers_nanosleep",
        ":kselftest_timers_nsleep_lat",
    ],
)

cc_binary_with_abi(
    name = "kselftest_timers_set_tai",
    srcs = ["tools/testing/selftests/timers/set-tai.c"],
    copts = [
        "-O3",
        "-DKTEST",
    ],
    path_prefix = _KSELFTEST_DIR,
    target_compatible_with = ["@platforms//os:android"],
    visibility = ["//visibility:private"],
    deps = [":kselftest_headers_lib"],
)

cc_binary_with_abi(
    name = "kselftest_timers_set_timer_lat",
    srcs = ["tools/testing/selftests/timers/set-timer-lat.c"],
    copts = [
        "-O3",
        "-DKTEST",
    ],
    path_prefix = _KSELFTEST_DIR,
    target_compatible_with = ["@platforms//os:android"],
    visibility = ["//visibility:private"],
    deps = [":kselftest_headers_lib"],
)

cc_binary_with_abi(
    name = "kselftest_timers_set_tz",
    srcs = ["tools/testing/selftests/timers/set-tz.c"],
    copts = [
        "-O3",
        "-DKTEST",
    ],
    path_prefix = _KSELFTEST_DIR,
    target_compatible_with = ["@platforms//os:android"],
    visibility = ["//visibility:private"],
    deps = [":kselftest_headers_lib"],
)

cc_binary_with_abi(
    name = "kselftest_timers_skew_consistency",
    srcs = ["tools/testing/selftests/timers/skew_consistency.c"],
    copts = [
        "-O3",
        "-DKTEST",
    ],
    path_prefix = _KSELFTEST_DIR,
    target_compatible_with = ["@platforms//os:android"],
    visibility = ["//visibility:private"],
    deps = [
        ":kselftest_headers_lib",
        ":kselftest_timers_inconsistency_check",
    ],
)

cc_binary_with_abi(
    name = "kselftest_timers_threadtest",
    srcs = ["tools/testing/selftests/timers/threadtest.c"],
    copts = [
        "-O3",
        "-DKTEST",
    ],
    path_prefix = _KSELFTEST_DIR,
    target_compatible_with = ["@platforms//os:android"],
    visibility = ["//visibility:private"],
    deps = [":kselftest_headers_lib"],
)

cc_binary_with_abi(
    name = "kselftest_timers_valid_adjtimex",
    srcs = ["tools/testing/selftests/timers/valid-adjtimex.c"],
    copts = [
        "-O3",
        "-DKTEST",
    ],
    path_prefix = _KSELFTEST_DIR,
    target_compatible_with = ["@platforms//os:android"],
    visibility = ["//visibility:private"],
    deps = [":kselftest_headers_lib"],
)

cc_binary_with_abi(
    name = "kselftest_net_socket",
    srcs = ["tools/testing/selftests/net/socket.c"],
    copts = ["-Wno-gnu-variable-sized-type-not-at-end"],
    includes = ["tools/testing/selftests"],
    path_prefix = _KSELFTEST_DIR,
    target_compatible_with = ["@platforms//os:android"],
    visibility = ["//visibility:private"],
    deps = [":kselftest_headers_lib"],
)

cc_binary_with_abi(
    name = "kselftest_net_reuseaddr_conflict",
    srcs = ["tools/testing/selftests/net/reuseaddr_conflict.c"],
    includes = ["tools/testing/selftests"],
    path_prefix = _KSELFTEST_DIR,
    target_compatible_with = ["@platforms//os:android"],
    visibility = ["//visibility:private"],
    deps = [":kselftest_headers_lib"],
)

cc_binary_with_abi(
    name = "kselftest_net_psock_tpacket",
    srcs = [
        "tools/testing/selftests/net/psock_lib.h",
        "tools/testing/selftests/net/psock_tpacket.c",
    ],
    copts = ["-Wno-gnu-variable-sized-type-not-at-end"],
    includes = ["tools/testing/selftests"],
    path_prefix = _KSELFTEST_DIR,
    target_compatible_with = ["@platforms//os:android"],
    visibility = ["//visibility:private"],
    deps = [":kselftest_headers_lib"],
)

cc_binary_with_abi(
    name = "kselftest_capabilities_test_execve",
    srcs = ["tools/testing/selftests/capabilities/test_execve.c"],
    path_prefix = _KSELFTEST_DIR,
    target_compatible_with = ["@platforms//os:android"],
    visibility = ["//visibility:private"],
    deps = [
        ":kselftest_capabilities_validate_cap",
        ":kselftest_headers_lib",
        "@libcap_ng//:libcap-ng",
    ],
)

cc_binary_with_abi(
    name = "kselftest_capabilities_validate_cap",
    srcs = ["tools/testing/selftests/capabilities/validate_cap.c"],
    out = "validate_cap",
    path_prefix = _KSELFTEST_DIR,
    target_compatible_with = ["@platforms//os:android"],
    visibility = ["//visibility:private"],
    deps = [
        ":kselftest_headers_lib",
        "@libcap_ng//:libcap-ng",
    ],
)

cc_binary_with_abi(
    name = "kselftest_seccomp_seccomp_bpf",
    srcs = [
        "tools/testing/selftests/clone3/clone3_selftests.h",
        "tools/testing/selftests/seccomp/seccomp_bpf.c",
    ],
    copts = [
        "-Wno-unused-function",
        "-D__GLIBC_PREREQ(a,b)",
    ],
    includes = ["tools/testing/selftests"],
    path_prefix = _KSELFTEST_DIR,
    target_compatible_with = ["@platforms//os:android"],
    visibility = ["//visibility:private"],
    deps = [
        ":kselftest_headers_lib",
        "@libcap",
    ],
)

cc_binary_with_abi(
    name = "kselftest_x86_single_step_syscall",
    srcs = [
        "tools/testing/selftests/x86/helpers.h",
        "tools/testing/selftests/x86/single_step_syscall.c",
    ],
    abis = [
        "x86_64",
        "x86",
    ],
    copts = [
        "-std=gnu99",
        "-O2",
        "-pthread",
    ],
    includes = ["tools/testing/selftests"],
    linkopts = ["-static"],
    path_prefix = _KSELFTEST_DIR,
    target_compatible_with = ["@platforms//os:android"],
    visibility = ["//visibility:private"],
    deps = [
        ":kselftest_headers_lib",
    ],
)

cc_binary_with_abi(
    name = "kselftest_x86_syscall_nt",
    srcs = [
        "tools/testing/selftests/x86/helpers.h",
        "tools/testing/selftests/x86/syscall_nt.c",
    ],
    abis = [
        "x86_64",
        "x86",
    ],
    copts = [
        "-std=gnu99",
        "-O2",
        "-pthread",
    ],
    includes = ["tools/testing/selftests"],
    linkopts = ["-static"],
    path_prefix = _KSELFTEST_DIR,
    target_compatible_with = ["@platforms//os:android"],
    visibility = ["//visibility:private"],
    deps = [
        ":kselftest_headers_lib",
    ],
)

cc_binary_with_abi(
    name = "kselftest_x86_ptrace_syscall",
    srcs = [
        "tools/testing/selftests/x86/helpers.h",
        "tools/testing/selftests/x86/ptrace_syscall.c",
    ],
    abis = [
        "x86_64",
        "x86",
    ],
    copts = [
        "-std=gnu99",
        "-O2",
        "-pthread",
    ],
    includes = ["tools/testing/selftests"],
    linkopts = ["-static"],
    path_prefix = _KSELFTEST_DIR,
    target_compatible_with = ["@platforms//os:android"],
    visibility = ["//visibility:private"],
    deps = [
        ":kselftest_headers_lib",
    ],
)

cc_binary_with_abi(
    name = "kselftest_x86_test_mremap_vdso",
    srcs = [
        "tools/testing/selftests/x86/helpers.h",
        "tools/testing/selftests/x86/test_mremap_vdso.c",
    ],
    abis = [
        "x86_64",
        "x86",
    ],
    copts = [
        "-std=gnu99",
        "-O2",
        "-pthread",
    ],
    includes = ["tools/testing/selftests"],
    linkopts = ["-static"],
    path_prefix = _KSELFTEST_DIR,
    target_compatible_with = ["@platforms//os:android"],
    visibility = ["//visibility:private"],
    deps = [
        ":kselftest_headers_lib",
    ],
)

cc_binary_with_abi(
    name = "kselftest_x86_check_initial_reg_state",
    srcs = [
        "tools/testing/selftests/x86/check_initial_reg_state.c",
        "tools/testing/selftests/x86/helpers.h",
    ],
    abis = [
        "x86_64",
        "x86",
    ],
    copts = [
        "-std=gnu99",
        "-O2",
        "-pthread",
    ],
    includes = ["tools/testing/selftests"],
    linkopts = [
        "-static",
        "-Wl",
        "-ereal_start",
    ],
    path_prefix = _KSELFTEST_DIR,
    target_compatible_with = ["@platforms//os:android"],
    visibility = ["//visibility:private"],
    deps = [
        ":kselftest_headers_lib",
    ],
)

cc_binary_with_abi(
    name = "kselftest_x86_ldt_gdt",
    srcs = [
        "tools/testing/selftests/x86/helpers.h",
        "tools/testing/selftests/x86/ldt_gdt.c",
    ],
    abis = [
        "x86_64",
        "x86",
    ],
    copts = [
        "-std=gnu99",
        "-O2",
        "-pthread",
    ],
    includes = ["tools/testing/selftests"],
    linkopts = ["-static"],
    path_prefix = _KSELFTEST_DIR,
    target_compatible_with = ["@platforms//os:android"],
    visibility = ["//visibility:private"],
    deps = [
        ":kselftest_headers_lib",
    ],
)

copy_file(
    name = "kselftest_gen_config",
    src = select({
        ":x86_64": "tools/testing/selftests/android/config_x86_64.xml",
        ":i386": "tools/testing/selftests/android/config_x86.xml",
        ":arm64": "tools/testing/selftests/android/config_arm64.xml",
        ":arm": "tools/testing/selftests/android/config_arm.xml",
    }),
    out = _KSELFTEST_DIR + "/selftests.config",
    visibility = ["//visibility:private"],
)

android_filegroup(
    name = "kselftest_tests_x86_64",
    srcs = [
        ":kselftest_binderfs_binderfs_test_x86_64",
        ":kselftest_breakpoints_breakpoint_test_x86_64",
        ":kselftest_capabilities_test_execve_x86_64",
        ":kselftest_capabilities_validate_cap_x86_64",
        ":kselftest_futex_futex_requeue_pi_mismatched_ops_x86_64",
        ":kselftest_futex_futex_requeue_pi_signal_restart_x86_64",
        ":kselftest_futex_futex_requeue_pi_x86_64",
        ":kselftest_futex_futex_requeue_x86_64",
        ":kselftest_futex_futex_wait_private_mapped_file_x86_64",
        ":kselftest_futex_futex_wait_timeout_x86_64",
        ":kselftest_futex_futex_wait_uninitialized_heap_x86_64",
        ":kselftest_futex_futex_wait_wouldblock_x86_64",
        ":kselftest_futex_futex_wait_x86_64",
        ":kselftest_gen_config",
        ":kselftest_kcmp_kcmp_test_x86_64",
        ":kselftest_mm_compaction_test_x86_64",
        ":kselftest_mm_hugepage_mmap_x86_64",
        ":kselftest_mm_hugepage_shm_x86_64",
        ":kselftest_mm_map_hugetlb_x86_64",
        ":kselftest_mm_mlock2_tests_x86_64",
        ":kselftest_mm_mlock_random_test_x86_64",
        ":kselftest_mm_mremap_dontunmap_x86_64",
        ":kselftest_mm_mremap_test_x86_64",
        ":kselftest_mm_on_fault_limit_x86_64",
        ":kselftest_mm_thuge_gen_x86_64",
        ":kselftest_mm_transhuge_stress_x86_64",
        ":kselftest_mm_uffd_unit_tests_x86_64",
        ":kselftest_net_psock_tpacket_x86_64",
        ":kselftest_net_reuseaddr_conflict_x86_64",
        ":kselftest_net_socket_x86_64",
        ":kselftest_ptrace_peeksiginfo_x86_64",
        ":kselftest_rtc_rtctest_x86_64",
        ":kselftest_seccomp_seccomp_bpf_x86_64",
        ":kselftest_size_test_get_size_x86_64",
        ":kselftest_timers_adjtick_x86_64",
        ":kselftest_timers_alarmtimer_suspend_x86_64",
        ":kselftest_timers_change_skew_x86_64",
        ":kselftest_timers_clocksource_switch_x86_64",
        ":kselftest_timers_freq_step_x86_64",
        ":kselftest_timers_inconsistency_check_x86_64",
        ":kselftest_timers_leap_a_day_x86_64",
        ":kselftest_timers_leapcrash_x86_64",
        ":kselftest_timers_nanosleep_x86_64",
        ":kselftest_timers_nsleep_lat_x86_64",
        ":kselftest_timers_posix_timers_x86_64",
        ":kselftest_timers_set_2038_x86_64",
        ":kselftest_timers_set_tai_x86_64",
        ":kselftest_timers_set_timer_lat_x86_64",
        ":kselftest_timers_set_tz_x86_64",
        ":kselftest_timers_skew_consistency_x86_64",
        ":kselftest_timers_tests_raw_skew_x86_64",
        ":kselftest_timers_threadtest_x86_64",
        ":kselftest_timers_valid_adjtimex_x86_64",
        ":kselftest_vdso_vdso_test_abi_x86_64",
        ":kselftest_vdso_vdso_test_clock_getres_x86_64",
        ":kselftest_vdso_vdso_test_getcpu_x86_64",
        ":kselftest_vdso_vdso_test_gettimeofday_x86_64",
        ":kselftest_x86_check_initial_reg_state_x86_64",
        ":kselftest_x86_ldt_gdt_x86_64",
        ":kselftest_x86_ptrace_syscall_x86_64",
        ":kselftest_x86_single_step_syscall_x86_64",
        ":kselftest_x86_syscall_nt_x86_64",
        ":kselftest_x86_test_mremap_vdso_x86_64",
    ],
    cpu = "x86_64",
    visibility = ["//visibility:private"],
)

android_filegroup(
    name = "kselftest_tests_x86",
    srcs = [
        ":kselftest_binderfs_binderfs_test_x86",
        ":kselftest_breakpoints_breakpoint_test_x86",
        ":kselftest_capabilities_test_execve_x86",
        ":kselftest_capabilities_validate_cap_x86",
        ":kselftest_futex_futex_requeue_pi_mismatched_ops_x86",
        ":kselftest_futex_futex_requeue_pi_signal_restart_x86",
        ":kselftest_futex_futex_requeue_pi_x86",
        ":kselftest_futex_futex_requeue_x86",
        ":kselftest_futex_futex_wait_private_mapped_file_x86",
        ":kselftest_futex_futex_wait_timeout_x86",
        ":kselftest_futex_futex_wait_uninitialized_heap_x86",
        ":kselftest_futex_futex_wait_wouldblock_x86",
        ":kselftest_futex_futex_wait_x86",
        ":kselftest_kcmp_kcmp_test_x86",
        ":kselftest_mm_compaction_test_x86",
        ":kselftest_mm_hugepage_mmap_x86",
        ":kselftest_mm_hugepage_shm_x86",
        ":kselftest_mm_map_hugetlb_x86",
        ":kselftest_mm_mlock2_tests_x86",
        ":kselftest_mm_mlock_random_test_x86",
        ":kselftest_mm_mremap_dontunmap_x86",
        ":kselftest_mm_mremap_test_x86",
        ":kselftest_mm_on_fault_limit_x86",
        ":kselftest_mm_thuge_gen_x86",
        ":kselftest_mm_transhuge_stress_x86",
        ":kselftest_mm_uffd_unit_tests_x86",
        ":kselftest_net_psock_tpacket_x86",
        ":kselftest_net_reuseaddr_conflict_x86",
        ":kselftest_net_socket_x86",
        ":kselftest_ptrace_peeksiginfo_x86",
        ":kselftest_rtc_rtctest_x86",
        ":kselftest_seccomp_seccomp_bpf_x86",
        ":kselftest_size_test_get_size_x86",
        ":kselftest_timers_adjtick_x86",
        ":kselftest_timers_alarmtimer_suspend_x86",
        ":kselftest_timers_change_skew_x86",
        ":kselftest_timers_clocksource_switch_x86",
        ":kselftest_timers_freq_step_x86",
        ":kselftest_timers_inconsistency_check_x86",
        ":kselftest_timers_leap_a_day_x86",
        ":kselftest_timers_leapcrash_x86",
        ":kselftest_timers_nanosleep_x86",
        ":kselftest_timers_nsleep_lat_x86",
        ":kselftest_timers_posix_timers_x86",
        ":kselftest_timers_set_2038_x86",
        ":kselftest_timers_set_tai_x86",
        ":kselftest_timers_set_timer_lat_x86",
        ":kselftest_timers_set_tz_x86",
        ":kselftest_timers_skew_consistency_x86",
        ":kselftest_timers_tests_raw_skew_x86",
        ":kselftest_timers_threadtest_x86",
        ":kselftest_timers_valid_adjtimex_x86",
        ":kselftest_vdso_vdso_test_abi_x86",
        ":kselftest_vdso_vdso_test_clock_getres_x86",
        ":kselftest_vdso_vdso_test_getcpu_x86",
        ":kselftest_vdso_vdso_test_gettimeofday_x86",
        ":kselftest_x86_check_initial_reg_state_x86",
        ":kselftest_x86_ldt_gdt_x86",
        ":kselftest_x86_ptrace_syscall_x86",
        ":kselftest_x86_single_step_syscall_x86",
        ":kselftest_x86_syscall_nt_x86",
        ":kselftest_x86_test_mremap_vdso_x86",
    ],
    cpu = "i386",
    visibility = ["//visibility:private"],
)

android_filegroup(
    name = "kselftest_tests_arm",
    srcs = [
        ":kselftest_binderfs_binderfs_test_arm",
        ":kselftest_capabilities_test_execve_arm",
        ":kselftest_capabilities_validate_cap_arm",
        ":kselftest_futex_futex_requeue_arm",
        ":kselftest_futex_futex_requeue_pi_arm",
        ":kselftest_futex_futex_requeue_pi_mismatched_ops_arm",
        ":kselftest_futex_futex_requeue_pi_signal_restart_arm",
        ":kselftest_futex_futex_wait_arm",
        ":kselftest_futex_futex_wait_private_mapped_file_arm",
        ":kselftest_futex_futex_wait_timeout_arm",
        ":kselftest_futex_futex_wait_uninitialized_heap_arm",
        ":kselftest_futex_futex_wait_wouldblock_arm",
        ":kselftest_kcmp_kcmp_test_arm",
        ":kselftest_mm_compaction_test_arm",
        ":kselftest_mm_hugepage_mmap_arm",
        ":kselftest_mm_hugepage_shm_arm",
        ":kselftest_mm_map_hugetlb_arm",
        ":kselftest_mm_mlock2_tests_arm",
        #":kselftest_mm_mlock_random_test_arm",
        ":kselftest_mm_mremap_dontunmap_arm",
        ":kselftest_mm_mremap_test_arm",
        ":kselftest_mm_on_fault_limit_arm",
        ":kselftest_mm_thuge_gen_arm",
        ":kselftest_mm_transhuge_stress_arm",
        ":kselftest_mm_uffd_unit_tests_arm",
        #":kselftest_net_psock_tpacket_arm",
        ":kselftest_net_reuseaddr_conflict_arm",
        ":kselftest_net_socket_arm",
        ":kselftest_ptrace_peeksiginfo_arm",
        ":kselftest_rtc_rtctest_arm",
        #":kselftest_seccomp_seccomp_bpf_arm",
        ":kselftest_size_test_get_size_arm",
        ":kselftest_timers_adjtick_arm",
        ":kselftest_timers_alarmtimer_suspend_arm",
        ":kselftest_timers_change_skew_arm",
        ":kselftest_timers_clocksource_switch_arm",
        #":kselftest_timers_freq_step_arm",
        ":kselftest_timers_inconsistency_check_arm",
        ":kselftest_timers_leap_a_day_arm",
        ":kselftest_timers_leapcrash_arm",
        ":kselftest_timers_nanosleep_arm",
        ":kselftest_timers_nsleep_lat_arm",
        ":kselftest_timers_posix_timers_arm",
        ":kselftest_timers_set_2038_arm",
        ":kselftest_timers_set_tai_arm",
        ":kselftest_timers_set_timer_lat_arm",
        ":kselftest_timers_set_tz_arm",
        ":kselftest_timers_skew_consistency_arm",
        ":kselftest_timers_tests_raw_skew_arm",
        ":kselftest_timers_threadtest_arm",
        ":kselftest_timers_valid_adjtimex_arm",
        ":kselftest_vdso_vdso_test_abi_arm",
        ":kselftest_vdso_vdso_test_clock_getres_arm",
        ":kselftest_vdso_vdso_test_getcpu_arm",
        ":kselftest_vdso_vdso_test_gettimeofday_arm",
    ],
    cpu = "arm",
    visibility = ["//visibility:private"],
)

android_filegroup(
    name = "kselftest_tests_arm64",
    srcs = [
        ":kselftest_binderfs_binderfs_test_arm64",
        ":kselftest_breakpoints_breakpoint_test_arm64",
        ":kselftest_capabilities_test_execve_arm64",
        ":kselftest_capabilities_validate_cap_arm64",
        ":kselftest_futex_futex_requeue_arm64",
        ":kselftest_futex_futex_requeue_pi_arm64",
        ":kselftest_futex_futex_requeue_pi_mismatched_ops_arm64",
        ":kselftest_futex_futex_requeue_pi_signal_restart_arm64",
        ":kselftest_futex_futex_wait_arm64",
        ":kselftest_futex_futex_wait_private_mapped_file_arm64",
        ":kselftest_futex_futex_wait_timeout_arm64",
        ":kselftest_futex_futex_wait_uninitialized_heap_arm64",
        ":kselftest_futex_futex_wait_wouldblock_arm64",
        ":kselftest_gen_config",
        ":kselftest_kcmp_kcmp_test_arm64",
        ":kselftest_mm_compaction_test_arm64",
        ":kselftest_mm_hugepage_mmap_arm64",
        ":kselftest_mm_hugepage_shm_arm64",
        ":kselftest_mm_map_hugetlb_arm64",
        ":kselftest_mm_mlock2_tests_arm64",
        ":kselftest_mm_mlock_random_test_arm64",
        ":kselftest_mm_mremap_dontunmap_arm64",
        ":kselftest_mm_mremap_test_arm64",
        ":kselftest_mm_on_fault_limit_arm64",
        ":kselftest_mm_thuge_gen_arm64",
        ":kselftest_mm_transhuge_stress_arm64",
        ":kselftest_mm_uffd_unit_tests_arm64",
        ":kselftest_net_psock_tpacket_arm64",
        ":kselftest_net_reuseaddr_conflict_arm64",
        ":kselftest_net_socket_arm64",
        ":kselftest_ptrace_peeksiginfo_arm64",
        ":kselftest_rtc_rtctest_arm64",
        ":kselftest_seccomp_seccomp_bpf_arm64",
        ":kselftest_size_test_get_size_arm64",
        ":kselftest_timers_adjtick_arm64",
        ":kselftest_timers_alarmtimer_suspend_arm64",
        ":kselftest_timers_change_skew_arm64",
        ":kselftest_timers_clocksource_switch_arm64",
        ":kselftest_timers_freq_step_arm64",
        ":kselftest_timers_inconsistency_check_arm64",
        ":kselftest_timers_leap_a_day_arm64",
        ":kselftest_timers_leapcrash_arm64",
        ":kselftest_timers_nanosleep_arm64",
        ":kselftest_timers_nsleep_lat_arm64",
        ":kselftest_timers_posix_timers_arm64",
        ":kselftest_timers_set_2038_arm64",
        ":kselftest_timers_set_tai_arm64",
        ":kselftest_timers_set_timer_lat_arm64",
        ":kselftest_timers_set_tz_arm64",
        ":kselftest_timers_skew_consistency_arm64",
        ":kselftest_timers_tests_raw_skew_arm64",
        ":kselftest_timers_threadtest_arm64",
        ":kselftest_timers_valid_adjtimex_arm64",
        ":kselftest_vdso_vdso_test_abi_arm64",
        ":kselftest_vdso_vdso_test_clock_getres_arm64",
        ":kselftest_vdso_vdso_test_getcpu_arm64",
        ":kselftest_vdso_vdso_test_gettimeofday_arm64",
    ],
    cpu = "arm64",
    visibility = ["//visibility:private"],
)

pkg_files(
    name = "kselftest_tests_x86_64_pkg_files",
    srcs = [
        ":kselftest_tests_x86",
        ":kselftest_tests_x86_64",
    ],
    strip_prefix = strip_prefix.from_pkg(),
    visibility = ["//visibility:private"],
)

pkg_files(
    name = "kselftest_tests_arm64_pkg_files",
    srcs = [
        ":kselftest_tests_arm",
        ":kselftest_tests_arm64",
    ],
    strip_prefix = strip_prefix.from_pkg(),
    visibility = ["//visibility:private"],
)

pkg_zip(
    name = "tests_zip_x86_64",
    srcs = [":kselftest_tests_x86_64_pkg_files"],
    out = "x86_64/tests.zip",
)

pkg_zip(
    name = "tests_zip_arm64",
    srcs = [":kselftest_tests_arm64_pkg_files"],
    out = "arm64/tests.zip",
)

copy_to_dist_dir(
    name = "tests_zip_x86_64_dist",
    data = [":tests_zip_x86_64"],
    dist_dir = "out/tests_x86_64/dist",
    flat = True,
)

copy_to_dist_dir(
    name = "tests_zip_arm64_dist",
    data = [":tests_zip_arm64"],
    dist_dir = "out/tests_arm64/dist",
    flat = True,
<<<<<<< HEAD
=======
)

load(":consolidate.bzl", "define_consolidate")

define_consolidate()

_TEST_MAPPINGS = glob(["**/TEST_MAPPING"])

pkg_files(
    name = "test_mappings",
    srcs = _TEST_MAPPINGS,
    prefix = package_name(),
    renames = {file: file for file in _TEST_MAPPINGS},
    visibility = ["//visibility:private"],
)

pkg_zip(
    name = "test_mappings_zip",
    srcs = [
        ":test_mappings",
    ],
    out = "test_mappings.zip",
    visibility = ["//visibility:public"],
>>>>>>> 8eb6e098
)<|MERGE_RESOLUTION|>--- conflicted
+++ resolved
@@ -2422,13 +2422,7 @@
     data = [":tests_zip_arm64"],
     dist_dir = "out/tests_arm64/dist",
     flat = True,
-<<<<<<< HEAD
-=======
-)
-
-load(":consolidate.bzl", "define_consolidate")
-
-define_consolidate()
+)
 
 _TEST_MAPPINGS = glob(["**/TEST_MAPPING"])
 
@@ -2447,5 +2441,4 @@
     ],
     out = "test_mappings.zip",
     visibility = ["//visibility:public"],
->>>>>>> 8eb6e098
 )