--- conflicted
+++ resolved
@@ -506,10 +506,6 @@
 	}
 }
 
-<<<<<<< HEAD
-#if IS_ENABLED(CONFIG_MTK_FUSE_UPSTREAM_BUILD)
-=======
->>>>>>> f580df85
 SEC("test_create_remove")
 int createremovebpf_test(struct fuse_bpf_args *fa)
 {
@@ -534,8 +530,3 @@
 	}
 }
 
-<<<<<<< HEAD
-
-#endif
-=======
->>>>>>> f580df85
