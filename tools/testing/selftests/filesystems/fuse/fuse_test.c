--- conflicted
+++ resolved
@@ -1345,12 +1345,6 @@
 	int fuse_dev = -1;
 	int fd = -1, fd2 = -1;
 	int backing_fd = -1;
-<<<<<<< HEAD
-#if !IS_ENABLED(CONFIG_MTK_FUSE_UPSTREAM_BUILD)
-	char *addr = NULL;
-#endif
-=======
->>>>>>> 0904da54
 
 	TEST(src_fd = open(ft_src, O_DIRECTORY | O_RDONLY | O_CLOEXEC),
 	     src_fd != -1);
@@ -2015,10 +2009,6 @@
 	return result;
 }
 
-<<<<<<< HEAD
-#if IS_ENABLED(CONFIG_MTK_FUSE_UPSTREAM_BUILD)
-=======
->>>>>>> 0904da54
 /**
  * Test that a file made via create_and_open correctly gets the bpf assigned
  * from the negative lookup
@@ -2056,9 +2046,6 @@
 	umount(mount_dir);
 	return result;
 }
-<<<<<<< HEAD
-#endif
-=======
 
 static int bpf_test_mkdir_and_remove_bpf(const char *mount_dir)
 {
@@ -2091,7 +2078,6 @@
 	umount(mount_dir);
 	return result;
 }
->>>>>>> 0904da54
 
 static void parse_range(const char *ranges, bool *run_test, size_t tests)
 {
@@ -2220,14 +2206,8 @@
 		MAKE_TEST(bpf_test_revalidate_handle_backing_fd),
 		MAKE_TEST(bpf_test_lookup_postfilter),
 		MAKE_TEST(flock_test),
-<<<<<<< HEAD
-#if IS_ENABLED(CONFIG_MTK_FUSE_UPSTREAM_BUILD)
-		MAKE_TEST(bpf_test_create_and_remove_bpf),
-#endif
-=======
 		MAKE_TEST(bpf_test_create_and_remove_bpf),
 		MAKE_TEST(bpf_test_mkdir_and_remove_bpf),
->>>>>>> 0904da54
 	};
 #undef MAKE_TEST
 
